# Note: In this file, parameters ending in _c, _s, and _a refer to the
# cathode (positive electrode), separator, and anode (negative
# electrode) respectively

[Sim Params]
# Constant voltage or current or segments of one of them
# Options: CV, CC, CCsegments, CVsegments
profileType = CC
# Battery (dis)charge c-rate (only used for CC), number of capacities / hr
# (positive for discharge, negative for charge)
Crate = 0.01
# Optional nominal 1C current density for the cell, A/m^2
# 1C_current_density = 12.705
# Voltage cutoffs, V
Vmax = 3.6
Vmin = 3.1
# Battery applied voltage (only used for CV), V
Vset = 0.12
# Battery constant power (only used for CP), W/m^2
power = 1
# CC/CV segments defining profile for profileType = CCsegments or CVsegments
# Segments are input as a list of tuples, with the first entry of each
# row being the setpoint (CC or CV) and the second being the time (in
# minutes) for which that setpoint is held.
# This can have as many rows (segments) as desired.
# Note: It's okay to leave commented lines within the segments list
segments = [
    (0.2,150),
    # (5, 6),
    (0, 30),
    (3, 15),
    ]
# Continuation directory. If false, begin a fresh simulation with the
# specified input parameters here. Otherwise, this should be the
# absolute path to the output directory of the simulation to continue.
# If continuing, keep the same input parameters as the simulation to
# continue, changing only `Sim Params` subheadings (other than Nvol
# and Npart options).
# Options: false, absolute directory path
prevDir = false
# Final time (only used for CV), [s]
tend = 1.2e3
# Number disc. in time
# Note time stepping is adaptive, variable-order stepping, so this
# affects only the interpolated output values, not simulation
# accuracy. The output will have all simulation values at a linear
# spacing between initial and final times with tsteps total outputs.
tsteps = 200
# Relative Tolerance
relTol = 1e-10
# Absolute Tolerance
<<<<<<< HEAD
absTol = 1e-6
# Initial Temperature throughout electrode, K
=======
absTol = 1e-10
# Temperature, K
>>>>>>> 8a1c2d5a
T = 298
# Nonisothermal: true for heat generation throughout electrode, false
# for no heat generation
nonisothermal = true
# Random seed. Set to true to give a random seed in the simulation
# (affects noise, particle size distribution). Set to true exactly
# reproducible results -- useful for testing.
# Options: true, false
randomSeed = true
# Value of the random seed, must be an integer
seed = 0
# Data reporter: choice of mat (MATLAB), hdf5 (hdf5), or hdf5Fast (hdf5, without
# printing internal variable concentrations) files. hdf5 files
# are better for cycling, as they store less information and there is less
# opening/rewriting of files. Default is mat
dataReporter = mat
# Series resistance, [Ohm m^2]
Rser = 0.
# Cathode, anode, and separator numer disc. in x direction (volumes in electrodes)
# - Nvol_c must be >= 1
# - If Nvol_c = 1 & Nvol_a = 0 & Nvol_s = 0, simulate a single volume with no
#   separator and infinitely fast counter electrode
# - If Nvol_a = 0, simulate a Li foil electrode
Nvol_c = 1
Nvol_s = 0
Nvol_a = 0
# Number of particles per volume for cathode and anode
Npart_c = 1
Npart_a = 0

[Electrodes]
# The name of the parameter file describing the cathode particles
cathode = params_LFP2D.cfg
# The name of the parameter file describing the anode particles
# Used only if Nvol_a > 0
anode = params_graphite_1param.cfg
# Rate constant of the Li foil electrode, A/m^2
# Used only if Nvol_a = 0
k0_foil = 1e0
# Film resistance on the Li foil, Ohm m^2
Rfilm_foil = 0e-0

[Particles]
# electrode particle size distribution info, m
#   C3 -- size along [100] direction
#   sphere or cylinder -- radius
# If using stddev = 0, set Npart = 1 for that electrode to avoid
# wasting computational effort.
mean_c = 60e-9
stddev_c = 0e-9
mean_a = 100e-9
stddev_a = 1e-9
# Use a specific set of particle sizes for the distribution
# If false, a randomly generated PSD is used. Otherwise the input should
# be a 2D list of particle radii with 'Npart' rows and 'Nvol' columns.
specified_psd_c = False
specified_psd_a = False
# Initial electrode filling fractions
# (for disch, anode starts full, cathode starts empty)
cs0_c = 0.02
cs0_a = 0.99

[Conductivity]
# Simulate bulk cathode conductivity (Ohm's Law)?
# Options: true, false
simBulkCond_c = false
simBulkCond_a = false
# Dimensional conductivity (used if simBulkCond = true), S/m
sigma_s_c = 1e-1
sigma_s_a = 1e-1
# Simulate particle connectivity losses (Ohm's Law)?
# Options: true, false
simPartCond_c = false
simPartCond_a = false
# Conductance between particles, S = 1/Ohm
G_mean_c = 1e-14
G_stddev_c = 0
G_mean_a = 1e-14
G_stddev_a = 0

[Thermal Parameters]
# Heat capacity of anode, cathode, electrolyte material in J/(kg*K).
cp_c = 700
cp_s = 700
cp_a = 700
# Mass density of anode, cathode, and electrolyte materialin kg/m^3.
rhom_c = 2500
rhom_s = 1100
rhom_a = 2500
# Heat transfer coefficient with the cell separator (W/(m^2*K))
h_h = 2e4
# Thermal conductivity in battery cell (only used for dilute electrolyte model), (W/(m*K)).
# For Stefan-Maxwell concentrated electrolyte, input from props_elyte.py
k_h_c = 2.1
k_h_a = 1.7
k_h_s = 0.16
# Includes temperature dependence of entropic heat generation if true, does not include
# if false
entropy_heat_gen = False

[Geometry]
# Thicknesses, m
L_c = 30e-6
L_a = 50e-6
L_s = 25e-6
# Volume loading percents of active material (volume fraction of solid
# that is active material)
P_L_c = 0.69
P_L_a = 0.69
# Porosities (liquid volume fraction in each region)
poros_c = 0.4
poros_a = 0.4
poros_s = 1.0
# Bruggeman exponent (tortuosity = porosity^bruggExp)
BruggExp_c = -0.5
BruggExp_a = -0.5
BruggExp_s = -0.5

[Electrolyte]
# Initial electrolyte conc., mol/m^3
c0 = 1000
# Cation/anion charge number (e.g. 2, -1 for CaCl_2)
zp = 1
zm = -1
# Cation/anion dissociation number (e.g. 1, 2 for CaCl_2)
nup = 1
num = 1
# Electrolyte model,
# Options: dilute, SM
#   dilute: assume dilute, binary electrolyte model; phi in
#   electrolyte is an "inner potential" or an "quasi-electrostatic
#   potential"
#   SM: use Stefan-Maxwell model for electrolyte transport; phi in
#   electrolyte is that measured with a Li metal reference electrode
#   relative to some fixed position in solution.
# WARNING: Using SM model with BV reaction models for electrode
# particles assumes individual ion activities are given by their
# concentrations for the reaction rate exchange current density.
elyteModelType = SM
# Stefan-Maxwell property set, see props_elyte.py file
# Options:
#   test1: parameter set for testing
#   LiClO4_PC: electrolyte/solvent used in Fuller, Doyle, Newman 1994
#              conductivity taken from dualfoil5.2.f
#   valoen_bernardi: LiPF6 in carbonates as in Bernardi and Go 2011
#SMset_filename = filename.py   # optional, to load SMset from custom file instead of props_elyte.py
SMset = valoen_bernardi
# Reference electrode (defining the electrolyte potential) information:
# number of electrons transfered in the reaction, 1 for Li/Li+
n = 1
# Stoichiometric coefficient of cation, -1 for Li/Li+
sp = -1
# Dilute solution properties (used only if elyteModelType = "dilute")
# Cation/anion diff, m^2/s
# e.g. for LiPF6 in EC/DMC, Dp = 2.2e-10, Dm = 2.94e-10
Dp = 2.2e-10
Dm = 2.94e-10<|MERGE_RESOLUTION|>--- conflicted
+++ resolved
@@ -49,13 +49,9 @@
 # Relative Tolerance
 relTol = 1e-10
 # Absolute Tolerance
-<<<<<<< HEAD
 absTol = 1e-6
 # Initial Temperature throughout electrode, K
-=======
-absTol = 1e-10
 # Temperature, K
->>>>>>> 8a1c2d5a
 T = 298
 # Nonisothermal: true for heat generation throughout electrode, false
 # for no heat generation
