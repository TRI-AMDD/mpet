--- conflicted
+++ resolved
@@ -2,7 +2,6 @@
 import pickle
 
 import numpy as np
-import scipy.special as spcl
 
 import delta_phi_fits
 import elyte_CST
@@ -42,11 +41,16 @@
         ndD_e = {}
 
         # Simulation Parameters
-<<<<<<< HEAD
         ndD_s["profileType"] = P_s.get('Sim Params', 'profileType')
         dD_s["Crate"] = P_s.getfloat('Sim Params', 'Crate')
-        dD_s["Vmax"] = P_s.getfloat('Sim Params', 'Vmax')
-        dD_s["Vmin"] = P_s.getfloat('Sim Params', 'Vmin')
+        try:
+            dD_s["Vmax"] = P_s.getfloat('Sim Params', 'Vmax')
+        except ConfigParser.NoOptionError:
+            dD_s["Vmax"] = 1e10
+        try:
+            dD_s["Vmin"] = P_s.getfloat('Sim Params', 'Vmin')
+        except ConfigParser.NoOptionError:
+            dD_s["Vmin"] = -1e10
         dD_s["Vset"] = P_s.getfloat('Sim Params', 'Vset')
         ndD_s["capFrac"] = P_s.getfloat('Sim Params', 'capFrac')
         dD_s["tend"] = P_s.getfloat('Sim Params', 'tend')
@@ -60,31 +64,6 @@
         ndD_s["trodes"] = ["c"]
         if ndD_s["Nvol"]["a"] >= 1:
             ndD_s["trodes"].append("a")
-=======
-        ndD["profileType"] = P.get('Sim Params', 'profileType')
-        dD["Crate"] = P.getfloat('Sim Params', 'Crate')
-        try:
-            dD["Vmax"] = P.getfloat('Sim Params', 'Vmax')
-        except ConfigParser.NoOptionError:
-            dD["Vmax"] = 1e10
-        try:
-            dD["Vmin"] = P.getfloat('Sim Params', 'Vmin')
-        except ConfigParser.NoOptionError:
-            dD["Vmin"] = -1e10
-        dD["Vset"] = P.getfloat('Sim Params', 'Vset')
-        ndD["capFrac"] = P.getfloat('Sim Params', 'capFrac')
-        dD["tend"] = P.getfloat('Sim Params', 'tend')
-        ndD["tsteps"] = P.getfloat('Sim Params', 'tsteps')
-        Tabs = dD["Tabs"] = P.getfloat('Sim Params', 'T')
-        ndD["Nvol"] = {"a": P.getint('Sim Params', 'Nvol_a'),
-                       "c": P.getint('Sim Params', 'Nvol_c'),
-                       "s": P.getint('Sim Params', 'Nvol_s')}
-        ndD["Npart"] = {"a": P.getint('Sim Params', 'Npart_a'),
-                        "c": P.getint('Sim Params', 'Npart_c')}
-        ndD["trodes"] = ["c"]
-        if ndD["Nvol"]["a"] >= 1:
-            ndD["trodes"].append("a")
->>>>>>> dbdad0a9
 
         # Particle info
         dD_s["psd_mean"] = {"a": P_s.getfloat('Particles', 'mean_a'),
@@ -107,7 +86,6 @@
                 "c": P_s.getfloat('Conductivity', 'G_stddev_c')}
 
         # Geometry
-<<<<<<< HEAD
         dD_s["L"] = {"a": P_s.getfloat('Geometry', 'L_a'),
                 "c": P_s.getfloat('Geometry', 'L_c'),
                 "s": P_s.getfloat('Geometry', 'L_s')}
@@ -115,45 +93,25 @@
                 "c": P_s.getfloat('Geometry', 'P_L_c')}
         ndD_s["poros"] = {"a": P_s.getfloat('Geometry', 'poros_a'),
                 "c": P_s.getfloat('Geometry', 'poros_c')}
-        ndD_s["poros"]["s"] = 1.
+        try:
+            ndD_s["poros"]["s"] = P_s.getfloat('Geometry', 'poros_s')
+        except ConfigParser.NoOptionError:
+            ndD_s["poros"]["s"] = 1.
 
         # Electrolyte
         c0 = dD_s["c0"] = P_s.getfloat('Electrolyte', 'c0')
+        zp = ndD_s["zp"] = P_s.getfloat('Electrolyte', 'zp')
+        zm = ndD_s["zm"] = P_s.getfloat('Electrolyte', 'zm')
+        if zm > 0:
+            zm = ndD_s["zm"] = -zm
+        nup = ndD_s["nup"] = P_s.getfloat('Electrolyte', 'nup')
+        num = ndD_s["num"] = P_s.getfloat('Electrolyte', 'num')
+        elyteModelType = ndD_s["elyteModelType"] = P_s.get('Electrolyte',
+                'elyteModelType')
+        SMset = ndD_s["SMset"] = P_s.get('Electrolyte', 'SMset')
+        Dref = dD_s["Dref"] = elyte_CST.getProps(SMset)[-1]
         Dp = dD_s["Dp"] = P_s.getfloat('Electrolyte', 'Dp')
         Dm = dD_s["Dm"] = P_s.getfloat('Electrolyte', 'Dm')
-        zp = ndD_s["zp"] = P_s.getfloat('Electrolyte', 'zp')
-        zm = ndD_s["zm"] = P_s.getfloat('Electrolyte', 'zm')
-=======
-        dD["L"] = {"a": P.getfloat('Geometry', 'L_a'),
-                "c": P.getfloat('Geometry', 'L_c'),
-                "s": P.getfloat('Geometry', 'L_s')}
-        ndD["P_L"] = {"a": P.getfloat('Geometry', 'P_L_a'),
-                "c": P.getfloat('Geometry', 'P_L_c')}
-        ndD["poros"] = {"a": P.getfloat('Geometry', 'poros_a'),
-                "c": P.getfloat('Geometry', 'poros_c')}
-        try:
-            ndD["poros"]["s"] = P.getfloat('Geometry', 'poros_s')
-        except ConfigParser.NoOptionError:
-            ndD["poros"]["s"] = 1.
-
-        # Electrolyte
-        c0 = dD["c0"] = P.getfloat('Electrolyte', 'c0')
-        zp = ndD["zp"] = P.getfloat('Electrolyte', 'zp')
-        zm = ndD["zm"] = P.getfloat('Electrolyte', 'zm')
-        if zm > 0:
-            zm = -zm
-        nup = ndD["nup"] = P.getfloat('Electrolyte', 'nup')
-        num = ndD["num"] = P.getfloat('Electrolyte', 'num')
-        elyteModelType = ndD["elyteModelType"] = P.get('Electrolyte',
-                'elyteModelType')
-        SMset = ndD["SMset"] = P.get('Electrolyte', 'SMset')
-#        SM_D, SM_kappa, SM_thermFac, SM_tp0 = elyte_CST.getProps(SMset)
-#        dD["SM_D"], dD["SM_kappa"] = SM_D, SM_kappa
-#        ndD["SM_thermFac"], ndD["SM_tp0"] = SM_thermFac, SM_tp0
-        Dref = dD["Dref"] = elyte_CST.getProps(SMset)[-1]
-        Dp = dD["Dp"] = P.getfloat('Electrolyte', 'Dp')
-        Dm = dD["Dm"] = P.getfloat('Electrolyte', 'Dm')
->>>>>>> dbdad0a9
 
         # Constants
         k = dD_s["k"] = 1.381e-23 # J/(K particle)
@@ -181,8 +139,8 @@
                 dD["Omga"] = P.getfloat('Material', 'Omega_a')
                 dD["kappa"] = P.getfloat('Material', 'kappa')
                 dD["B"] = P.getfloat('Material', 'B')
-                dD["rho_s"] = P.getfloat('Material', 'rho_s')
                 dD["Vstd"] = P.getfloat('Material', 'Vstd')
+            dD["rho_s"] = P.getfloat('Material', 'rho_s')
             if Type not in ["ACR", "homog", "homog_sdn"]:
                 dD["Dsld"] = P.getfloat('Material', 'Dsld')
             if Type in ["CHR"]:
@@ -190,8 +148,8 @@
             if Type in ["ACR"]:
                 ndD["cwet"] = P.getfloat('Material', 'cwet')
             if Type in ["diffn", "homog"]:
-                ndD["delPhiEqFit"] = P.getboolean('Materials', 'delPhiEqFit')
-                ndD["delPhiFunc"] = P.getboolean('Materials', 'delPhiFunc')
+                ndD["delPhiEqFit"] = P.getboolean('Material', 'delPhiEqFit')
+                ndD["delPhiFunc"] = P.get('Material', 'delPhiFunc')
 
             # Reactions
             ndD["rxnType"] = P.get('Reactions', 'rxnType')
@@ -214,82 +172,44 @@
         # Various calculated and defined parameters
         Lref = dD_s["Lref"] = dD_s["L"]["c"]
         # Ambipolar diffusivity
-<<<<<<< HEAD
-        Damb = dD_s["Damb"] = ((zp+zm)*Dp*Dm)/(zp*Dp+zm*Dm)
+        Damb = dD_s["Damb"] = ((zp-zm)*Dp*Dm)/(zp*Dp-zm*Dm)
         # Cation transference number
-        tp = ndD_s["tp"] = zp*Dp / (zp*Dp + zm*Dm)
+        tp = ndD_s["tp"] = zp*Dp / (zp*Dp - zm*Dm)
         # Diffusive time scale
-        td = dD_s["td"] = Lref**2 / Damb
+        if ndD_s["elyteModelType"] == "dilute":
+            td = dD_s["td"] = Lref**2 / Damb
+        elif ndD_s["elyteModelType"] == "SM":
+            td = dD_s["td"] = Lref**2 / Dref
 
         # maximum concentration in electrode solids, mol/m^3
         # and electrode capacity ratio
         for trode in ndD_s['trodes']:
-            dD_e[trode]['csmax'] = dD_e[trode]['rho_s']/N_A
-            dD_e[trode]['cap'] = (dD_s['L'][trode] *
+            dD_e[trode]['csmax'] = dD_e[trode]['rho_s'] / N_A # M
+            dD_e[trode]['cap'] = (dD_s["e"] * dD_s['L'][trode] *
                     (1-ndD_s['poros'][trode]) *
                     ndD_s['P_L'][trode] *
-                    dD_e[trode]['rho_s'])
+                    dD_e[trode]['rho_s']) # C/m^2
         if "a" in ndD_s['trodes']:
             ndD_s['z'] = dD_e['c']['cap'] / dD_e['a']['cap']
         else:
             # flat plate anode with assumed infinite supply of metal
             ndD_s['z'] = 0.
+        limtrode = ("c" if ndD_s["z"] < 1 else "a")
+        CrateCurr = dD_e[limtrode]["cap"] / 3600. # A/m^2
+        dD_s["currset"] = CrateCurr * dD_s["Crate"] # A/m^2
 
         # Some nondimensional parameters
-        T = ndD_s["T"] = Tabs/Tref
+        T = ndD_s["T"] = Tabs / Tref
         ndD_s["Dp"] = Dp / Damb
         ndD_s["Dm"] = Dm / Damb
-        ndD_s["c0"] = c0 / 1000. # normalize by 1 M
+        cref = 1000. # mol/m^3 = 1 M
+        ndD_s["c0"] = c0 / cref
         ndD_s["phi_cathode"] = 0.
         ndD_s["currset"] = dD_s["Crate"]*td/3600
         ndD_s["Vset"] = dD_s["Vset"] * e/(k*Tref)
         ndD_s["tend"] = dD_s["tend"] / td
         if ndD_s["profileType"] == "CC" and not isClose(ndD_s["currset"], 0.):
             ndD_s["tend"] = ndD_s["capFrac"] / ndD_s["currset"]
-=======
-        Damb = dD["Damb"] = ((zp-zm)*Dp*Dm)/(zp*Dp-zm*Dm)
-        # Cation transference number
-        tp = ndD["tp"] = zp*Dp / (zp*Dp - zm*Dm)
-        # Diffusive time scale
-        if ndD["elyteModelType"] == "dilute":
-            td = dD["td"] = Lref**2 / Damb
-        elif ndD["elyteModelType"] == "SM":
-            td = dD["td"] = Lref**2 / Dref
-        # Electrode capacity ratio
-        dD["cap"] = {}
-        dD["cap"]["c"] = (dD["e"] * dD['L']["c"] * (1-ndD['poros']["c"]) *
-                ndD['P_L']["c"] * dD['rhos']["c"]) # C/m^2
-        if "a" in ndD["trodes"]:
-            # full porous anode with finite capacity
-            dD["cap"]["a"] = (dD["e"] * dD['L']["a"] * (1-ndD['poros']["a"]) *
-                    ndD['P_L']["a"] * dD['rhos']["a"]) # C/m^2
-            ndD["z"] = dD["cap"]["c"] / dD["cap"]["a"]
-        else:
-            # flat plate anode with assumed infinite supply of metal
-            ndD["z"] = 0
-        limtrode = ("c" if ndD["z"] < 1 else "a")
-        CrateCurr = dD["cap"][limtrode] / 3600. # A/m^2
-        dD["currset"] = CrateCurr * dD["Crate"] # A/m^2
-
-        # Some nondimensional parameters
-        T = ndD["T"] = Tabs / Tref
-        ndD["Dp"] = Dp / Damb
-        ndD["Dm"] = Dm / Damb
-        cref = 1000. # mol/m^3 = 1 M
-        ndD["c0"] = c0 / cref # normalize by 1 M
-#        Dref = SM_D(1., T)
-#        ndD["SM_D"] = lambda c, T: SM_D(c, T) / Dref
-#        ndD["SM_kappa"] = lambda c, T: SM_kappa(c, T) * (
-#                k*Tref/(e**2*Dref*N_A*cref))
-        ndD["phi_cathode"] = 0.
-        ndD["currset"] = dD["Crate"]*td/3600
-        ndD["Vset"] = dD["Vset"] * e/(k*Tref)
-        ndD["tend"] = dD["tend"] / td
-        if ndD["profileType"] == "CC" and ndD["currset"] != 0.0:
-            ndD["tend"] = ndD["capFrac"] / ndD["currset"]
->>>>>>> dbdad0a9
-        else: # CV or zero current simulation
-            ndD_s["tend"] = dD_s["tend"] / td
 
         # parameters which depend on the electrode
         dD_s["psd_raw"] = {}
@@ -559,14 +479,15 @@
         if solidType == "homog_sdn" and not T298:
             raise NotImplementedError("homog_snd req. Tabs=298")
         try:
-            if ndD['delPhiEqFit'][trode]:
-                if ndD['delPhiFunc'][trode] == "LiMn2O4" and not T298:
+            if ndD['delPhiEqFit']:
+                if ndD['delPhiFunc'] == "LiMn2O4" and not T298:
                     raise Exception("LiMn204 req. Tabs = 298 K")
-                if ndD['delPhiFunc'][trode] == "LiC6" and not T298:
+                if ndD['delPhiFunc'] == "LiC6" and not T298:
                     raise Exception("LiC6 req. Tabs = 298 K")
-                if ndD['delPhiFunc'][trode] == "NCA1" and not T298:
+                if ndD['delPhiFunc'] == "NCA1" and not T298:
                     raise Exception("NCA1 req. Tabs = 298 K")
-                raise NotImplementedError("delPhiEqFit req. solidType = diffn or homog")
+                if solidType not in ["diffn", "homog"]:
+                    raise NotImplementedError("delPhiEqFit req. solidType = diffn or homog")
         except KeyError:
             pass
         return
