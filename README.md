--- conflicted
+++ resolved
@@ -100,11 +100,7 @@
 
 1. Download `ref_outputs.zip` from
    [here](http://mit.edu/smithrb/www/ref_outputs.zip) and unzip within
-<<<<<<< HEAD
-   the working directory. This should give make a number of
-=======
    the tests subdirectory. This should give a number of
->>>>>>> 7d2d278f
    directories of the form `tests/ref_outputs/test###`.
 2. Copy `mpettest` to the working directory and run it. This will
    run a number of simulations and compare their outputs to those
