# MPET -- Multiphase Porous Electrode Theory

This software is designed to run simulations of batteries with porous electrodes using porous electrode theory, which is a volume-averaged, multiscale approach to capture the coupled behavior of electrolyte and active material within electrodes. As a result, with physical parameter inputs and run protocols (specified current or voltage profiles), it makes predictions about the internal dynamics within a battery (electrolyte concentration and potential, solid phase concentrations, reaction rates, etc.) and also macroscopic, easily measurable electrochemical quantities such as total current and voltage. In this way, it is similar to the [`dualfoil`](http://www.cchem.berkeley.edu/jsngrp/fortran.html) code released by Newman and coworkers from Berkeley. This software has much of the functionality contained in `dualfoil` (it is currently missing, e.g., temperature dependence). However, beyond the standard porous electrode theory simulations, this software can also simulate electrodes in which the active materials phase separate using non-equilibrium thermodynamics within a phase field modeling framework. Such behavior is common in widely used electrode materials, including graphite and LiFePO4.

If you use this software in academic work, please cite the relevant references detailing its development as presented in the `LICENSE` file. For more details on the theory implemeneted in the code, see:

Smith, R. B., and Bazant M. Z., Multiphase Porous Electrode Theory, [Journal of the Electrochemical Society](https://doi.org/10.1149/2.0171711jes), 2017, 164 (11) E3291-E3310, [arXiv preprint](https://arxiv.org/abs/1702.08432).

## Prerequisites

1.  [Python 3.7](https://www.python.org/) with the following packages installed: `numpy`, `scipy`, `matplotlib`, and `pyqt5`.
2.  [DAE Tools](http://www.daetools.com/) version 1.9.0, which can be [downloaded here](https://sourceforge.net/projects/daetools/files/daetools/1.9.0/).

## Installation

1.  Download the [latest release of MPET](https://bitbucket.org/bazantgroup/mpet/downloads/?tab=tags), or clone a copy of this source code repository.
2.  Enter the mpet folder, and use the setup.py script to install the mpet Python package.
    - We recommend using the pip package manager: `pip install .`
    - The legacy approach also works: `python setup.py install`

## Simulation

1.  Copy the overall system parameters file, `configs/params_system.cfg`, to your working directory.
2.  Copy the material parameter files referred to in the system parameters file (e.g. `configs/params_LFP.cfg` and `configs/params__graphite_1param.cfg`) to the working directory.
3.  Edit `params_system.cfg` to suit the simulation you're trying to run. Be sure to reference a material parameters file for the cathode and optionally one (the same or separate file) for the anode.
4.  Edit the material parameters file(s) serving as the electrode materials.
5.  Run `mpetrun.py`, passing `params_system.cfg` as an argument:
    `mpetrun.py params_system.cfg`

The software will save the simulation output in a time-stamped subdirectory within a directory called `history`. The data contents of the most recent output will also be copied to a directory called `sim_output`. Each output directory should contain:

- the output data (`.mat` file)
- copies of the input parameters files defining the simulation
- a copy of the daetools config parameters (e.g. solver tolerances)
- information about the script used to run the simulation
- information about the simulation (e.g. run time)
- processed, dimensional and nondimensional parameters as
  Python-pickled dictionary objects

## Analysis

1.  Analyze output with `mpetplot.py` (pass output data directory, then plot-type as arguments)
    - e.g., voltage plot: `mpetplot.py sim_output v`
    - other options (`full`, `c`, `a` indicate full cell, cathode, and anode):
      - `v` or `vt` -- voltage vs filling fraction or vs time
      - `curr` -- current vs time
      - `elytec{f}` -- electrolyte concentration (movie) or final snapshot with `f`
      - `elytep{f}` -- electrolyte potential (movie) or final snapshot with `f`
      - `elytei{f}` -- electrolyte current density (movie) or final snapshot with `f`
      - `surf_{c,a}` -- solid surface concentrations
      - `soc_{c,a}` -- overall utilization / state of charge of electrode
      - `csld_{c,a}` -- solid concentrations of particles in electrode (movie; used with `solidType_{c,a}` not homog)
      - `cbarLine_{c,a}` -- average concentration in each particle of electrode
      - `cbar_{full,c,a}` -- average solid concentrations as changing colors (movie)
      - `bulkp_{c,a}` -- macroscopic electrode solid phase potential (movie)
2.  Alternatively, convert the output to plain text (csv) format using `mpetplot.py sim_output text` (or replace `sim_output` with any subfolder in the `history` folder). Then analyze using whatever tools you prefer.

If you want to save output to a movie (or figure), add `save` as an extra argument to `mpetplot.py`: `mpetplot.py sim_output cbar save`.

Movie output requires that you have `ffmpeg` or `mencoder` (part of `MPlayer`) installed.

## Troubleshooting

<<<<<<< HEAD
Tammo added this line

Please use the Issues section of the Bitbucket repository (https://bitbucket.org/bazantgroup/mpet/issues) to file issues and/or bug reports with the software.
=======
Please use the Issues section of the Bitbucket repository (https://bitbucket.org/bazantgroup/mpet/issues) to file issues and/or bug reports with the software.

Victor added this line
>>>>>>> 7fa1fb3d
<|MERGE_RESOLUTION|>--- conflicted
+++ resolved
@@ -61,12 +61,8 @@
 
 ## Troubleshooting
 
-<<<<<<< HEAD
 Tammo added this line
 
 Please use the Issues section of the Bitbucket repository (https://bitbucket.org/bazantgroup/mpet/issues) to file issues and/or bug reports with the software.
-=======
-Please use the Issues section of the Bitbucket repository (https://bitbucket.org/bazantgroup/mpet/issues) to file issues and/or bug reports with the software.
 
-Victor added this line
->>>>>>> 7fa1fb3d
+Victor added this line