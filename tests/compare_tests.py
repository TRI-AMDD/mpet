--- conflicted
+++ resolved
@@ -48,20 +48,9 @@
 
         # Compute the difference between the solution and the reference
         try:
-<<<<<<< HEAD
-            if newDatah5:
-                varDataNew = newData[varKey][:]
-            else:
-                varDataNew = newData[varKey]
-            if refDatah5:
-                varDataRef = refData[varKey][:]
-            else:
-                varDataRef = refData[varKey]
-=======
             # Ellipsis notation converts h5py Datasets to numpy arrays
             varDataNew = newData[varKey][...]
             varDataRef = refData[varKey][...]
->>>>>>> 0b598af2
             diffMat = np.abs(varDataNew - varDataRef)
         except ValueError:
             assert False, "Fail from ValueError"
