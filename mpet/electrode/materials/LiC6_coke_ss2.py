--- conflicted
+++ resolved
@@ -1,11 +1,7 @@
 import numpy as np
 
 
-<<<<<<< HEAD
-def LiC6_coke_ss2(self, y, ybar, T, muR_ref, ISfuncs=None):
-=======
-def LiC6_coke_ss2(self, y, ybar, muR_ref):
->>>>>>> f93af2c8
+def LiC6_coke_ss2(self, y, ybar, T, muR_ref):
     """ Fuller, Doyle, Newman, 1994 """
     c1 = -0.132056
     c2 = 1.40854
