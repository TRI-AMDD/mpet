import numpy as np


<<<<<<< HEAD
def LiMn2O4_ss(self, y, ybar, T, muR_ref, ISfuncs=None):
=======
def LiMn2O4_ss(self, y, ybar, muR_ref):
>>>>>>> f93af2c8
    """ Doyle, Newman, 1996 """
    # OCV in V vs Li/Li+
    OCV = (4.19829 + 0.0565661*np.tanh(-14.5546*y + 8.60942)
           - 0.0275479*(1/((0.998432 - y)**(0.492465)) - 1.90111)
           - 0.157123*np.exp(-0.04738*y**8)
           + 0.810239*np.exp(-40*(y - 0.133875)))
    muR = self.get_muR_from_OCV(OCV, muR_ref)
    actR = None
    return muR, actR<|MERGE_RESOLUTION|>--- conflicted
+++ resolved
@@ -1,11 +1,7 @@
 import numpy as np
 
 
-<<<<<<< HEAD
-def LiMn2O4_ss(self, y, ybar, T, muR_ref, ISfuncs=None):
-=======
-def LiMn2O4_ss(self, y, ybar, muR_ref):
->>>>>>> f93af2c8
+def LiMn2O4_ss(self, y, ybar, T, muR_ref):
     """ Doyle, Newman, 1996 """
     # OCV in V vs Li/Li+
     OCV = (4.19829 + 0.0565661*np.tanh(-14.5546*y + 8.60942)
