import numpy as np


<<<<<<< HEAD
def NCA_ss2(self, y, ybar, T, muR_ref, ISfuncs=None):
=======
def NCA_ss2(self, y, ybar, muR_ref):
>>>>>>> f93af2c8
    """
    Li_q Ni(0.8)Co(0.15)Al(0.05)O2
    as a function of y. Here, y actually represents a practical
    utilization of 70% of the material, so the material is "empty"
    (y=0) when q=0.3 and full (y=1) when q=1.
    This function was obtained from a fit by Raymond B. Smith
    of Samsung data of a LiC6-NCA cell discharged at C/100.
    """
    OCV = (-self.kToe*np.log(y/(1-y))*T
           + 4.12178 - 0.2338*y - 1.24566*y**2 + 1.16769*y**3
           - 0.20745*y**4)
    muR = self.get_muR_from_OCV(OCV, muR_ref)
    actR = None
    return muR, actR<|MERGE_RESOLUTION|>--- conflicted
+++ resolved
@@ -1,11 +1,7 @@
 import numpy as np
 
 
-<<<<<<< HEAD
-def NCA_ss2(self, y, ybar, T, muR_ref, ISfuncs=None):
-=======
-def NCA_ss2(self, y, ybar, muR_ref):
->>>>>>> f93af2c8
+def NCA_ss2(self, y, ybar, T, muR_ref):
     """
     Li_q Ni(0.8)Co(0.15)Al(0.05)O2
     as a function of y. Here, y actually represents a practical
