import numpy as np


<<<<<<< HEAD
def LiC6_1param(self, y, ybar, T, muR_ref, ISfuncs=None):
    muRtheta = -self.eokT*0.12
    muRhomog = self.graphite_1param_homog_3(
        y, T, self.get_trode_param("Omega_a"), self.get_trode_param("Omega_b"), ISfuncs)
=======
def LiC6_1param(self, y, ybar, muR_ref):
    muRtheta = -self.eokT*0.12
    muRhomog = self.graphite_1param_homog_3(
        y, self.get_trode_param("Omega_a"), self.get_trode_param("Omega_b"))
>>>>>>> f93af2c8
    muRnonHomog = self.general_non_homog(y, ybar)
    muR = muRhomog + muRnonHomog
    actR = np.exp(muR/T)
    muR += muRtheta + muR_ref
    return muR, actR<|MERGE_RESOLUTION|>--- conflicted
+++ resolved
@@ -1,17 +1,10 @@
 import numpy as np
 
 
-<<<<<<< HEAD
 def LiC6_1param(self, y, ybar, T, muR_ref, ISfuncs=None):
     muRtheta = -self.eokT*0.12
     muRhomog = self.graphite_1param_homog_3(
-        y, T, self.get_trode_param("Omega_a"), self.get_trode_param("Omega_b"), ISfuncs)
-=======
-def LiC6_1param(self, y, ybar, muR_ref):
-    muRtheta = -self.eokT*0.12
-    muRhomog = self.graphite_1param_homog_3(
-        y, self.get_trode_param("Omega_a"), self.get_trode_param("Omega_b"))
->>>>>>> f93af2c8
+        y, T, self.get_trode_param("Omega_a"), self.get_trode_param("Omega_b"))
     muRnonHomog = self.general_non_homog(y, ybar)
     muR = muRhomog + muRnonHomog
     actR = np.exp(muR/T)
