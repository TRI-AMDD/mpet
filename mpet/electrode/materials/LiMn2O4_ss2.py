--- conflicted
+++ resolved
@@ -1,11 +1,7 @@
 import numpy as np
 
 
-<<<<<<< HEAD
-def LiMn2O4_ss2(self, y, ybar, T, muR_ref, ISfuncs=None):
-=======
-def LiMn2O4_ss2(self, y, ybar, muR_ref):
->>>>>>> f93af2c8
+def LiMn2O4_ss2(self, y, ybar, T, muR_ref):
     """ Fuller, Doyle, Newman, 1994 """
     # OCV in V vs Li/Li+
     OCV = (4.06279 + 0.0677504*np.tanh(-21.8502*y + 12.8268)
