from mpet.props_am import step_down


<<<<<<< HEAD
def LiC6_ss2(self, y, ybar, T, muR_ref, ISfuncs=None):
=======
def LiC6_ss2(self, y, ybar, muR_ref):
>>>>>>> f93af2c8
    """ Bernardi and Go 2011 """
    p1, p2, p3, p4 = (0.085, 0.120, 0.210, 3.5)
    sfac = 0.3
    OCV = (p1*step_down(y, 1., sfac*0.02)
           + (p2 - p1)*step_down(y, 0.5, 0.005)
           + (p3 - p2)*step_down(y, 0.1944, sfac*0.03571)
           + (p4 - p3)*step_down(y, 0., sfac*0.08333))
    muR = self.get_muR_from_OCV(OCV, muR_ref)
    actR = None
    return muR, actR<|MERGE_RESOLUTION|>--- conflicted
+++ resolved
@@ -1,11 +1,7 @@
 from mpet.props_am import step_down
 
 
-<<<<<<< HEAD
-def LiC6_ss2(self, y, ybar, T, muR_ref, ISfuncs=None):
-=======
-def LiC6_ss2(self, y, ybar, muR_ref):
->>>>>>> f93af2c8
+def LiC6_ss2(self, y, ybar, T, muR_ref):
     """ Bernardi and Go 2011 """
     p1, p2, p3, p4 = (0.085, 0.120, 0.210, 3.5)
     sfac = 0.3
