--- conflicted
+++ resolved
@@ -1,11 +1,7 @@
 import numpy as np
 
 
-<<<<<<< HEAD
-def testIS_ss(self, y, ybar, T, muR_ref, ISfuncs=None):
-=======
-def testIS_ss(self, y, ybar, muR_ref):
->>>>>>> f93af2c8
+def testIS_ss(self, y, ybar, T, muR_ref):
     """Ideal solution material for testing."""
     OCV = -self.kToe*np.log(y/(1-y))*T
     muR = self.get_muR_from_OCV(OCV, muR_ref)
