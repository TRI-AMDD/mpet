"""This module defines the actual simulation to be carried out.

In this, the model(s) are created and their variables are given initial conditions (if they are
differential variables) or initial guesses (if they never appear in equations in which they have
been differentiated in time).
"""
import os.path as osp

import sympy as sym
import daetools.pyDAE as dae
import numpy as np
import h5py

import mpet.mod_cell as mod_cell
import mpet.daeVariableTypes


class SimMPET(dae.daeSimulation):
    def __init__(self, ndD_s=None, ndD_e=None, tScale=None):
        dae.daeSimulation.__init__(self)
        if (ndD_s is None) or (ndD_e is None):
            raise Exception("Need input parameter dictionaries")
        self.ndD_s = ndD_s
        self.ndD_e = ndD_e
        self.tScale = tScale
        ndD_s["currPrev"] = 0.
        ndD_s["phiPrev"] = 0.
        if ndD_s["prevDir"] != "false":
            # Get the data mat file from prevDir
            #self.dataPrev = h5py.File(osp.join(ndD_s["prevDir"], "output_data.hdf5"), 'r')
            self.dataPrev = osp.join(ndD_s["prevDir"], "output_data.hdf5")
            with h5py.File(self.dataPrev, 'r') as hf:
                ndD_s["currPrev"] = np.asscalar(hf["current"][-1])
                ndD_s["phiPrev"] = np.asscalar(hf["phi_applied"][-1])

        #Set absolute tolerances for variableTypes
        mpet.daeVariableTypes.mole_frac_t.AbsoluteTolerance=ndD_s["absTol"]
        mpet.daeVariableTypes.conc_t.AbsoluteTolerance=ndD_s["absTol"]
        mpet.daeVariableTypes.elec_pot_t.AbsoluteTolerance=ndD_s["absTol"]

        # Define the model we're going to simulate
        self.m = mod_cell.ModCell("mpet", ndD_s=ndD_s, ndD_e=ndD_e)

    def SetUpParametersAndDomains(self):
        # Domains
        ndD = self.ndD_s
        if ndD["Nvol"]["s"] >= 1:
            self.m.DmnCell["s"].CreateArray(ndD["Nvol"]["s"])
        for l in ndD["trodes"]:
            self.m.DmnCell[l].CreateArray(ndD["Nvol"][l])
            self.m.DmnPart[l].CreateArray(ndD["Npart"][l])
            for i in range(ndD["Nvol"][l]):
                for j in range(ndD["Npart"][l]):
                    self.m.particles[l][i, j].Dmn.CreateArray(
                        int(ndD["psd_num"][l][i,j]))

    def SetUpVariables(self):
        ndD_s = self.ndD_s
        Nvol = ndD_s["Nvol"]
        Npart = ndD_s["Npart"]
        phi_cathode = ndD_s["phi_cathode"]
        if ndD_s["prevDir"] == "false":
            # Solids
            for l in ndD_s["trodes"]:
                cs0 = self.ndD_s['cs0'][l]
                # Guess initial filling fractions
                self.m.ffrac[l].SetInitialGuess(cs0)
                for i in range(Nvol[l]):
                    # Guess initial volumetric reaction rates
                    self.m.R_Vp[l].SetInitialGuess(i, 0.0)
                    # Guess initial value for the potential of the
                    # electrodes
                    if l == "a":  # anode
                        self.m.phi_bulk[l].SetInitialGuess(i, self.ndD_s["phiRef"]["a"])
                    else:  # cathode
                        self.m.phi_bulk[l].SetInitialGuess(i, phi_cathode)
                    for j in range(Npart[l]):
                        Nij = ndD_s["psd_num"][l][i,j]
                        part = self.m.particles[l][i,j]
                        # Guess initial value for the average solid
                        # concentrations and set initial value for
                        # solid concentrations
                        solidType = self.ndD_e[l]["indvPart"][i,j]["type"]
                        if solidType in ndD_s["1varTypes"]:
                            part.cbar.SetInitialGuess(cs0)
                            for k in range(Nij):
                                part.c.SetInitialCondition(k, cs0)
                        elif solidType in ndD_s["2varTypes"]:
                            part.c1bar.SetInitialGuess(cs0)
                            part.c2bar.SetInitialGuess(cs0)
                            part.cbar.SetInitialGuess(cs0)
                            epsrnd = 0.0001
                            rnd1 = epsrnd*(np.random.rand(Nij) - 0.5)
                            rnd2 = epsrnd*(np.random.rand(Nij) - 0.5)
                            rnd1 -= np.mean(rnd1)
                            rnd2 -= np.mean(rnd2)
                            for k in range(Nij):
                                part.c1.SetInitialCondition(k, cs0+rnd1[k])
                                part.c2.SetInitialCondition(k, cs0+rnd2[k])

            phi_guess = 0
            #Cell potential initialization
            if ndD_s['tramp'] > 0:
                phi_guess=0
            elif ndD_s['profileType']=='CV':
                if "t" not in str(ndD_s['Vset']):
                    #if it is a float set value, we set initial guess to be set point
                    phi_guess = self.ndD_s['Vset']
                else:
                    t = sym.Symbol("t")
                    #lambdifies waveform so that we can run with numpy functions
                    f = sym.lambdify(t, self.ndD_s['Vset'], modules = "numpy") 
                    phi_guess = f(0)
            else:
                phi_guess = 0
            self.m.phi_applied.SetInitialGuess(phi_guess)
            self.m.phi_cell.SetInitialGuess(phi_guess)


            #Initialize the ghost points used for boundary conditions
            if not self.m.SVsim:
                self.m.c_lyteGP_L.SetInitialGuess(ndD_s["c0"])
                self.m.phi_lyteGP_L.SetInitialGuess(0)

            #Separator electrolyte initialization
            for i in range(Nvol["s"]):
                self.m.c_lyte["s"].SetInitialCondition(i, ndD_s['c0'])
                self.m.phi_lyte["s"].SetInitialGuess(i, 0)
            
            #Anode and cathode electrolyte initialization
            for l in ndD_s["trodes"]:
                for i in range(Nvol[l]):
                    self.m.c_lyte[l].SetInitialCondition(i, ndD_s['c0'])
                    self.m.phi_lyte[l].SetInitialGuess(i, 0)

                    #Set electrolyte concentration in each particle
                    for j in range(Npart[l]):
                        self.m.particles[l][i,j].c_lyte.SetInitialGuess(ndD_s["c0"])
         
            #set last values
            self.m.last_current.AssignValue(0)
            self.m.last_phi_applied.AssignValue(phi_guess)
               
        else:
            dPrev = self.dataPrev
            with h5py.File(dPrev, 'r') as hf:
                for l in ndD_s["trodes"]:
                    self.m.ffrac[l].SetInitialGuess(
                        np.asscalar(hf["ffrac_" + l][-1]))
                    for i in range(Nvol[l]):
                        self.m.R_Vp[l].SetInitialGuess(
                            i, np.asscalar(hf["R_Vp_" + l][-1,i]))
                        self.m.phi_bulk[l].SetInitialGuess(
                            i, np.asscalar(hf["phi_bulk_" + l][-1,i]))
                        for j in range(Npart[l]):
                            Nij = ndD_s["psd_num"][l][i,j]
                            part = self.m.particles[l][i,j]
                            solidType = self.ndD_e[l]["indvPart"][i, j]["type"]
                            partStr = "partTrode{l}vol{i}part{j}_".format(
                                l=l, i=i, j=j)
                            
                            #Set the inlet port variables for each particle
<<<<<<< HEAD
                            #part.c_lyte.SetInitialGuess(dPrev["c_lyte_" + l][-1,i])
                            #part.phi_lyte.SetInitialGuess(dPrev["phi_lyte_" + l][-1,i])
=======
>>>>>>> 7bc0b16e
                            part.c_lyte.SetInitialGuess(np.asscalar(hf[partStr+"portInLyte_c_lyte"][-1]))
                            part.phi_lyte.SetInitialGuess(np.asscalar(hf[partStr+"portInLyte_phi_lyte"][-1]))
                            part.phi_m.SetInitialGuess(np.asscalar(hf[partStr+"portInBulk_phi_m"][-1]))


                            if solidType in ndD_s["1varTypes"]:
                                part.cbar.SetInitialGuess(
                                    np.asscalar(hf[partStr + "cbar"][-1]))
                                for k in range(Nij):
<<<<<<< HEAD
=======
                                    print(hf[partStr + "c"].shape)
>>>>>>> 7bc0b16e
                                    part.c.SetInitialCondition(
                                        k, np.asscalar(hf[partStr + "c"][-1,k]))
                            elif solidType in ndD_s["2varTypes"]:
                                part.c1bar.SetInitialGuess(
                                    np.asscalar(hf[partStr + "c1bar"][-1]))
                                part.c2bar.SetInitialGuess(
                                    np.asscalar(hf[partStr + "c2bar"][-1]))
                                part.cbar.SetInitialGuess(
                                    np.asscalar(hf[partStr + "cbar"][-1]))
                                for k in range(Nij):
                                    part.c1.SetInitialCondition(
                                        k, np.asscalar(hf[partStr + "c1"][-1,k]))
                                    part.c2.SetInitialCondition(
                                        k, np.asscalar(hf[partStr + "c2"][-1,k]))
                for i in range(Nvol["s"]):
                    self.m.c_lyte["s"].SetInitialCondition(
                        i, np.asscalar(hf["c_lyte_s"][-1,i]))
                    self.m.phi_lyte["s"].SetInitialGuess(
                        i, np.asscalar(hf["phi_lyte_s"][-1,i]))
                for l in ndD_s["trodes"]:
                    for i in range(Nvol[l]):
                        self.m.c_lyte[l].SetInitialCondition(
                            i, np.asscalar(hf["c_lyte_" + l][-1,i]))
                        self.m.phi_lyte[l].SetInitialGuess(
                            i, np.asscalar(hf["phi_lyte_" + l][-1,i]))
                
                #Read in the ghost point values
                if not self.m.SVsim:
                    self.m.c_lyteGP_L.SetInitialGuess(np.asscalar(hf["c_lyteGP_L"][-1]))
                    self.m.phi_lyteGP_L.SetInitialGuess(np.asscalar(hf["phi_lyteGP_L"][-1]))
                
                # Guess the initial cell voltage
<<<<<<< HEAD
                self.m.phi_applied.SetInitialGuess(np.asscalar(hf["phi_applied"][-1]))
                self.m.phi_cell.SetInitialGuess(np.asscalar(hf["phi_cell"][-1]))

                #set last values
                self.m.last_current.AssignValue(np.asscalar(hf["current"][-1]))
                self.m.last_phi_applied.AssignValue(np.asscalar(hf["phi_applied"][-1]))


        self.m.time_counter.AssignValue(0) #used to determine new time cutoffs at each section
        #tracks the number of cycles
        self.m.cycle_number.AssignValue(1)
=======
                self.m.phi_applied.SetInitialGuess(
                    np.asscalar(hf["phi_applied"][-1]))
>>>>>>> 7bc0b16e

        #The simulation runs when the endCondition is 0
        self.m.endCondition.AssignValue(0)

    def Run(self):
        """
        Overload the simulation "Run" function so that the simulation
        terminates when the specified condition is satisfied.
        """
        time = 0.
        tScale = self.tScale
        for nextTime in self.ReportingTimes:
            self.Log.Message(
                "Integrating from {t0:.2f} to {t1:.2f} s ...".format(
                    t0=self.CurrentTime*tScale, t1=nextTime*tScale), 0)
            time = self.IntegrateUntilTime(
                nextTime, dae.eDoNotStopAtDiscontinuity, True)
            self.ReportData(self.CurrentTime)
            self.Log.SetProgress(int(100. * self.CurrentTime/self.TimeHorizon))

            #Break when an end condition has been met
            if self.m.endCondition.npyValues:
                description=mod_cell.endConditions[int(self.m.endCondition.npyValues)]
                self.Log.Message("Ending condition: " + description, 0)
                break<|MERGE_RESOLUTION|>--- conflicted
+++ resolved
@@ -160,11 +160,6 @@
                                 l=l, i=i, j=j)
                             
                             #Set the inlet port variables for each particle
-<<<<<<< HEAD
-                            #part.c_lyte.SetInitialGuess(dPrev["c_lyte_" + l][-1,i])
-                            #part.phi_lyte.SetInitialGuess(dPrev["phi_lyte_" + l][-1,i])
-=======
->>>>>>> 7bc0b16e
                             part.c_lyte.SetInitialGuess(np.asscalar(hf[partStr+"portInLyte_c_lyte"][-1]))
                             part.phi_lyte.SetInitialGuess(np.asscalar(hf[partStr+"portInLyte_phi_lyte"][-1]))
                             part.phi_m.SetInitialGuess(np.asscalar(hf[partStr+"portInBulk_phi_m"][-1]))
@@ -174,10 +169,6 @@
                                 part.cbar.SetInitialGuess(
                                     np.asscalar(hf[partStr + "cbar"][-1]))
                                 for k in range(Nij):
-<<<<<<< HEAD
-=======
-                                    print(hf[partStr + "c"].shape)
->>>>>>> 7bc0b16e
                                     part.c.SetInitialCondition(
                                         k, np.asscalar(hf[partStr + "c"][-1,k]))
                             elif solidType in ndD_s["2varTypes"]:
@@ -210,7 +201,6 @@
                     self.m.phi_lyteGP_L.SetInitialGuess(np.asscalar(hf["phi_lyteGP_L"][-1]))
                 
                 # Guess the initial cell voltage
-<<<<<<< HEAD
                 self.m.phi_applied.SetInitialGuess(np.asscalar(hf["phi_applied"][-1]))
                 self.m.phi_cell.SetInitialGuess(np.asscalar(hf["phi_cell"][-1]))
 
@@ -222,10 +212,6 @@
         self.m.time_counter.AssignValue(0) #used to determine new time cutoffs at each section
         #tracks the number of cycles
         self.m.cycle_number.AssignValue(1)
-=======
-                self.m.phi_applied.SetInitialGuess(
-                    np.asscalar(hf["phi_applied"][-1]))
->>>>>>> 7bc0b16e
 
         #The simulation runs when the endCondition is 0
         self.m.endCondition.AssignValue(0)
