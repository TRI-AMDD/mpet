--- conflicted
+++ resolved
@@ -8,7 +8,6 @@
 
 import daetools.pyDAE as dae
 import numpy as np
-import scipy.io as sio
 import h5py
 
 import mpet.mod_cell as mod_cell
@@ -30,10 +29,10 @@
             # Get the data mat file from prevDir
             self.dataPrev = osp.join(ndD_s["prevDir"], "output_data")
             data = utils.open_data_file(self.dataPrev)
-            ndD_s["currPrev"] = utils.get_dict_key(data, "current", final = True)
-            ndD_s["phiPrev"] = utils.get_dict_key(data, "phi_applied", final = True)
-
-            #close file if it is a h5py file
+            ndD_s["currPrev"] = utils.get_dict_key(data, "current", final=True)
+            ndD_s["phiPrev"] = utils.get_dict_key(data, "phi_applied", final=True)
+
+            # close file if it is a h5py file
             if isinstance(data, h5py._hl.files.File):
                 data.close()
 
@@ -136,15 +135,15 @@
 
         else:
             dPrev = self.dataPrev
-<<<<<<< HEAD
+            data = utils.open_data_file(dPrev)
             for tr in ndD_s["trodes"]:
                 self.m.ffrac[tr].SetInitialGuess(
-                    dPrev["ffrac_" + tr][0,-1])
+                    utils.get_dict_key(data, "ffrac_" + tr, final=True))
                 for i in range(Nvol[tr]):
                     self.m.R_Vp[tr].SetInitialGuess(
-                        i, dPrev["R_Vp_" + tr][-1,i])
+                        i, data["R_Vp_" + tr][-1,i])
                     self.m.phi_bulk[tr].SetInitialGuess(
-                        i, dPrev["phi_bulk_" + tr][-1,i])
+                        i, data["phi_bulk_" + tr][-1,i])
                     for j in range(Npart[tr]):
                         Nij = ndD_s["psd_num"][tr][i,j]
                         part = self.m.particles[tr][i,j]
@@ -153,45 +152,23 @@
                             l=tr, i=i, j=j)
 
                         # Set the inlet port variables for each particle
-                        part.c_lyte.SetInitialGuess(dPrev["c_lyte_" + tr][-1,i])
-                        part.phi_lyte.SetInitialGuess(dPrev["phi_lyte_" + tr][-1,i])
-                        part.phi_m.SetInitialGuess(dPrev["phi_part_" + tr][-1][i,j])
-=======
-            data = utils.open_data_file(dPrev)
-            for l in ndD_s["trodes"]:
-                self.m.ffrac[l].SetInitialGuess(
-                    utils.get_dict_key(data, "ffrac_" + l, final = True))
-                for i in range(Nvol[l]):
-                    self.m.R_Vp[l].SetInitialGuess(
-                        i, data["R_Vp_" + l][-1,i])
-                    self.m.phi_bulk[l].SetInitialGuess(
-                        i, data["phi_bulk_" + l][-1,i])
-                    for j in range(Npart[l]):
-                        Nij = ndD_s["psd_num"][l][i,j]
-                        part = self.m.particles[l][i,j]
-                        solidType = self.ndD_e[l]["indvPart"][i, j]["type"]
-                        partStr = "partTrode{l}vol{i}part{j}_".format(
-                            l=l, i=i, j=j)
-                        
-                        #Set the inlet port variables for each particle
-                        part.c_lyte.SetInitialGuess(data["c_lyte_" + l][-1,i])
-                        part.phi_lyte.SetInitialGuess(data["phi_lyte_" + l][-1,i])
-                        part.phi_m.SetInitialGuess(data["phi_bulk_" + l][-1,i])
->>>>>>> f973e536
+                        part.c_lyte.SetInitialGuess(data["c_lyte_" + tr][-1,i])
+                        part.phi_lyte.SetInitialGuess(data["phi_lyte_" + tr][-1,i])
+                        part.phi_m.SetInitialGuess(data["phi_bulk_" + tr][-1,i])
 
                         if solidType in ndD_s["1varTypes"]:
                             part.cbar.SetInitialGuess(
-                                utils.get_dict_key(data, partStr + "cbar", final = True))
+                                utils.get_dict_key(data, partStr + "cbar", final=True))
                             for k in range(Nij):
                                 part.c.SetInitialCondition(
                                     k, data[partStr + "c"][-1,k])
                         elif solidType in ndD_s["2varTypes"]:
                             part.c1bar.SetInitialGuess(
-                                utils.get_dict_key(data, partStr + "c1bar", final = True))
+                                utils.get_dict_key(data, partStr + "c1bar", final=True))
                             part.c2bar.SetInitialGuess(
-                                utils.get_dict_key(data, partStr + "c2bar", final = True))
+                                utils.get_dict_key(data, partStr + "c2bar", final=True))
                             part.cbar.SetInitialGuess(
-                                utils.get_dict_key(data, partStr + "cbar", final = True))
+                                utils.get_dict_key(data, partStr + "cbar", final=True))
                             for k in range(Nij):
                                 part.c1.SetInitialCondition(
                                     k, data[partStr + "c1"][-1,k])
@@ -201,40 +178,26 @@
                 self.m.c_lyte["s"].SetInitialCondition(
                     i, data["c_lyte_s"][-1,i])
                 self.m.phi_lyte["s"].SetInitialGuess(
-<<<<<<< HEAD
-                    i, dPrev["phi_lyte_s"][-1,i])
+                    i, data["phi_lyte_s"][-1,i])
             for tr in ndD_s["trodes"]:
                 for i in range(Nvol[tr]):
                     self.m.c_lyte[tr].SetInitialCondition(
-                        i, dPrev["c_lyte_" + tr][-1,i])
+                        i, data["c_lyte_" + tr][-1,i])
                     self.m.phi_lyte[tr].SetInitialGuess(
-                        i, dPrev["phi_lyte_" + tr][-1,i])
+                        i, data["phi_lyte_" + tr][-1,i])
 
             # Read in the ghost point values
             if not self.m.SVsim:
-                self.m.c_lyteGP_L.SetInitialGuess(dPrev["c_lyteGP_L"][0,-1])
-                self.m.phi_lyteGP_L.SetInitialGuess(dPrev["phi_lyteGP_L"][0,-1])
-
-=======
-                    i, data["phi_lyte_s"][-1,i])
-            for l in ndD_s["trodes"]:
-                for i in range(Nvol[l]):
-                    self.m.c_lyte[l].SetInitialCondition(
-                        i, data["c_lyte_" + l][-1,i])
-                    self.m.phi_lyte[l].SetInitialGuess(
-                        i, data["phi_lyte_" + l][-1,i])
-            
-            #Read in the ghost point values
-            if not self.m.SVsim:
-                self.m.c_lyteGP_L.SetInitialGuess(utils.get_dict_key(data, "c_lyteGP_L", final = True))
-                self.m.phi_lyteGP_L.SetInitialGuess(utils.get_dict_key(data, "phi_lyteGP_L", final = True))
-            
->>>>>>> f973e536
+                self.m.c_lyteGP_L.SetInitialGuess(
+                    utils.get_dict_key(data, "c_lyteGP_L", final=True))
+                self.m.phi_lyteGP_L.SetInitialGuess(
+                    utils.get_dict_key(data, "phi_lyteGP_L", final=True))
+
             # Guess the initial cell voltage
-            self.m.phi_applied.SetInitialGuess(utils.get_dict_key(data, "phi_applied", final = True))
-            self.m.phi_cell.SetInitialGuess(utils.get_dict_key(data, "phi_cell", final = True))
-
-            #close file if it is a h5py file
+            self.m.phi_applied.SetInitialGuess(utils.get_dict_key(data, "phi_applied", final=True))
+            self.m.phi_cell.SetInitialGuess(utils.get_dict_key(data, "phi_cell", final=True))
+
+            # close file if it is a h5py file
             if isinstance(data, h5py._hl.files.File):
                 data.close()
 
