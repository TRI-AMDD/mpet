"""This module defines the actual simulation to be carried out.

In this, the model(s) are created and their variables are given initial conditions (if they are
differential variables) or initial guesses (if they never appear in equations in which they have
been differentiated in time).
"""
import os.path as osp

import sympy as sym
import daetools.pyDAE as dae
import numpy as np
import scipy.io as sio

import mpet.mod_cell as mod_cell
import mpet.daeVariableTypes


class SimMPET(dae.daeSimulation):
    def __init__(self, ndD_s=None, ndD_e=None, tScale=None):
        dae.daeSimulation.__init__(self)
        if (ndD_s is None) or (ndD_e is None):
            raise Exception("Need input parameter dictionaries")
        self.ndD_s = ndD_s
        self.ndD_e = ndD_e
        self.tScale = tScale
        ndD_s["currPrev"] = 0.
        ndD_s["phiPrev"] = 0.
        if ndD_s["prevDir"] != "false":
            # Get the data mat file from prevDir
            self.dataPrev = sio.loadmat(
                osp.join(ndD_s["prevDir"], "output_data.mat"))
            ndD_s["currPrev"] = self.dataPrev["current"][0,-1]
            ndD_s["phiPrev"] = self.dataPrev["phi_applied"][0,-1]

        #Set absolute tolerances for variableTypes
        mpet.daeVariableTypes.mole_frac_t.AbsoluteTolerance=ndD_s["absTol"]
        mpet.daeVariableTypes.conc_t.AbsoluteTolerance=ndD_s["absTol"]
        mpet.daeVariableTypes.elec_pot_t.AbsoluteTolerance=ndD_s["absTol"]

        # Define the model we're going to simulate
        self.m = mod_cell.ModCell("mpet", ndD_s=ndD_s, ndD_e=ndD_e)

    def SetUpParametersAndDomains(self):
        # Domains
        ndD = self.ndD_s
        if ndD["Nvol"]["s"] >= 1:
            self.m.DmnCell["s"].CreateArray(ndD["Nvol"]["s"])
        for l in ndD["trodes"]:
            self.m.DmnCell[l].CreateArray(ndD["Nvol"][l])
            self.m.DmnPart[l].CreateArray(ndD["Npart"][l])
            for i in range(ndD["Nvol"][l]):
                for j in range(ndD["Npart"][l]):
                    self.m.particles[l][i, j].Dmn.CreateArray(
                        int(ndD["psd_num"][l][i,j]))

    def SetUpVariables(self):
        ndD_s = self.ndD_s
        Nvol = ndD_s["Nvol"]
        Npart = ndD_s["Npart"]
        phi_cathode = ndD_s["phi_cathode"]
        if ndD_s["prevDir"] == "false":
            # Solids
            for l in ndD_s["trodes"]:
                cs0 = self.ndD_s['cs0'][l]
                # Guess initial filling fractions
                self.m.ffrac[l].SetInitialGuess(cs0)
                for i in range(Nvol[l]):
                    # Guess initial volumetric reaction rates
                    self.m.R_Vp[l].SetInitialGuess(i, 0.0)
                    # Guess initial value for the potential of the
                    # electrodes
                    if l == "a":  # anode
                        self.m.phi_bulk[l].SetInitialGuess(i, self.ndD_s["phiRef"]["a"])
                    else:  # cathode
                        self.m.phi_bulk[l].SetInitialGuess(i, phi_cathode)
                    for j in range(Npart[l]):
                        Nij = ndD_s["psd_num"][l][i,j]
                        part = self.m.particles[l][i,j]
                        # Guess initial value for the average solid
                        # concentrations and set initial value for
                        # solid concentrations
                        solidType = self.ndD_e[l]["indvPart"][i,j]["type"]
                        if solidType in ndD_s["1varTypes"]:
                            part.cbar.SetInitialGuess(cs0)
                            for k in range(Nij):
                                part.c.SetInitialCondition(k, cs0)
                        elif solidType in ndD_s["2varTypes"]:
                            part.c1bar.SetInitialGuess(cs0)
                            part.c2bar.SetInitialGuess(cs0)
                            part.cbar.SetInitialGuess(cs0)
                            epsrnd = 0.0001
                            rnd1 = epsrnd*(np.random.rand(Nij) - 0.5)
                            rnd2 = epsrnd*(np.random.rand(Nij) - 0.5)
                            rnd1 -= np.mean(rnd1)
                            rnd2 -= np.mean(rnd2)
                            for k in range(Nij):
                                part.c1.SetInitialCondition(k, cs0+rnd1[k])
                                part.c2.SetInitialCondition(k, cs0+rnd2[k])
            
            #Cell potential initialization
<<<<<<< HEAD
            phi_guess = 0
=======
>>>>>>> 181c3452
            if ndD_s['tramp']>0:
                phi_guess=0
            elif ndD_s['profileType']=='CV':
                if "t" not in str(ndD_s['Vset']):
                    #if it is a float set value, we set initial guess to be set point
                    phi_guess = self.ndD_s['Vset']
                else:
                    t = sym.Symbol("t")
                    #lambdifies waveform so that we can run with numpy functions
                    f = sym.lambdify(t, self.ndD_s['Vset'], modules = "numpy") 
                    phi_guess = f(0)
            elif ndD_s['profileType']=='CVsegments':
                if "t" not in str(ndD_s['segments'][0][0]):
                #if a float value, we just set initial guess
                    phi_guess = self.ndD_s['segments'][0][0]
                else:
                    t = sym.Symbol("t")
                    #lambdifies waveform so that we can run with numpy functions
                    f = sym.lambdify(t, self.ndD_s['segments'][0][0], modules = "numpy") 
                    phi_guess = f(0) 
            #elif ndD_s['profileType']=='CCCVcycle':
            #    #if the first step is a CV step
            #    if np.mod(ndD_s['segments'][0][5], 2) == 0:
            #        if "t" not in str(ndD_s['segments'][0][0]):
            #            #if a float value, we just set initial guess
            #            phi_guess = self.ndD_s['segments'][0][0]
            #        else:
            #            t = sym.Symbol("t")
            #            #lambdifies waveform so that we can run with numpy functions
            #            f = sym.lambdify(t, self.ndD_s['segments'][0][0], modules = "numpy") 
            #            phi_guess = f(0)
            else:
                phi_guess = 0
            self.m.phi_applied.SetInitialGuess(phi_guess)
            self.m.phi_cell.SetInitialGuess(phi_guess)


            #Initialize the ghost points used for boundary conditions
            if not self.m.SVsim:
                self.m.c_lyteGP_L.SetInitialGuess(ndD_s["c0"])
                self.m.phi_lyteGP_L.SetInitialGuess(0)

            #Separator electrolyte initialization
            for i in range(Nvol["s"]):
                self.m.c_lyte["s"].SetInitialCondition(i, ndD_s['c0'])
                self.m.phi_lyte["s"].SetInitialGuess(i, 0)
            
            #Anode and cathode electrolyte initialization
            for l in ndD_s["trodes"]:
                for i in range(Nvol[l]):
                    self.m.c_lyte[l].SetInitialCondition(i, ndD_s['c0'])
                    self.m.phi_lyte[l].SetInitialGuess(i, 0)

                    #Set electrolyte concentration in each particle
                    for j in range(Npart[l]):
                        self.m.particles[l][i,j].c_lyte.SetInitialGuess(ndD_s["c0"])
                        
        else:
            dPrev = self.dataPrev
            for l in ndD_s["trodes"]:
                self.m.ffrac[l].SetInitialGuess(
                    dPrev["ffrac_" + l][0,-1])
                for i in range(Nvol[l]):
                    self.m.R_Vp[l].SetInitialGuess(
                        i, dPrev["R_Vp_" + l][-1,i])
                    self.m.phi_bulk[l].SetInitialGuess(
                        i, dPrev["phi_bulk_" + l][-1,i])
                    for j in range(Npart[l]):
                        Nij = ndD_s["psd_num"][l][i,j]
                        part = self.m.particles[l][i,j]
                        solidType = self.ndD_e[l]["indvPart"][i, j]["type"]
                        partStr = "partTrode{l}vol{i}part{j}_".format(
                            l=l, i=i, j=j)
                        if solidType in ndD_s["1varTypes"]:
                            part.cbar.SetInitialGuess(
                                dPrev[partStr + "cbar"][0,-1])
                            for k in range(Nij):
                                part.c.SetInitialCondition(
                                    k, dPrev[partStr + "c"][-1,k])
                        elif solidType in ndD_s["2varTypes"]:
                            part.c1bar.SetInitialGuess(
                                dPrev[partStr + "c1bar"][0,-1])
                            part.c2bar.SetInitialGuess(
                                dPrev[partStr + "c2bar"][0,-1])
                            part.cbar.SetInitialGuess(
                                dPrev[partStr + "cbar"][0,-1])
                            for k in range(Nij):
                                part.c1.SetInitialCondition(
                                    k, dPrev[partStr + "c1"][-1,k])
                                part.c2.SetInitialCondition(
                                    k, dPrev[partStr + "c2"][-1,k])
            for i in range(Nvol["s"]):
                self.m.c_lyte["s"].SetInitialCondition(
                    i, dPrev["c_lyte_s"][-1,i])
                self.m.phi_lyte["s"].SetInitialGuess(
                    i, dPrev["phi_lyte_s"][-1,i])
            for l in ndD_s["trodes"]:
                for i in range(Nvol[l]):
                    self.m.c_lyte[l].SetInitialCondition(
                        i, dPrev["c_lyte_" + l][-1,i])
                    self.m.phi_lyte[l].SetInitialGuess(
                        i, dPrev["phi_lyte_" + l][-1,i])
            # Guess the initial cell voltage
            self.m.phi_applied.SetInitialGuess(dPrev["phi_applied"][0,-1])

            ##Initialize the ghost points used for boundary conditions
            #self.m.c_lyteGP_L.SetInitialGuess(dPrev["c_lyteGP_L"][0, -1])
            #self.m.phi_lyteGP_L.SetInitialGuess(dPrev["phi_lyteGP_L"][0, -1])

        self.m.time_counter.AssignValue(0) #used to determine new time cutoffs at each section
        #self.m.stnCCCV.ActiveState = "state_start" #sets active state to be state 0

        #tracks the number of cycles
        self.m.cycle_number.AssignValue(1)

        #The simulation runs when the endCondition is 0
        self.m.endCondition.AssignValue(0)

    def Run(self):
        """
        Overload the simulation "Run" function so that the simulation
        terminates when the specified condition is satisfied.
        """
        time = 0.
        tScale = self.tScale
        for nextTime in self.ReportingTimes:
            self.Log.Message(
                "Integrating from {t0:.2f} to {t1:.2f} s ...".format(
                    t0=self.CurrentTime*tScale, t1=nextTime*tScale), 0)
            time = self.IntegrateUntilTime(
                nextTime, dae.eDoNotStopAtDiscontinuity, True)
            self.ReportData(self.CurrentTime)
            self.Log.SetProgress(int(100. * self.CurrentTime/self.TimeHorizon))

            #Break when an end condition has been met
            if self.m.endCondition.npyValues:
                description=mod_cell.endConditions[int(self.m.endCondition.npyValues)]
                self.Log.Message("Ending condition: " + description, 0)
                break<|MERGE_RESOLUTION|>--- conflicted
+++ resolved
@@ -96,12 +96,9 @@
                             for k in range(Nij):
                                 part.c1.SetInitialCondition(k, cs0+rnd1[k])
                                 part.c2.SetInitialCondition(k, cs0+rnd2[k])
-            
+
+            phi_guess = 0
             #Cell potential initialization
-<<<<<<< HEAD
-            phi_guess = 0
-=======
->>>>>>> 181c3452
             if ndD_s['tramp']>0:
                 phi_guess=0
             elif ndD_s['profileType']=='CV':
@@ -113,26 +110,6 @@
                     #lambdifies waveform so that we can run with numpy functions
                     f = sym.lambdify(t, self.ndD_s['Vset'], modules = "numpy") 
                     phi_guess = f(0)
-            elif ndD_s['profileType']=='CVsegments':
-                if "t" not in str(ndD_s['segments'][0][0]):
-                #if a float value, we just set initial guess
-                    phi_guess = self.ndD_s['segments'][0][0]
-                else:
-                    t = sym.Symbol("t")
-                    #lambdifies waveform so that we can run with numpy functions
-                    f = sym.lambdify(t, self.ndD_s['segments'][0][0], modules = "numpy") 
-                    phi_guess = f(0) 
-            #elif ndD_s['profileType']=='CCCVcycle':
-            #    #if the first step is a CV step
-            #    if np.mod(ndD_s['segments'][0][5], 2) == 0:
-            #        if "t" not in str(ndD_s['segments'][0][0]):
-            #            #if a float value, we just set initial guess
-            #            phi_guess = self.ndD_s['segments'][0][0]
-            #        else:
-            #            t = sym.Symbol("t")
-            #            #lambdifies waveform so that we can run with numpy functions
-            #            f = sym.lambdify(t, self.ndD_s['segments'][0][0], modules = "numpy") 
-            #            phi_guess = f(0)
             else:
                 phi_guess = 0
             self.m.phi_applied.SetInitialGuess(phi_guess)
@@ -206,13 +183,13 @@
                         i, dPrev["phi_lyte_" + l][-1,i])
             # Guess the initial cell voltage
             self.m.phi_applied.SetInitialGuess(dPrev["phi_applied"][0,-1])
+            self.m.phi_cell.SetInitialGuess(dPrev["phi_cell"][0,-1])
 
             ##Initialize the ghost points used for boundary conditions
-            #self.m.c_lyteGP_L.SetInitialGuess(dPrev["c_lyteGP_L"][0, -1])
-            #self.m.phi_lyteGP_L.SetInitialGuess(dPrev["phi_lyteGP_L"][0, -1])
+            self.m.c_lyteGP_L.SetInitialGuess(dPrev["c_lyteGP_L"][0, -1])
+            self.m.phi_lyteGP_L.SetInitialGuess(dPrev["phi_lyteGP_L"][0, -1])
 
         self.m.time_counter.AssignValue(0) #used to determine new time cutoffs at each section
-        #self.m.stnCCCV.ActiveState = "state_start" #sets active state to be state 0
 
         #tracks the number of cycles
         self.m.cycle_number.AssignValue(1)
