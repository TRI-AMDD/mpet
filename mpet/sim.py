--- conflicted
+++ resolved
@@ -152,78 +152,7 @@
 
         else:
             dPrev = self.dataPrev
-<<<<<<< HEAD
-            with h5py.File(dPrev, 'r') as hf:
-                for l in ndD_s["trodes"]:
-                    self.m.ffrac[l].SetInitialGuess(
-                        np.asscalar(hf["ffrac_" + l][-1]))
-                    for i in range(Nvol[l]):
-                        self.m.R_Vp[l].SetInitialGuess(
-                            i, np.asscalar(hf["R_Vp_" + l][-1,i]))
-                        self.m.phi_bulk[l].SetInitialGuess(
-                            i, np.asscalar(hf["phi_bulk_" + l][-1,i]))
-                        for j in range(Npart[l]):
-                            Nij = ndD_s["psd_num"][l][i,j]
-                            part = self.m.particles[l][i,j]
-                            solidType = self.ndD_e[l]["indvPart"][i, j]["type"]
-                            partStr = "partTrode{l}vol{i}part{j}_".format(
-                                l=l, i=i, j=j)
-                            
-                            #Set the inlet port variables for each particle
-                            part.c_lyte.SetInitialGuess(np.asscalar(hf["c_lyte_" + l][-1,i]))
-                            part.phi_lyte.SetInitialGuess(np.asscalar(hf["phi_lyte_" + l][-1,i]))
-                            part.phi_m.SetInitialGuess(np.asscalar(hf["phi_bulk_" + l][-1,i]))
-
-
-                            if solidType in ndD_s["1varTypes"]:
-                                part.cbar.SetInitialGuess(
-                                    np.asscalar(hf[partStr + "cbar"][-1]))
-                                for k in range(Nij):
-                                    part.c.SetInitialCondition(
-                                        k, np.asscalar(hf[partStr + "c"][-1,k]))
-                            elif solidType in ndD_s["2varTypes"]:
-                                part.c1bar.SetInitialGuess(
-                                    np.asscalar(hf[partStr + "c1bar"][-1]))
-                                part.c2bar.SetInitialGuess(
-                                    np.asscalar(hf[partStr + "c2bar"][-1]))
-                                part.cbar.SetInitialGuess(
-                                    np.asscalar(hf[partStr + "cbar"][-1]))
-                                for k in range(Nij):
-                                    part.c1.SetInitialCondition(
-                                        k, np.asscalar(hf[partStr + "c1"][-1,k]))
-                                    part.c2.SetInitialCondition(
-                                        k, np.asscalar(hf[partStr + "c2"][-1,k]))
-                for i in range(Nvol["s"]):
-                    self.m.c_lyte["s"].SetInitialCondition(
-                        i, np.asscalar(hf["c_lyte_s"][-1,i]))
-                    self.m.phi_lyte["s"].SetInitialGuess(
-                        i, np.asscalar(hf["phi_lyte_s"][-1,i]))
-                for l in ndD_s["trodes"]:
-                    for i in range(Nvol[l]):
-                        self.m.c_lyte[l].SetInitialCondition(
-                            i, np.asscalar(hf["c_lyte_" + l][-1,i]))
-                        self.m.phi_lyte[l].SetInitialGuess(
-                            i, np.asscalar(hf["phi_lyte_" + l][-1,i]))
-                
-                #Read in the ghost point values
-                if not self.m.SVsim:
-                    self.m.c_lyteGP_L.SetInitialGuess(np.asscalar(hf["c_lyteGP_L"][-1]))
-                    self.m.phi_lyteGP_L.SetInitialGuess(np.asscalar(hf["phi_lyteGP_L"][-1]))
-                
-                # Guess the initial cell voltage
-                self.m.phi_applied.SetInitialGuess(np.asscalar(hf["phi_applied"][-1]))
-                self.m.phi_cell.SetInitialGuess(np.asscalar(hf["phi_cell"][-1]))
-
-                #set last values
-                self.m.last_current.AssignValue(np.asscalar(hf["current"][-1]))
-                self.m.last_phi_applied.AssignValue(np.asscalar(hf["phi_applied"][-1]))
-
-                #tracks which cycle number we're on, using the cycle numbers tracked by maccor files
-                self.m.maccor_cycle_counter.AssignValue(np.asscalar(hf["maccor_cycle_counter"][-1]))
-                #track the maccor step number we're on
-                self.m.maccor_step_number.SetInitialGuess(np.asscalar(hf["maccor_step_number"][-1]))
-=======
-            data, f_type = utils.open_data_file(self.dataPrev)
+            data, f_type = utils.open_data_file(dPrev)
             for l in ndD_s["trodes"]:
                 self.m.ffrac[l].SetInitialGuess(
                     utils.get_dict_key(data, "ffrac_" + l, f_type, final = True))
@@ -240,9 +169,9 @@
                             l=l, i=i, j=j)
                         
                         #Set the inlet port variables for each particle
-                        part.c_lyte.SetInitialGuess(utils.get_dict_key(data, partStr+"portInLyte_c_lyte", f_type, final = True))
-                        part.phi_lyte.SetInitialGuess(utils.get_dict_key(data, partStr+"portInLyte_phi_lyte", f_type, final = True))
-                        part.phi_m.SetInitialGuess(utils.get_dict_key(data, partStr+"portInBulk_phi_m", f_type, final = True))
+                        part.c_lyte.SetInitialGuess(np.asscalar(data["c_lyte_" + l][-1,i]))
+                        part.phi_lyte.SetInitialGuess(np.asscalar(data["phi_lyte_" + l][-1,i]))
+                        part.phi_m.SetInitialGuess(np.asscalar(data["phi_bulk_" + l][-1,i]))
 
 
                         if solidType in ndD_s["1varTypes"]:
@@ -292,7 +221,6 @@
             self.m.maccor_cycle_counter.AssignValue(utils.get_dict_key(data, "maccor_cycle_counter", f_type, final = True))
             #track the maccor step number we're on
             self.m.maccor_step_number.SetInitialGuess(utils.get_dict_key(data,"maccor_step_number", f_type, final = True))
->>>>>>> 95c92b8d
 
             if f_type == "h5py":
                 #close file if it is a h5py file
