"""This module defines the actual simulation to be carried out.

In this, the model(s) are created and their variables are given initial conditions (if they are
differential variables) or initial guesses (if they never appear in equations in which they have
been differentiated in time).
"""
import os.path as osp

import sympy as sym
import daetools.pyDAE as dae
import numpy as np
import scipy.io as sio

import mpet.mod_cell as mod_cell
import mpet.daeVariableTypes


class SimMPET(dae.daeSimulation):
    def __init__(self, ndD_s=None, ndD_e=None, tScale=None):
        dae.daeSimulation.__init__(self)
        if (ndD_s is None) or (ndD_e is None):
            raise Exception("Need input parameter dictionaries")
        self.ndD_s = ndD_s
        self.ndD_e = ndD_e
        self.tScale = tScale
        ndD_s["currPrev"] = 0.
        ndD_s["phiPrev"] = 0.
        if ndD_s["prevDir"] != "false":
            # Get the data mat file from prevDir
            self.dataPrev = sio.loadmat(
                osp.join(ndD_s["prevDir"], "output_data.mat"))
            ndD_s["currPrev"] = self.dataPrev["current"][0,-1]
            ndD_s["phiPrev"] = self.dataPrev["phi_applied"][0,-1]

        #Set absolute tolerances for variableTypes
        mpet.daeVariableTypes.mole_frac_t.AbsoluteTolerance=ndD_s["absTol"]
        mpet.daeVariableTypes.conc_t.AbsoluteTolerance=ndD_s["absTol"]
        mpet.daeVariableTypes.elec_pot_t.AbsoluteTolerance=ndD_s["absTol"]

        # Define the model we're going to simulate
        self.m = mod_cell.ModCell("mpet", ndD_s=ndD_s, ndD_e=ndD_e)

    def SetUpParametersAndDomains(self):
        # Domains
        ndD = self.ndD_s
        if ndD["Nvol"]["s"] >= 1:
            self.m.DmnCell["s"].CreateArray(ndD["Nvol"]["s"])
        for l in ndD["trodes"]:
            self.m.DmnCell[l].CreateArray(ndD["Nvol"][l])
            self.m.DmnPart[l].CreateArray(ndD["Npart"][l])
            for i in range(ndD["Nvol"][l]):
                for j in range(ndD["Npart"][l]):
                    self.m.particles[l][i, j].Dmn.CreateArray(
                        int(ndD["psd_num"][l][i,j]))

    def SetUpVariables(self):
        ndD_s = self.ndD_s
        Nvol = ndD_s["Nvol"]
        Npart = ndD_s["Npart"]
        phi_cathode = ndD_s["phi_cathode"]
        if ndD_s["prevDir"] == "false":
            # Solids
            for l in ndD_s["trodes"]:
                cs0 = self.ndD_s['cs0'][l]
                # Guess initial filling fractions
                self.m.ffrac[l].SetInitialGuess(cs0)
                for i in range(Nvol[l]):
                    # Guess initial volumetric reaction rates
                    self.m.R_Vp[l].SetInitialGuess(i, 0.0)
                    # Guess initial value for the potential of the
                    # electrodes
                    if l == "a":  # anode
                        self.m.phi_bulk[l].SetInitialGuess(i, 0.0)
                    else:  # cathode
                        self.m.phi_bulk[l].SetInitialGuess(i, phi_cathode)
                    for j in range(Npart[l]):
                        Nij = ndD_s["psd_num"][l][i,j]
                        part = self.m.particles[l][i,j]
                        # Guess initial value for the average solid
                        # concentrations and set initial value for
                        # solid concentrations
                        solidType = self.ndD_e[l]["indvPart"][i,j]["type"]
                        if solidType in ndD_s["1varTypes"]:
                            part.cbar.SetInitialGuess(cs0)
                            for k in range(Nij):
                                part.c.SetInitialCondition(k, cs0)
                        elif solidType in ndD_s["2varTypes"]:
                            part.c1bar.SetInitialGuess(cs0)
                            part.c2bar.SetInitialGuess(cs0)
                            part.cbar.SetInitialGuess(cs0)
                            epsrnd = 0.0001
                            rnd1 = epsrnd*(np.random.rand(Nij) - 0.5)
                            rnd2 = epsrnd*(np.random.rand(Nij) - 0.5)
                            rnd1 -= np.mean(rnd1)
                            rnd2 -= np.mean(rnd2)
                            for k in range(Nij):
                                part.c1.SetInitialCondition(k, cs0+rnd1[k])
                                part.c2.SetInitialCondition(k, cs0+rnd2[k])
            
            #Cell potential initialization
            phi_guess = 0
            if ndD_s['tramp']>0:
                phi_guess=0
            elif ndD_s['profileType']=='CV':
                if "t" not in str(ndD_s['Vset']):
                    #if it is a float set value, we set initial guess to be set point
                    phi_guess = self.ndD_s['Vset']
                else:
                    t = sym.Symbol("t")
                    #lambdifies waveform so that we can run with numpy functions
                    f = sym.lambdify(t, self.ndD_s['Vset'], modules = "numpy") 
                    phi_guess = f(0)
            elif ndD_s['profileType']=='CVsegments':
                if "t" not in str(ndD_s['segments'][0][0]):
                #if a float value, we just set initial guess
                    phi_guess = self.ndD_s['segments'][0][0]
                else:
                    t = sym.Symbol("t")
                    #lambdifies waveform so that we can run with numpy functions
                    f = sym.lambdify(t, self.ndD_s['segments'][0][0], modules = "numpy") 
                    phi_guess = f(0) 
            #elif ndD_s['profileType']=='CCCVcycle':
            #    #if the first step is a CV step
            #    if np.mod(ndD_s['segments'][0][5], 2) == 0:
            #        if "t" not in str(ndD_s['segments'][0][0]):
            #            #if a float value, we just set initial guess
            #            phi_guess = self.ndD_s['segments'][0][0]
            #        else:
            #            t = sym.Symbol("t")
            #            #lambdifies waveform so that we can run with numpy functions
            #            f = sym.lambdify(t, self.ndD_s['segments'][0][0], modules = "numpy") 
            #            phi_guess = f(0)
            else:
                phi_guess = 0
            self.m.phi_applied.SetInitialGuess(phi_guess)


            #Initialize the ghost points used for boundary conditions
            if not self.m.SVsim:
                self.m.c_lyteGP_L.SetInitialGuess(ndD_s["c0"])
                self.m.phi_lyteGP_L.SetInitialGuess(0)

            #Separator electrolyte initialization
            for i in range(Nvol["s"]):
                self.m.c_lyte["s"].SetInitialCondition(i, ndD_s['c0'])
                self.m.phi_lyte["s"].SetInitialGuess(i, 0)
            
            #Anode and cathode electrolyte initialization
            for l in ndD_s["trodes"]:
                for i in range(Nvol[l]):
                    self.m.c_lyte[l].SetInitialCondition(i, ndD_s['c0'])
                    self.m.phi_lyte[l].SetInitialGuess(i, 0)

        else:
            dPrev = self.dataPrev
            for l in ndD_s["trodes"]:
                self.m.ffrac[l].SetInitialGuess(
                    dPrev["ffrac_" + l][0,-1])
                for i in range(Nvol[l]):
                    self.m.R_Vp[l].SetInitialGuess(
                        i, dPrev["R_Vp_" + l][-1,i])
                    self.m.phi_bulk[l].SetInitialGuess(
                        i, dPrev["phi_bulk_" + l][-1,i])
                    for j in range(Npart[l]):
                        Nij = ndD_s["psd_num"][l][i,j]
                        part = self.m.particles[l][i,j]
                        solidType = self.ndD_e[l]["indvPart"][i, j]["type"]
                        partStr = "partTrode{l}vol{i}part{j}_".format(
                            l=l, i=i, j=j)
                        if solidType in ndD_s["1varTypes"]:
                            part.cbar.SetInitialGuess(
                                dPrev[partStr + "cbar"][0,-1])
                            for k in range(Nij):
                                part.c.SetInitialCondition(
                                    k, dPrev[partStr + "c"][-1,k])
                        elif solidType in ndD_s["2varTypes"]:
                            part.c1bar.SetInitialGuess(
                                dPrev[partStr + "c1bar"][0,-1])
                            part.c2bar.SetInitialGuess(
                                dPrev[partStr + "c2bar"][0,-1])
                            part.cbar.SetInitialGuess(
                                dPrev[partStr + "cbar"][0,-1])
                            for k in range(Nij):
                                part.c1.SetInitialCondition(
                                    k, dPrev[partStr + "c1"][-1,k])
                                part.c2.SetInitialCondition(
                                    k, dPrev[partStr + "c2"][-1,k])
            for i in range(Nvol["s"]):
                self.m.c_lyte["s"].SetInitialCondition(
                    i, dPrev["c_lyte_s"][-1,i])
                self.m.phi_lyte["s"].SetInitialGuess(
                    i, dPrev["phi_lyte_s"][-1,i])
            for l in ndD_s["trodes"]:
                for i in range(Nvol[l]):
                    self.m.c_lyte[l].SetInitialCondition(
                        i, dPrev["c_lyte_" + l][-1,i])
                    self.m.phi_lyte[l].SetInitialGuess(
                        i, dPrev["phi_lyte_" + l][-1,i])
            # Guess the initial cell voltage
<<<<<<< HEAD
            self.m.phi_applied.SetInitialGuess(dPrev["phi_applied"][0,-1])

            ##Initialize the ghost points used for boundary conditions
            #self.m.c_lyteGP_L.SetInitialGuess(dPrev["c_lyteGP_L"][0, -1])
            #self.m.phi_lyteGP_L.SetInitialGuess(dPrev["phi_lyteGP_L"][0, -1])

        self.m.dummyVar.AssignValue(0)  # used for V cutoff condition
        self.m.time_counter.AssignValue(0) #used to determine new time cutoffs at each section
        #self.m.stnCCCV.ActiveState = "state_start" #sets active state to be state 0
   
=======
            self.m.phi_applied.SetInitialGuess(
                dPrev["phi_applied"][0,-1])

        #The simulation runs when the endCondition is 0
        self.m.endCondition.AssignValue(0)
>>>>>>> c69f9961

    def Run(self):
        """
        Overload the simulation "Run" function so that the simulation
        terminates when the specified condition is satisfied.
        """
        time = 0.
        tScale = self.tScale
        for nextTime in self.ReportingTimes:
            self.Log.Message(
                "Integrating from {t0:.2f} to {t1:.2f} s ...".format(
                    t0=self.CurrentTime*tScale, t1=nextTime*tScale), 0)
            time = self.IntegrateUntilTime(
                nextTime, dae.eDoNotStopAtDiscontinuity, True)
            self.ReportData(self.CurrentTime)
            self.Log.SetProgress(int(100. * self.CurrentTime/self.TimeHorizon))

<<<<<<< HEAD
            #Break when a volage limit condition is reached
            #if self.LastSatisfiedCondition:
            #    break
=======
            #Break when an end condition has been met
            if self.m.endCondition.npyValues:
                description=mod_cell.endConditions[int(self.m.endCondition.npyValues)]
                self.Log.Message("Ending condition: " + description, 0)
                break
>>>>>>> c69f9961
<|MERGE_RESOLUTION|>--- conflicted
+++ resolved
@@ -197,7 +197,6 @@
                     self.m.phi_lyte[l].SetInitialGuess(
                         i, dPrev["phi_lyte_" + l][-1,i])
             # Guess the initial cell voltage
-<<<<<<< HEAD
             self.m.phi_applied.SetInitialGuess(dPrev["phi_applied"][0,-1])
 
             ##Initialize the ghost points used for boundary conditions
@@ -207,14 +206,9 @@
         self.m.dummyVar.AssignValue(0)  # used for V cutoff condition
         self.m.time_counter.AssignValue(0) #used to determine new time cutoffs at each section
         #self.m.stnCCCV.ActiveState = "state_start" #sets active state to be state 0
-   
-=======
-            self.m.phi_applied.SetInitialGuess(
-                dPrev["phi_applied"][0,-1])
 
         #The simulation runs when the endCondition is 0
         self.m.endCondition.AssignValue(0)
->>>>>>> c69f9961
 
     def Run(self):
         """
@@ -232,14 +226,8 @@
             self.ReportData(self.CurrentTime)
             self.Log.SetProgress(int(100. * self.CurrentTime/self.TimeHorizon))
 
-<<<<<<< HEAD
-            #Break when a volage limit condition is reached
-            #if self.LastSatisfiedCondition:
-            #    break
-=======
             #Break when an end condition has been met
             if self.m.endCondition.npyValues:
                 description=mod_cell.endConditions[int(self.m.endCondition.npyValues)]
                 self.Log.Message("Ending condition: " + description, 0)
-                break
->>>>>>> c69f9961
+                break