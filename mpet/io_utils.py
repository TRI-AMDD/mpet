"""Helper functions for interacting with system parameters.

This module provides functions for various data format exchanges:
 - config files (on disk) <--> dictionaries of parameters (in memory)
 - dictionaries of parameters (in memory) <--> dictionaries of parameters ("pickled" on disk)

It also has various other functions used in processes for things such as generating
distributions from input means and standard deviations.
"""
import ast
import configparser
import os
import pickle

import numpy as np

import mpet.props_am as props_am
import mpet.props_elyte as props_elyte


def get_configs(paramfile="params.cfg"):
    # system-level config
    if not os.path.isfile(paramfile):
        raise Exception("System param file doesn't exist!")
    P_s = get_config(paramfile)

    # electrode config(s)
    P_e = {}
    # cathode config
    paramfile_c = P_s.get('Electrodes', 'cathode')
    # Look in the same directory as the input paramfile, wherever
    # that is.
    paramfileLoc = os.path.split(paramfile)[0]
    paramfile_c = os.path.join(paramfileLoc, paramfile_c)
    if not os.path.isfile(paramfile_c):
        raise Exception("Cathode param file doesn't exist!")
    P_e["c"] = get_config(paramfile_c)

    # anode config
    if P_s.getint('Sim Params', 'Nvol_a') >= 1:
        paramfile_a = P_s.get('Electrodes', 'anode')
        paramfile_a = os.path.join(paramfileLoc, paramfile_a)
        if not os.path.isfile(paramfile_a):
            raise Exception("Anode param file doesn't exist!")
        P_e["a"] = get_config(paramfile_a)
    return P_s, P_e


def get_dicts_from_configs(P_s, P_e, paramfile):
    # Dictionary of dimensional system and electrode parameters
    dD_s = {}
    dD_e = {}
    # Dictionary of nondimensional system and electrode parameters
    ndD_s = {}
    ndD_e = {}

    # General particle classification
    ndD_s["2varTypes"] = ["diffn2", "CHR2", "homog2", "homog2_sdn"]
    ndD_s["1varTypes"] = ["ACR", "diffn", "CHR", "homog", "homog_sdn"]

    # Simulation parameters
    ndD_s["profileType"] = P_s.get('Sim Params', 'profileType')
    dD_s["Crate"] = P_s.getfloat('Sim Params', 'Crate')
    dD_s["CrateCurr"] = P_s.getfloat('Sim Params', '1C_current_density',fallback=None)
    segs = dD_s["segments"] = ast.literal_eval(
        P_s.get('Sim Params', 'segments'))
    ndD_s["tramp"] = dD_s["tramp"] = P_s.getfloat('Sim Params', 'tramp', fallback=0)
    numsegs = dD_s["numsegments"] = len(segs)
    dD_s["Vmax"] = P_s.getfloat('Sim Params', 'Vmax')
    dD_s["Vmin"] = P_s.getfloat('Sim Params', 'Vmin')
    # Should have deprecation warnings to encourage users to
    # update their params files to mirror options in
    # configDefaults.
    ndD_s["relTol"] = P_s.getfloat('Sim Params', 'relTol')
    ndD_s["absTol"] = P_s.getfloat('Sim Params', 'absTol')
    ndD_s["randomSeed"] = P_s.getboolean('Sim Params', 'randomSeed')
    ndD_s["seed"] = P_s.getint('Sim Params', 'seed')
    if ndD_s["randomSeed"]:
        # This should affect all calls to np.random throughout the
        # simulation.
        np.random.seed(ndD_s["seed"])
    dD_s["Vset"] = P_s.getfloat('Sim Params', 'Vset')
    ndD_s["capFrac"] = P_s.getfloat('Sim Params', 'capFrac',fallback=1)
    dD_s["tend"] = P_s.getfloat('Sim Params', 'tend')
    ndD_s["prevDir"] = P_s.get('Sim Params', 'prevDir')

    # If prevDir is a relative path, convert to absolute
    if ndD_s["prevDir"] != "false":
        if not os.path.isabs(ndD_s["prevDir"]):
            dir = os.path.dirname(paramfile)
            ndD_s["prevDir"] = os.path.normpath(os.path.join(dir,ndD_s["prevDir"]))

    ndD_s["tsteps"] = P_s.getint('Sim Params', 'tsteps')
    Tabs = dD_s["Tabs"] = P_s.getfloat('Sim Params', 'T')
    dD_s["Rser"] = P_s.getfloat('Sim Params', 'Rser')
    ndD_s["dataReporter"] = P_s.get('Sim Params', 'dataReporter', fallback='mat')
    ndD_s["Nvol"] = {"a": P_s.getint('Sim Params', 'Nvol_a'),
                     "c": P_s.getint('Sim Params', 'Nvol_c'),
                     "s": P_s.getint('Sim Params', 'Nvol_s')}
    ndD_s["Npart"] = {"a": P_s.getint('Sim Params', 'Npart_a'),
                      "c": P_s.getint('Sim Params', 'Npart_c')}
    ndD_s["trodes"] = ["c"]
    if ndD_s["Nvol"]["a"] >= 1:
        ndD_s["trodes"].append("a")
    dD_s["k0_foil"] = P_s.getfloat('Electrodes', 'k0_foil')
    dD_s["Rfilm_foil"] = P_s.getfloat('Electrodes', 'Rfilm_foil')

    # Particle info
    dD_s["psd_mean"] = {"a": P_s.getfloat('Particles', 'mean_a'),
                        "c": P_s.getfloat('Particles', 'mean_c')}
    dD_s["psd_stddev"] = {"a": P_s.getfloat('Particles', 'stddev_a'),
                          "c": P_s.getfloat('Particles', 'stddev_c')}
    ndD_s["cs0"] = {"a": P_s.getfloat('Particles', 'cs0_a'),
                    "c": P_s.getfloat('Particles', 'cs0_c')}

    # Conductivity
    ndD_s["simBulkCond"] = {
        "a": P_s.getboolean('Conductivity', 'simBulkCond_a'),
        "c": P_s.getboolean('Conductivity', 'simBulkCond_c')}
    dD_s["sigma_s"] = {"a": P_s.getfloat('Conductivity', 'sigma_s_a'),
                       "c": P_s.getfloat('Conductivity', 'sigma_s_c')}
    ndD_s["simPartCond"] = {
        "a": P_s.getboolean('Conductivity', 'simPartCond_a'),
        "c": P_s.getboolean('Conductivity', 'simPartCond_c')}
    dD_s["G_mean"] = {"a": P_s.getfloat('Conductivity', 'G_mean_a'),
                      "c": P_s.getfloat('Conductivity', 'G_mean_c')}
    dD_s["G_stddev"] = {"a": P_s.getfloat('Conductivity', 'G_stddev_a'),
                        "c": P_s.getfloat('Conductivity', 'G_stddev_c')}

    # Geometry
    dD_s["L"] = {"a": P_s.getfloat('Geometry', 'L_a'),
                 "c": P_s.getfloat('Geometry', 'L_c'),
                 "s": P_s.getfloat('Geometry', 'L_s')}
    ndD_s["P_L"] = {"a": P_s.getfloat('Geometry', 'P_L_a'),
                    "c": P_s.getfloat('Geometry', 'P_L_c')}
    ndD_s["poros"] = {"a": P_s.getfloat('Geometry', 'poros_a'),
                      "c": P_s.getfloat('Geometry', 'poros_c')}
    ndD_s["poros"]["s"] = P_s.getfloat('Geometry', 'poros_s')
    ndD_s["BruggExp"] = {"a": P_s.getfloat('Geometry', 'BruggExp_a'),
                         "c": P_s.getfloat('Geometry', 'BruggExp_c'),
                         "s": P_s.getfloat('Geometry', 'BruggExp_s')}

    # Electrolyte
    c0 = dD_s["c0"] = P_s.getfloat('Electrolyte', 'c0')
    zp = ndD_s["zp"] = P_s.getfloat('Electrolyte', 'zp')
    zm = ndD_s["zm"] = P_s.getfloat('Electrolyte', 'zm')
    if zm > 0:
        zm = ndD_s["zm"] = -zm
    ndD_s["nup"] = P_s.getfloat('Electrolyte', 'nup')
    ndD_s["num"] = P_s.getfloat('Electrolyte', 'num')
    ndD_s["elyteModelType"] = P_s.get('Electrolyte', 'elyteModelType')
    SMset = ndD_s["SMset"] = P_s.get('Electrolyte', 'SMset')
    D_ref = dD_s["D_ref"] = dD_s["Dref"] = getattr(props_elyte,SMset)()[-1]
    ndD_s["n_refTrode"] = P_s.getfloat('Electrolyte', 'n')
    ndD_s["sp"] = P_s.getfloat('Electrolyte', 'sp')
    Dp = dD_s["Dp"] = P_s.getfloat('Electrolyte', 'Dp')
    Dm = dD_s["Dm"] = P_s.getfloat('Electrolyte', 'Dm')

    # Constants
    k = dD_s["k"] = 1.381e-23  # J/(K particle)
    T_ref = dD_s["T_ref"] = dD_s["Tref"] = 298.  # K
    e = dD_s["e"] = 1.602e-19  # C
    N_A = dD_s["N_A"] = 6.022e23  # particle/mol
    F = dD_s["F"] = dD_s["e"] * dD_s["N_A"]  # C/mol

    for trode in ndD_s["trodes"]:
        dD = {}
        ndD = {}
        P = P_e[trode]

        # Particles
        Type = ndD["type"] = P.get('Particles', 'type')
        dD["disc"] = P.getfloat('Particles', 'discretization')
        ndD["shape"] = P.get('Particles', 'shape')
        dD["thickness"] = P.getfloat('Particles', 'thickness')

        # Material
        # both 1var and 2var parameters
        dD["Omga"] = P.getfloat('Material', 'Omega_a',fallback=None)
        dD["Omgb"] = P.getfloat('Material', 'Omega_b',fallback=None)
        dD["Omgc"] = P.getfloat('Material', 'Omega_c',fallback=None)
        dD["kappa"] = P.getfloat('Material', 'kappa')
        dD["B"] = P.getfloat('Material', 'B')
        dD["EvdW"] = P.getfloat('Material', 'EvdW',fallback=None)
        dD["rho_s"] = P.getfloat('Material', 'rho_s')
        dD["D"] = P.getfloat('Material', 'D')
        ndD["Dfunc"] = P.get('Material', 'Dfunc')
        dD["dgammadc"] = P.getfloat('Material', 'dgammadc')
        ndD["cwet"] = P.getfloat('Material', 'cwet')
        ndD["muRfunc"] = P.get('Material', 'muRfunc')
        ndD["logPad"] = P.getboolean('Material', 'logPad')
        ndD["noise"] = P.getboolean('Material', 'noise')
        ndD["noise_prefac"] = P.getfloat('Material', 'noise_prefac')
        ndD["numnoise"] = P.getint('Material', 'numnoise')

        # Reactions
        ndD["rxnType"] = P.get('Reactions', 'rxnType')
        dD["k0"] = P.getfloat('Reactions', 'k0')
        ndD["alpha"] = P.getfloat('Reactions', 'alpha')
        dD["lambda"] = P.getfloat('Reactions', 'lambda')
        dD["Rfilm"] = P.getfloat('Reactions', 'Rfilm')

        # electrode parameters
        dD_e[trode] = dD.copy()
        ndD_e[trode] = ndD.copy()

    # Post-processing
    test_system_input(dD_s, ndD_s)
    for trode in ndD_s["trodes"]:
        test_electrode_input(dD_e[trode], ndD_e[trode], dD_s, ndD_s)
    psd_raw, psd_num, psd_len, psd_area, psd_vol = distr_part(
        dD_s, ndD_s, dD_e, ndD_e)
    G = distr_G(dD_s, ndD_s)

    # Various calculated and defined parameters
    L_ref = dD_s["L_ref"] = dD_s["Lref"] = dD_s["L"]["c"]
    c_ref = dD_s["c_ref"] = dD_s["cref"] = 1000.  # mol/m^3 = 1 M
    # Ambipolar diffusivity
    Damb = dD_s["Damb"] = ((zp-zm)*Dp*Dm)/(zp*Dp-zm*Dm)
    # Cation transference number
    ndD_s["tp"] = zp*Dp / (zp*Dp - zm*Dm)
    # Diffusive time scale
    if ndD_s["elyteModelType"] == "dilute":
        D_ref = dD_s["D_ref"] = Damb
    t_ref = dD_s["t_ref"] = dD_s["td"] = L_ref**2 / D_ref
    curr_ref = dD_s["curr_ref"] = 3600. / t_ref
    dD_s["sigma_s_ref"] = (L_ref**2 * F**2 * c_ref) / (t_ref * k * N_A * T_ref)
    dD_s["elytei_ref"] = F*c_ref*D_ref / L_ref
    # maximum concentration in electrode solids, mol/m^3
    # and electrode capacity ratio
    for trode in ndD_s['trodes']:
        dD_e[trode]['csmax'] = dD_e[trode]['rho_s'] / N_A
        if ndD_e[trode]['type'] in ndD_s['1varTypes']:
            dD_e[trode]['cs_ref'] = dD_e[trode]['csmax']
        elif ndD_e[trode]['type'] in ndD_s['2varTypes']:
            dD_e[trode]['cs_ref'] = 0.5 * dD_e[trode]['csmax']
        dD_e[trode]['cap'] = (
            dD_s["e"] * dD_s['L'][trode] * (1-ndD_s['poros'][trode])
            * ndD_s['P_L'][trode] * dD_e[trode]['rho_s'])  # C/m^2
    if "a" in ndD_s['trodes']:
        ndD_s['z'] = dD_e['c']['cap'] / dD_e['a']['cap']
    else:
        # flat plate anode with assumed infinite supply of metal
        ndD_s['z'] = 0.
    limtrode = ("c" if ndD_s["z"] < 1 else "a")

    # If 1C_current_density is not defined, use the theoretical capacity
    theoretical_1C_current = dD_e[limtrode]["cap"] / 3600.  # A/m^2
    if not dD_s["CrateCurr"]:
        dD_s["CrateCurr"] = theoretical_1C_current

    dD_s["currset"] = dD_s["CrateCurr"] * dD_s["Crate"]  # A/m^2
    Rser_ref = dD_s["Rser_ref"] = (k*T_ref/e) / (curr_ref*dD_s["CrateCurr"])

    # Some nondimensional parameters
    ndD_s["T"] = Tabs / T_ref
    ndD_s["Rser"] = dD_s["Rser"] / Rser_ref
    ndD_s["Dp"] = Dp / D_ref
    ndD_s["Dm"] = Dm / D_ref
    ndD_s["c0"] = c0 / c_ref
    ndD_s["phi_cathode"] = 0.
    ndD_s["currset"] = dD_s["currset"] / theoretical_1C_current / curr_ref
    ndD_s["k0_foil"] = dD_s["k0_foil"] * (1./(curr_ref*dD_s["CrateCurr"]))
    ndD_s["Rfilm_foil"] = dD_s["Rfilm_foil"] / Rser_ref

    # parameters which depend on the electrode
    dD_s["psd_raw"] = {}
    ndD_s["psd_num"] = {}
    dD_s["psd_len"] = {}
    dD_s["psd_area"] = {}
    dD_s["psd_vol"] = {}
    dD_s["G"] = {}
    ndD_s["G"] = {}
    ndD_s["psd_vol_FracVol"] = {}
    ndD_s["L"] = {}
    ndD_s["L"]["s"] = dD_s["L"]["s"] / L_ref
    ndD_s["beta"] = {}
    ndD_s["sigma_s"] = {}
    ndD_s["phiRef"] = {"a": 0.}  # temporary, used for Vmax, Vmin
    for trode in ndD_s["trodes"]:
        # System scale parameters
        # particle size distribution and connectivity distribution
        if ndD_s["prevDir"] == "false":
            dD_s["psd_raw"][trode] = psd_raw[trode]
            ndD_s["psd_num"][trode] = psd_num[trode]
            dD_s["psd_len"][trode] = psd_len[trode]
            dD_s["psd_area"][trode] = psd_area[trode]
            dD_s["psd_vol"][trode] = psd_vol[trode]
            dD_s["G"][trode] = G[trode]
        else:
            dD_sPrev, ndD_sPrev = read_dicts(
                os.path.join(ndD_s["prevDir"], "input_dict_system"))
            dD_s["psd_raw"][trode] = dD_sPrev["psd_raw"][trode]
            ndD_s["psd_num"][trode] = ndD_sPrev["psd_num"][trode]
            dD_s["psd_len"][trode] = dD_sPrev["psd_len"][trode]
            dD_s["psd_area"][trode] = dD_sPrev["psd_area"][trode]
            dD_s["psd_vol"][trode] = dD_sPrev["psd_vol"][trode]
            dD_s["G"][trode] = dD_sPrev["G"][trode]
        # Sums of all particle volumes within each simulated
        # electrode volume
        Vuvec = np.sum(dD_s["psd_vol"][trode], axis=1)
        # Fraction of individual particle volume compared to total
        # volume of particles _within the simulated electrode
        # volume_
        ndD_s["psd_vol_FracVol"][trode] = (
            dD_s["psd_vol"][trode] / Vuvec[:, np.newaxis])
        ndD_s["L"][trode] = dD_s["L"][trode]/L_ref
        ndD_s["beta"][trode] = dD_e[trode]["csmax"]/c_ref
        ndD_s["sigma_s"][trode] = dD_s['sigma_s'][trode] / dD_s["sigma_s_ref"]
        vols = dD_s["psd_vol"][trode]
        ndD_s["G"][trode] = (
            dD_s["G"][trode] * (k*T_ref/e) * t_ref
            / (F*dD_e[trode]["csmax"]*vols))

        # Electrode particle parameters
        ndD_e[trode]["lambda"] = dD_e[trode]["lambda"]/(k*T_ref)
        if dD_e[trode]["Omga"] is not None:
            ndD_e[trode]["Omga"] = dD_e[trode]["Omga"] / (k*T_ref)
        if dD_e[trode]["Omgb"] is not None:
            ndD_e[trode]["Omgb"] = dD_e[trode]["Omgb"] / (k*T_ref)
        if dD_e[trode]["Omgc"] is not None:
            ndD_e[trode]["Omgc"] = dD_e[trode]["Omgc"] / (k*T_ref)
        ndD_e[trode]["B"] = dD_e[trode]['B']/(k*T_ref*N_A*dD_e[trode]['cs_ref'])
        if dD_e[trode]["EvdW"] is not None:
            ndD_e[trode]["EvdW"] = dD_e[trode]["EvdW"] / (k*T_ref)
        muRfunc = props_am.muRfuncs(ndD_s["T"], ndD_e[trode]).muRfunc
        cs0bar = ndD_s["cs0"][trode]
        cs0 = np.array([cs0bar])
        Type = ndD_e[trode]['type']
        if Type in ndD_s["2varTypes"]:
            cs0 = (cs0, cs0)
            cs0bar = (cs0bar, cs0bar)
        if Type in ndD_s["2varTypes"]:
            ndD_e[trode]["muR_ref"] = -muRfunc(cs0, cs0bar, 0.)[0][0]
        elif Type in ndD_s["1varTypes"]:
            ndD_e[trode]["muR_ref"] = -muRfunc(cs0, cs0bar, 0.)[0]
        ndD_s["phiRef"][trode] = -ndD_e[trode]["muR_ref"][0]
        Nvol, Npart = psd_raw[trode].shape
        # Electrode parameters which depend on the individual
        # particle (e.g. because of non-dimensionalization)
        ndD_e[trode]["indvPart"] = np.empty((Nvol, Npart), dtype=object)
        for i in range(Nvol):
            for j in range(Npart):
                # Bring in a copy of the nondimensional parameters
                # we've calculated so far which are the same for
                # all particles.
                ndD_e[trode]["indvPart"][i,j] = ndD_e[trode].copy()
                # This creates a reference for shorthand.
                ndD_tmp = ndD_e[trode]["indvPart"][i,j]
                # This specific particle dimensions
                ndD_tmp["N"] = ndD_s["psd_num"][trode][i,j]
                plen = dD_s["psd_len"][trode][i,j]
                parea = dD_s["psd_area"][trode][i,j]
                pvol = dD_s["psd_vol"][trode][i,j]
                # Define a few reference scales
                cs_ref_part = N_A*dD_e[trode]['cs_ref']  # part/m^3
                F_s_ref = plen*cs_ref_part/t_ref  # part/(m^2 s)
                i_s_ref = e*F_s_ref  # A/m^2
                kappa_ref = k*T_ref*cs_ref_part*plen**2  # J/m
                gamma_S_ref = kappa_ref/plen  # J/m^2
                # non-dimensional quantities
                ndD_tmp["kappa"] = dD_e[trode]['kappa'] / kappa_ref
                nd_dgammadc = dD_e[trode]['dgammadc']*(cs_ref_part/gamma_S_ref)
                ndD_tmp["beta_s"] = (1/ndD_tmp["kappa"])*nd_dgammadc
                ndD_tmp["D"] = dD_e[trode]['D']*t_ref/plen**2
                ndD_tmp["k0"] = dD_e[trode]['k0']/(e*F_s_ref)
                ndD_tmp["Rfilm"] = dD_e[trode]["Rfilm"] / (k*T_ref/(e*i_s_ref))
                ndD_tmp["delta_L"] = (parea*plen)/pvol
                # If we're using the model that varies Omg_a with particle size,
                # overwrite its value for each particle
                if Type in ["homog_sdn", "homog2_sdn"]:
                    ndD_tmp["Omga"] = size2regsln(plen)

    # Set up macroscopic input information.
    ndDVref = ndD_s["phiRef"]["c"] - ndD_s["phiRef"]["a"]
    # CV setpoint and voltage cutoff values
    ndD_s["Vset"] = -((e/(k*T_ref))*dD_s["Vset"] + ndDVref)
    ndD_s["phimin"] = -((e/(k*T_ref))*dD_s["Vmax"] + ndDVref)
    ndD_s["phimax"] = -((e/(k*T_ref))*dD_s["Vmin"] + ndDVref)

    # Nondimensionalize current and voltage segments
    ndD_s["segments"] = []
    if ndD_s["profileType"] == "CCsegments":
        for i in range(len(dD_s["segments"])):
<<<<<<< HEAD
            ndD_s["segments"].append((dD_s["segments"][i][0]/curr_ref,
                                      dD_s["segments"][i][1]*60/t_ref))
=======
            ndD_s["segments"].append(
                (dD_s["segments"][i][0]*dD_s["CrateCurr"]/theoretical_1C_current/curr_ref,
                 dD_s["segments"][i][1]*60/t_ref))
>>>>>>> d32252fb
    elif ndD_s["profileType"] == "CVsegments":
        for i in range(len(dD_s["segments"])):
            ndD_s["segments"].append((-((e/(k*T_ref))*dD_s["segments"][i][0]+ndDVref),
                                      dD_s["segments"][i][1]*60/t_ref))

    # Current or voltage segments profiles
    dD_s["segments_tvec"] = np.zeros(2*numsegs + 1)
    dD_s["segments_setvec"] = np.zeros(2*numsegs + 1)
    if ndD_s["profileType"] == "CVsegments":
        dD_s["segments_setvec"][0] = -(k*T_ref/e)*ndDVref
    elif ndD_s["profileType"] == "CCsegments":
        dD_s["segments_setvec"][0] = 0.
    tPrev = 0.
    for segIndx in range(numsegs):
        tNext = tPrev + dD_s["tramp"]
        dD_s["segments_tvec"][2*segIndx+1] = tNext
        tPrev = tNext
        # Factor of 60 here to convert to s
        tNext = tPrev + (segs[segIndx][1] * 60 - dD_s["tramp"])
        dD_s["segments_tvec"][2*segIndx+2] = tNext
        tPrev = tNext
        setNext = segs[segIndx][0]
        dD_s["segments_setvec"][2*segIndx+1] = setNext
        dD_s["segments_setvec"][2*segIndx+2] = setNext
    ndD_s["segments_tvec"] = dD_s["segments_tvec"] / t_ref
    if ndD_s["profileType"] == "CCsegments":
        ndD_s["segments_setvec"] = dD_s["segments_setvec"] / curr_ref
    elif ndD_s["profileType"] == "CVsegments":
        ndD_s["segments_setvec"] = -(
            (e/(k*T_ref))*dD_s["segments_setvec"] + ndDVref)
    if "segments" in ndD_s["profileType"]:
        dD_s["tend"] = dD_s["segments_tvec"][-1]
        # Pad the last segment so no extrapolation occurs
        dD_s["segments_tvec"][-1] = dD_s["tend"]*1.01
    ndD_s["tend"] = dD_s["tend"] / t_ref
    if ndD_s["profileType"] == "CC" and not are_close(ndD_s["currset"], 0.):
        ndD_s["tend"] = np.abs(ndD_s["capFrac"] / ndD_s["currset"])

    return dD_s, ndD_s, dD_e, ndD_e


def distr_part(dD_s, ndD_s, dD_e, ndD_e):
    psd_raw = {}
    psd_num = {}
    psd_len = {}
    psd_area = {}
    psd_vol = {}
    for trode in ndD_s["trodes"]:
        Nv = ndD_s["Nvol"][trode]
        Np = ndD_s["Npart"][trode]
        mean = dD_s["psd_mean"][trode]
        stddev = dD_s["psd_stddev"][trode]
        solidType = ndD_e[trode]["type"]
        # Make a length-sampled particle size distribution
        # Log-normally distributed
        if are_close(dD_s["psd_stddev"][trode], 0.):
            raw = (dD_s["psd_mean"][trode] * np.ones((Nv, Np)))
        else:
            var = stddev**2
            mu = np.log((mean**2)/np.sqrt(var+mean**2))
            sigma = np.sqrt(np.log(var/(mean**2)+1))
            raw = np.random.lognormal(mu, sigma, size=(Nv, Np))
        psd_raw[trode] = raw
        # For particles with internal profiles, convert psd to
        # integers -- number of steps
        solidDisc = dD_e[trode]["disc"]
        if solidType in ["ACR"]:
            psd_num[trode] = (
                np.ceil(psd_raw[trode]/solidDisc).astype(np.integer))
            psd_len[trode] = solidDisc*psd_num[trode]
        elif solidType in ["CHR", "diffn", "CHR2", "diffn2"]:
            psd_num[trode] = (
                np.ceil(psd_raw[trode]/solidDisc).astype(np.integer) + 1)
            psd_len[trode] = solidDisc*(psd_num[trode] - 1)
        # For homogeneous particles (only one "volume" per particle)
        elif solidType in ["homog", "homog_sdn", "homog2", "homog2_sdn"]:
            # Each particle is only one volume
            psd_num[trode] = np.ones(psd_raw[trode].shape).astype(np.integer)
            # The lengths are given by the original length distr.
            psd_len[trode] = psd_raw[trode]
        else:
            raise NotImplementedError("Solid types missing here")
        # Calculate areas and volumes
        solidShape = ndD_e[trode]["shape"]
        if solidShape == "sphere":
            psd_area[trode] = (4*np.pi)*psd_len[trode]**2
            psd_vol[trode] = (4./3)*np.pi*psd_len[trode]**3
        elif solidShape == "C3":
            psd_area[trode] = 2 * 1.2263 * psd_len[trode]**2
            psd_vol[trode] = (1.2263 * psd_len[trode]**2
                              * dD_e[trode]['thickness'])
        elif solidShape == "cylinder":
            psd_area[trode] = (2 * np.pi * psd_len[trode]
                               * dD_e[trode]['thickness'])
            psd_vol[trode] = (np.pi * psd_len[trode]**2
                              * dD_e[trode]['thickness'])
    return psd_raw, psd_num, psd_len, psd_area, psd_vol


def distr_G(dD, ndD):
    G = {}
    for trode in ndD["trodes"]:
        Nv = ndD["Nvol"][trode]
        Np = ndD["Npart"][trode]
        mean = dD["G_mean"][trode]
        stddev = dD["G_stddev"][trode]
        if are_close(stddev, 0.):
            G[trode] = mean * np.ones((Nv, Np))
        else:
            var = stddev**2
            mu = np.log((mean**2)/np.sqrt(var+mean**2))
            sigma = np.sqrt(np.log(var/(mean**2)+1))
            G[trode] = np.random.lognormal(mu, sigma, size=(Nv, Np))
    return G


def size2regsln(size):
    """
    This function returns the non-dimensional regular solution
    parameter which creates a barrier height that corresponds to
    the given particle size (C3 particle, measured in nm in the
    [100] direction). The barrier height vs size is taken from
    Cogswell and Bazant 2013, and the reg sln vs barrier height
    was done by TRF 2014 (Ferguson and Bazant 2014).
    """
    # First, this function wants the argument to be in [nm]
    size *= 1e+9
    # Parameters for polynomial curve fit
    p1 = -1.168e4
    p2 = 2985
    p3 = -208.3
    p4 = -8.491
    p5 = -10.25
    p6 = 4.516
    # The nucleation barrier depends on the ratio of the particle
    # wetted area to total particle volume.
    # *Wetted* area to volume ratio for C3 particles (Cogswell
    # 2013 or Kyle Smith)
    AV = 3.6338/size
    # Fit function (TRF, "SWCS" paper 2014)
    param = p1*AV**5 + p2*AV**4 + p3*AV**3 + p4*AV**2 + p5*AV + p6
    # replace values less than 2 with 2.
    if isinstance(param, np.ndarray):
        param[param < 2] = 2.
    else:
        if param < 2:
            param = 2.
    return param


def test_system_input(dD, ndD):
    if not are_close(dD['Tabs'], 298.):
        raise Exception("Temperature dependence not implemented")
    if ndD['Nvol']["c"] < 1:
        raise Exception("Must have at least one porous electrode")
    if ndD["profileType"] not in ["CC", "CV", "CCsegments", "CVsegments"]:
        raise NotImplementedError("profileType {pt} unknown".format(
            pt=ndD["profileType"]))


def test_electrode_input(dD, ndD, dD_s, ndD_s):
    T298 = are_close(dD_s['Tabs'], 298.)
    if not T298:
        raise NotImplementedError("Temperature dependence not supported")
    solidType = ndD['type']
    solidShape = ndD['shape']
    if solidType in ["ACR", "homog_sdn"] and solidShape != "C3":
        raise Exception("ACR and homog_sdn req. C3 shape")
    if (solidType in ["CHR", "diffn"] and solidShape not in
            ["sphere", "cylinder"]):
        raise NotImplementedError("CHR and diffn req. sphere or cylinder")
    if ((solidType not in ndD_s["1varTypes"])
            and (solidType not in ndD_s["2varTypes"])):
        raise NotImplementedError("Input solidType not defined")
    if solidShape not in ["C3", "sphere", "cylinder"]:
        raise NotImplementedError("Input solidShape not defined")
    if solidType == "homog_sdn" and not T298:
        raise NotImplementedError("homog_snd req. Tabs=298")


def write_config_file(P, filename="input_params.cfg"):
    with open(filename, "w") as fo:
        P.write(fo)


def write_dicts(dD, ndD, filenamebase="input_dict"):
    pickle.dump(dD, open(filenamebase + "_dD.p", "wb"))
    pickle.dump(ndD, open(filenamebase + "_ndD.p", "wb"))


def read_dicts(filenamebase="input_dict"):
    try:
        dD = pickle.load(open(filenamebase + "_dD.p", "rb"))
        ndD = pickle.load(open(filenamebase + "_ndD.p", "rb"))
    except UnicodeDecodeError:
        dD = pickle.load(open(filenamebase + "_dD.p", "rb"), encoding="latin1")
        ndD = pickle.load(open(filenamebase + "_ndD.p", "rb"), encoding="latin1")
    return dD, ndD


def get_config(inFile):
    P = configparser.RawConfigParser()
    P.optionxform = str
    P.read(inFile)
    return P


def are_close(a, b):
    if np.abs(a - b) < 1e-12:
        return True
    else:
        return False<|MERGE_RESOLUTION|>--- conflicted
+++ resolved
@@ -382,14 +382,9 @@
     ndD_s["segments"] = []
     if ndD_s["profileType"] == "CCsegments":
         for i in range(len(dD_s["segments"])):
-<<<<<<< HEAD
-            ndD_s["segments"].append((dD_s["segments"][i][0]/curr_ref,
-                                      dD_s["segments"][i][1]*60/t_ref))
-=======
             ndD_s["segments"].append(
                 (dD_s["segments"][i][0]*dD_s["CrateCurr"]/theoretical_1C_current/curr_ref,
                  dD_s["segments"][i][1]*60/t_ref))
->>>>>>> d32252fb
     elif ndD_s["profileType"] == "CVsegments":
         for i in range(len(dD_s["segments"])):
             ndD_s["segments"].append((-((e/(k*T_ref))*dD_s["segments"][i][0]+ndDVref),
