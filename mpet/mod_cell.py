--- conflicted
+++ resolved
@@ -369,12 +369,7 @@
                 # phiWall = -eta + phi_cell [- T*ln(c)]
                 phiWall = -eta + self.phi_cell()
                 if config["elyteModelType"] == "dilute":
-<<<<<<< HEAD
                     phiWall -= TWall*np.log(cWall)
-                # phiWall = 0.5 * (phitmp[0] + phitmp[1])
-=======
-                    phiWall -= config["T"]*np.log(cWall)
->>>>>>> f93af2c8
                 eqP.Residual = phiWall - .5*(phitmp[0] + phitmp[1])
 
             # We have a porous anode -- no flux of charge or anions through current collector
@@ -554,21 +549,10 @@
         eps_o_tau_edges = utils.weighted_linear_mean(eps_o_tau, wt)
         Dp = eps_o_tau_edges * config["Dp"]
         Dm = eps_o_tau_edges * config["Dm"]
-<<<<<<< HEAD
-        # neglecting soret diffusion
-#        Np_edges_int = nup*(-Dp*np.diff(c_lyte)/dxd1
-#                            - Dp*zp*c_edges_int*np.diff(phi_lyte)/dxd1)
         Nm_edges_int = num*(-Dm*np.diff(c_lyte)/dxd1
                             - Dm/T_edges_int*zm*c_edges_int*np.diff(phi_lyte)/dxd1)
         i_edges_int = (-((nup*zp*Dp + num*zm*Dm)*np.diff(c_lyte)/dxd1) - (nup*zp
                        ** 2*Dp + num*zm**2*Dm)/T_edges_int*c_edges_int*np.diff(phi_lyte)/dxd1)
-#        i_edges_int = zp*Np_edges_int + zm*Nm_edges_int
-=======
-        Nm_edges_int = num*(-Dm*np.diff(c_lyte)/dxd1
-                            - Dm/T*zm*c_edges_int*np.diff(phi_lyte)/dxd1)
-        i_edges_int = (-((nup*zp*Dp + num*zm*Dm)*np.diff(c_lyte)/dxd1)
-                       - (nup*zp**2*Dp + num*zm**2*Dm)/T*c_edges_int*np.diff(phi_lyte)/dxd1)
->>>>>>> f93af2c8
     elif config["elyteModelType"] == "SM":
         SMset = config["SMset"]
         elyte_function = utils.import_function(config["SMset_filename"], SMset,
