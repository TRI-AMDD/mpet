--- conflicted
+++ resolved
@@ -128,13 +128,10 @@
         # DZ: added time counter to keep track of when new section starts
         self.time_counter = dae.daeVariable(
             "time_counter", time_t, self, "restarts counter every time a new section is hit")
-<<<<<<< HEAD
-=======
         self.last_current = dae.daeVariable(
             "last_current", dae.no_t, self, "tracks the current at the last step before a step is taken, used for ramp")
         self.last_phi_applied = dae.daeVariable(
             "last_phi_applied", elec_pot_t, self, "tracks the current at the last step before a step is taken, used for ramp")
->>>>>>> c4471058
         self.cycle_number = dae.daeVariable(
             "cycle_number", dae.no_t, self, "keeps track of which cycle number we are on")
         self.endCondition = dae.daeVariable(
@@ -405,11 +402,6 @@
                     #check to see if it's a waveform type
                     eq.Residual = self.current() - ndD["currset"]
                 else: #if it is waveform, use periodic time to find the value of function
-<<<<<<< HEAD
-                    #finds time in period [0, period]
-                    #lambdifies waveform so that we can run with numpy functions 
-=======
->>>>>>> c4471058
                     f = sym.lambdify(t, ndD["currset"], modules = "numpy")
                     #periodic time = mod(time, period) / nondimenionalized period
                     eq.Residual =  f(dae.Time()/ndD["period"] - dae.Floor(dae.Time()/ndD["period"])) - self.current()
@@ -428,17 +420,8 @@
             crate_cutoffs = seg_array[:,3]
             time_cutoffs = seg_array[:,4]
             equation_type = seg_array[:,5]
-<<<<<<< HEAD
-
-            #calculates new initialization values for CCCV
-            ndDVref = ndD["phiRef"]["c"]-ndD["phiRef"]["a"]
-            phi_guess = ndDVref
-
-#start state transition network
-=======
             
             #start state transition network
->>>>>>> c4471058
             self.stnCCCV=self.STN("CCCV")
 
             #start at a 0C state -1 for better initializing
@@ -448,16 +431,6 @@
             eq = self.CreateEquation("Charge_Discharge_Sign_Equation")
             #add new variable to assign +1 -1 for charge/discharge
             eq.Residual = self.charge_discharge() - 1
-<<<<<<< HEAD
-            self.ON_CONDITION(dae.Time() > dae.Constant(0.001*s),
-                      switchToStates = [('CCCV', 'state_0')],
-                      setVariableValues = [(self.time_counter, dae.Time())],
-                      triggerEvents = [],
-                      userDefinedActions = [])
-
-#loops through segments 1...N with indices 0...N-1
-#selects the correct charge/discharge type: 1 CCcharge, 2 CVcharge, 3 CCdisch, 4 CVdisch
-=======
  
             #if has reached more than total number of cycles needed
 
@@ -478,19 +451,12 @@
 
             #loops through segments 1...N with indices 0...N-1
             #selects the correct charge/discharge type: 1 CCcharge, 2 CVcharge, 3 CCdisch, 4 CVdisch
->>>>>>> c4471058
             #if constraints is length of cycles, i is still the number in the nth cycle
             for i in range(0, len(constraints)):
 #creates new state
                 self.STATE("state_" + str(i))
-<<<<<<< HEAD
-                eq = self.CreateEquation("Constraint_" + str(i))
-                new_state = "state_" + str(i+1)
-#if is CC charge, we set up equation and voltage cutoff      
-=======
                 new_state = "state_" + str(i+1)
                 #if is CC charge, we set up equation and voltage cutoff      
->>>>>>> c4471058
                 #calculates time condition--if difference between current and prev start time is larger than time cutoff
                 #switch to next section
                 #for our conditions for switching transition states, because we have multiple different conditions
@@ -501,10 +467,6 @@
                 #if time is past the first cutoff, switch to nextstate
                 time_cond = (self.time_counter() < dae.Constant(0*s)) if time_cutoffs[i] == None else (dae.Time() - self.time_counter() >= dae.Constant(time_cutoffs[i]*s))
 
-<<<<<<< HEAD
-                #if has reached more than total number of cycles needed
-=======
->>>>>>> c4471058
                 self.ON_CONDITION(self.cycle_number() >= totalCycle + 1,
                                   switchToStates = [('CCCV', new_state)],
                                   setVariableValues = [(self.endCondition, 3)],
@@ -515,11 +477,6 @@
 
                     if "t" not in str(constraints[i]):
                         #if not waveform input, set to constant value
-<<<<<<< HEAD
-                        eq.Residual = self.current() - constraints[i]
-                    else:
-                        #use periodic time units of mod(Time, period), but need to multiply by period
-=======
                         if ndD["tramp"] > 0:
                             self.IF(dae.Time() < self.time_counter() + dae.Constant(ndD["tramp"]*s))
                             eq = self.CreateEquation("Constraint_" + str(i))
@@ -532,15 +489,11 @@
                             eq = self.CreateEquation("Constraint_" + str(i))
                             eq.Residual = self.current() - constraints[i]
                     else:
->>>>>>> c4471058
                         #to recover units in dimless time
                         per = ndD["period"][i]
                         f = sym.lambdify(t, constraints[i], modules = "numpy")
                         #lambdifies waveform so that we can run with numpy functions   
-<<<<<<< HEAD
-=======
                         eq = self.CreateEquation("Constraint_" + str(i))
->>>>>>> c4471058
                         eq.Residual = f((dae.Time()-self.time_counter())/dae.Constant(per*s) - dae.Floor((dae.Time()-self.time_counter())/dae.Constant(per*s))) - self.current()
 
                     # if hits voltage cutoff, switch to next state
@@ -553,17 +506,11 @@
                     if i == len(constraints)-1:
                         #checks if the voltage, capacity fraction, or time segment conditions are broken
                         self.ON_CONDITION(v_cond | cap_cond | time_cond,
-<<<<<<< HEAD
-                                  switchToStates = [('CCCV', 'state_0')],
-                                  setVariableValues = [(self.cycle_number, self.cycle_number() + 1),
-                                                       (self.time_counter, dae.Time())],
-=======
                                   switchToStates = [('CCCV', 'state_start')],
                                   setVariableValues = [(self.cycle_number, self.cycle_number() + 1),
                                                        (self.time_counter, dae.Time()),
                                                        (self.last_current, self.current()),
                                                        (self.last_phi_applied, self.phi_applied())],
->>>>>>> c4471058
                                   triggerEvents = [],
                                   userDefinedActions = [])
                         #increases time_counter to increment to the beginning of the next segment
@@ -572,13 +519,9 @@
                         #checks if the voltage, capacity fraction, or time segment conditions are broken
                         self.ON_CONDITION(v_cond | cap_cond | time_cond,
                                   switchToStates = [('CCCV', new_state)],
-<<<<<<< HEAD
-                                  setVariableValues = [(self.time_counter, dae.Time())],
-=======
                                   setVariableValues = [(self.time_counter, dae.Time()),
                                                        (self.last_current, self.current()),
                                                        (self.last_phi_applied, self.phi_applied())],
->>>>>>> c4471058
                                   triggerEvents = [],
                                   userDefinedActions = [])
                         #increases time_counter to increment to the beginning of the next segment
@@ -590,10 +533,6 @@
                 elif equation_type[i] == 2:
  
                     if "t" not in str(constraints[i]):
-<<<<<<< HEAD
-                        #if not waveform input, set to constant value
-                        eq.Residual = self.phi_applied() - constraints[i]
-=======
                         if ndD["tramp"] > 0:
                         #if tramp, we use a ramp step to hit the value for better numerical stability
                         #if not waveform input, set to constant value
@@ -607,17 +546,13 @@
                         else:
                             eq = self.CreateEquation("Constraint_" + str(i))
                             eq.Residual = self.phi_applied() - constraints[i] 
->>>>>>> c4471058
                     else:
                         #use periodic time units of mod(Time, period), but need to multiply by period
                         #to recover units in dimless time
                         per = ndD["period"][i]
                         f = sym.lambdify(t, constraints[i], modules = "numpy")
                         #lambdifies waveform so that we can run with numpy functions   
-<<<<<<< HEAD
-=======
                         eq = self.CreateEquation("Constraint_" + str(i))
->>>>>>> c4471058
                         eq.Residual = f((dae.Time()-self.time_counter())/dae.Constant(per*s) - dae.Floor((dae.Time()-self.time_counter())/dae.Constant(per*s))) - self.phi_applied()
 
                    #capacity fraction in battery is found by the filling fraction of the limiting electrode
@@ -632,30 +567,20 @@
                     if i == len(constraints)-1:
                         #checks if crate, cap frac, or time segment conditions are broken
                         self.ON_CONDITION(crate_cond | cap_cond | time_cond,
-<<<<<<< HEAD
-                                  switchToStates = [('CCCV', 'state_0')],
-                                  setVariableValues = [(self.cycle_number, self.cycle_number() + 1),
-                                                       (self.time_counter, dae.Time())],
-=======
                                   switchToStates = [('CCCV', 'state_start')],
                                   setVariableValues = [(self.cycle_number, self.cycle_number() + 1),
                                                        (self.time_counter, dae.Time()),
                                                        (self.last_current, self.current()),
                                                        (self.last_phi_applied, self.phi_applied())], 
->>>>>>> c4471058
                                   triggerEvents = [],
                                   userDefinedActions = [])
                     else: 
                        #checks if crate, cap frac, or time segment conditions are broken
                         self.ON_CONDITION(crate_cond | cap_cond | time_cond,
                                   switchToStates = [('CCCV', new_state)],
-<<<<<<< HEAD
-                                  setVariableValues = [(self.time_counter, dae.Time())],
-=======
                                   setVariableValues = [(self.time_counter, dae.Time()),
                                                        (self.last_current, self.current()),
                                                        (self.last_phi_applied, self.phi_applied())],
->>>>>>> c4471058
                                   triggerEvents = [],
                                   userDefinedActions = [])
  
@@ -666,9 +591,6 @@
 
                     if "t" not in str(constraints[i]):
                         #if not waveform input, set to constant value
-<<<<<<< HEAD
-                        eq.Residual = self.current() - constraints[i]
-=======
                         if ndD["tramp"] > 0:
                             self.IF(dae.Time() < self.time_counter() + dae.Constant(ndD["tramp"]*s))
                             eq = self.CreateEquation("Constraint_" + str(i))
@@ -681,17 +603,13 @@
                             eq = self.CreateEquation("Constraint_" + str(i))
                             eq.Residual = self.current() - constraints[i]
                             # if not waveform input, set to constant value
->>>>>>> c4471058
                     else:
                         #use periodic time units of mod(Time, period), but need to multiply by period
                         #to recover units in dimless time
                         per = ndD["period"][i]
                         f = sym.lambdify(t, constraints[i], modules = "numpy")
                         #lambdifies waveform so that we can run with numpy functions   
-<<<<<<< HEAD
-=======
                         eq = self.CreateEquation("Constraint_" + str(i))
->>>>>>> c4471058
                         eq.Residual = f((dae.Time()-self.time_counter())/dae.Constant(per*s) - dae.Floor((dae.Time()-self.time_counter())/dae.Constant(per*s))) - self.current()
 
                     #if CC discharge, we set up capacity cutoff and voltage cutoff
@@ -704,30 +622,20 @@
                     if i == len(constraints)-1:
                         #if hits capacity fraction or voltage cutoff, switch to next state
                         self.ON_CONDITION(v_cond | cap_cond | time_cond,
-<<<<<<< HEAD
-                                  switchToStates = [('CCCV', 'state_0')],
-                                  setVariableValues = [(self.cycle_number, self.cycle_number() + 1),
-                                                       (self.time_counter, dae.Time())],
-=======
                                   switchToStates = [('CCCV', 'state_start')],
                                   setVariableValues = [(self.cycle_number, self.cycle_number() + 1),
                                                        (self.time_counter, dae.Time()),
                                                        (self.last_current, self.current()),
                                                        (self.last_phi_applied, self.phi_applied())], 
->>>>>>> c4471058
                                   triggerEvents = [],
                                   userDefinedActions = [])
                     else:
                         #if hits capacity fraction or voltage cutoff, switch to next state
                         self.ON_CONDITION(v_cond | cap_cond | time_cond,
                                   switchToStates = [('CCCV', new_state)],
-<<<<<<< HEAD
-                                  setVariableValues = [(self.time_counter, dae.Time())],
-=======
                                   setVariableValues = [(self.time_counter, dae.Time()),
                                                        (self.last_current, self.current()),
                                                        (self.last_phi_applied, self.phi_applied())],
->>>>>>> c4471058
                                   triggerEvents = [],
                                   userDefinedActions = [])
  
@@ -736,10 +644,6 @@
                 elif equation_type[i] == 4:
                     #if CV discharge, we set up
                     if "t" not in str(constraints[i]):
-<<<<<<< HEAD
-                        #if not waveform input, set to constant value
-                        eq.Residual = self.phi_applied() - constraints[i]
-=======
                         if ndD["tramp"] > 0:
                         #if tramp, we use a ramp step to hit the value for better numerical stability
                         #if not waveform input, set to constant value
@@ -753,17 +657,13 @@
                         else:
                             eq = self.CreateEquation("Constraint_" + str(i))
                             eq.Residual = self.phi_applied() - constraints[i] 
->>>>>>> c4471058
                     else:
                         #use periodic time units of mod(Time, period), but need to multiply by period
                         #to recover units in dimless time
                         per = ndD["period"][i]
                         f = sym.lambdify(t, constraints[i], modules = "numpy")
                         #lambdifies waveform so that we can run with numpy functions   
-<<<<<<< HEAD
-=======
                         eq = self.CreateEquation("Constraint_" + str(i))
->>>>>>> c4471058
                         eq.Residual = f((dae.Time()-self.time_counter())/dae.Constant(per*s) - dae.Floor((dae.Time()-self.time_counter())/dae.Constant(per*s))) - self.phi_applied()
 
                     #conditions for cutting off: hits capacity fraction cutoff 
@@ -775,29 +675,19 @@
                     #if end state, then we set endCondition to 3
                     if i == len(constraints)-1:
                         self.ON_CONDITION(crate_cond | cap_cond | time_cond,
-<<<<<<< HEAD
-                                  switchToStates = [('CCCV', 'state_0')],
-                                  setVariableValues = [(self.cycle_number, self.cycle_number() + 1),
-                                                       (self.time_counter, dae.Time())],
-=======
                                   switchToStates = [('CCCV', 'state_start')],
                                   setVariableValues = [(self.cycle_number, self.cycle_number() + 1),
                                                        (self.time_counter, dae.Time()),
                                                        (self.last_current, self.current()),
                                                        (self.last_phi_applied, self.phi_applied())],
->>>>>>> c4471058
                                   triggerEvents = [],
                                   userDefinedActions = [])
                     else:
                         self.ON_CONDITION(crate_cond | cap_cond | time_cond,
                                   switchToStates = [('CCCV', new_state)],
-<<<<<<< HEAD
-                                  setVariableValues = [(self.time_counter, dae.Time())],
-=======
                                   setVariableValues = [(self.time_counter, dae.Time()),
                                                        (self.last_current, self.current()),
                                                        (self.last_phi_applied, self.phi_applied())],
->>>>>>> c4471058
                                   triggerEvents = [],
                                   userDefinedActions = [])
  
