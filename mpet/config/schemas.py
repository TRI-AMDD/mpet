--- conflicted
+++ resolved
@@ -144,13 +144,8 @@
                                                                   + constants.two_var_types),
                            'discretization': Use(float),
                            'shape': lambda x:
-<<<<<<< HEAD
                                check_allowed_values(x, ["C3", "sphere", "cylinder",
                                                         "plate", "homog_sdn"]),
-=======
-                               check_allowed_values(x, ["C3", "sphere", "cylinder", "homog_sdn"]),
-                           Optional('discretization_ver', default=None):Use(float),
->>>>>>> 9e14b1ff
                            Optional('thickness'): Use(float)},
              'Material': {Optional('muRfunc_filename', default=None): str,
                           'muRfunc': str,
