"""
This module provides functions for various data format exchanges:
 - config files (on disk) <--> dictionaries of parameters (in memory)
 - dictionaries of parameters (in memory) <--> dictionaries of parameters ('pickled' on disk)

It also has various other functions used in processes for things such as generating
distributions from input means and standard deviations.
"""
import os
import pickle

import numpy as np

from mpet.config import constants
from mpet.config.derived_values import DerivedValues
from mpet.config.parameterset import ParameterSet


class Config:
    def __init__(self, paramfile='params.cfg', from_dicts=False):
        """
        Hold values from system and electrode configuration files, as well as
        derived values. When initializing a new Config object, the invididual
        particle distributions are generated and any non-dimensionalization is
        performed *in-place*.

        The actual parameters are stored in up to four separate dictionary-like objects:

        * ``D_s`` holds the system config
        * ``D_c`` holds the cathode config
        * ``D_a`` holds the anode config (only if anode is simulated)
        * ``derived_values`` holds the values that can be derived from (a combination of) the other
          configs

        All parameter values can be accessed directly from the Config object
        with the ``[]`` operator, like one would access values from a dictionary.
        For parameters that are defined for every individual particle, the values for
        all particles are returned, i.e. an array with shape ``(Nvol, Npart)``.
        See :meth:`__getitem__`
        for example usage of the ``[]`` operator.

        Note that if needed, the underlying dictionaries can be accessed directly,
        e.g. ``config.D_s``.

        :param str paramfile: Path to .cfg file on disk, or folder with dictionaries
            on disk if from_dicts=True
        :param bool from_dicts: Whether to read existing config dicts from disk.
            Instead of using from_dicts=True, consider using the Config.from_dicts function instead

        :return: Config object

        Examples:

        To read the config from a set of .cfg files:

        >>> from mpet.config import Config
        >>> config = Config('configs/params_system.cfg')

        To create config from a previous run of MPET
        (See also :meth:`from_dicts`):

        >>> from mpet.config import Config
        >>> config = Config.from_dicts('/path/to/previous/run/sim_output')

        .. make sure to document methods related to [] operator
        .. automethod:: __getitem__
        .. automethod:: __setitem__
        .. automethod:: __delitem__
        """
        # initialize class to calculate and hold derived values
        self.derived_values = DerivedValues()
        # Parameters defined per particle in an (Nvol, Npart) array.
        # initially this list is empty. When the individual particle values
        # are calculated, the list is populated.
        self.params_per_particle = []

        if from_dicts:
            # read existing dictionaries instead of parameter file
            # paramfile is now folder with input dicts
            self.path = os.path.normpath(paramfile)
            self._init_from_dicts()
        else:
            # store path to config file
            self.path = os.path.dirname(paramfile)
            self._init_from_cfg(paramfile)

    @classmethod
    def from_dicts(cls, path):
        """
        Create a config instance from a set of dictionaries on disk, instead
        of from config files.

        :param str path: folder containing previously-saved config dicts

        :return: Config object

        Example usage:

        >>> from mpet.config import Config
        >>> config = Config.from_dicts('/path/to/previous/run/sim_output')
        """
        return cls(path, from_dicts=True)

    def _init_from_dicts(self):
        """
        Initialize configuration from a set of dictionaries on disk, generated
        from a previous run. This method should only be called from the
        ``__init__`` of :class:`Config`.
        """
        # create empty system parameter set
        self.D_s = ParameterSet(None, 'system', self.path)
        # set which electrodes there are based on which dict files exist
        trodes = ['c']
        # set up types of materials (cathode, anode electrolyte) for thermal parameters
        materials = ['c', 'l']
        if os.path.isfile(os.path.join(self.path, 'input_dict_anode.p')):
            trodes.append('a')
            materials.append('a')
        self['trodes'] = trodes
        self['materials'] = materials

        # create empty electrode parametersets
        self.D_c = ParameterSet(None, 'electrode', self.path)
        if 'a' in self['trodes']:
            self.D_a = ParameterSet(None, 'electrode', self.path)
        else:
            self.D_a = None
        # now populate the dicts
        self.read(self.path, full=True)
        self.params_per_particle = list(constants.PARAMS_PARTICLE.keys())
        self.config_processed = True

    def _init_from_cfg(self, paramfile):
        """
        Initialize configuration from a set of .cfg files on disk.
        This method should only be called from the
        ``__init__`` of :class:`Config`.

        :param str paramfile: Path to system parameter .cfg file
        """
        # load system parameters file
        self.D_s = ParameterSet(paramfile, 'system', self.path)
        # the anode and separator are optional: only if there are volumes to simulate
        trodes = ['c']
        # set up types of materials (cathode, anode electrolyte) for thermal parameters
        materials = ['c', 'l']
        if self.D_s['Nvol_a'] > 0:
            trodes.append('a')
            materials.append('a')
        self['trodes'] = trodes
        self['materials'] = materials
        # to check for separator, directly access underlying dict of system config;
        # self['Nvol']['s'] would not work because that requires have_separator to
        # be defined already
        self['have_separator'] = self.D_s['Nvol_s'] > 0

        # load electrode parameter file(s)
        self.paramfiles = {}

        cathode_paramfile = self.D_s['cathode']
        if not os.path.isabs(cathode_paramfile):
            cathode_paramfile = os.path.join(self.path, cathode_paramfile)
            self.paramfiles['c'] = cathode_paramfile
        self.D_c = ParameterSet(cathode_paramfile, 'electrode', self.path)

        if 'a' in self['trodes']:
            anode_paramfile = self.D_s['anode']
            if not os.path.isabs(anode_paramfile):
                anode_paramfile = os.path.join(self.path, anode_paramfile)
            self.paramfiles['a'] = anode_paramfile
            self.D_a = ParameterSet(anode_paramfile, 'electrode', self.path)
        else:
            self.D_a = None

        # set defaults and scale values that should be non-dim
        self.config_processed = False
        # either process the config, or read already processed config from disk
        prevDir = self['prevDir']
        if prevDir and prevDir != 'false':
            if not os.path.isabs(prevDir):
                # assume it is relative to the input parameter files
                self['prevDir'] = os.path.normpath(os.path.join(self.path, prevDir))
            self._process_config(self['prevDir'])
        else:
            self._process_config()

        self._verify_config()

    def _retrieve_config(self, items):
        """
        Select system or electrode config based on reqested parameter(s) and
        return the parameter and selected electrode

        :param str/tuple items: tuple of (electrode, item) to retrieve `item` from
            `electrode` config, or a single string to retrieve item from system config.
            `electrode` must be one of a, c.

        :return: config subset (system/chosen electrode/individual particle in electrode),
            item, electrode (None if system config)
        """
        if isinstance(items, tuple):
            # electrode config
            try:
                trode, item = items
            except ValueError:
                raise ValueError(f'Reading from electrode config requires two arguments, but '
                                 f'got {len(items)}')
            # select correct config
            if trode == 'a':
                assert self.D_a is not None, 'Anode parameter requested but ' \
                                             'anode is not simulated'
                d = self.D_a
            elif trode == 'c':
                d = self.D_c
            else:
                raise ValueError(f'Provided electrode must be a or c, got {trode}')
        else:
            # system config
            trode = None
            item = items
            d = self.D_s

        # select individual particle settings if requested
        if item in self.params_per_particle:
            assert trode is not None, 'Particle-specific parameter requested but ' \
                                      'electrode not specified'
            d = self[trode, 'indvPart']
        return d, item, trode

    def write(self, folder=None, filenamebase='input_dict'):
        """
        Write config to disk in pickled format.

        :param str folder: Folder in which to store the config (default: current folder)
        :param str filenamebase: prefix of filenames. These are appended with _system,
            _cathode, _anode, and _derived_values to create four config dicts on disk.
        """
        if folder:
            filenamebase = os.path.join(folder, filenamebase)

        # system, derived values, cathode, optionally anode
        dicts = {'system': self.D_s.params, 'derived_values': self.derived_values.values,
                 'cathode': self.D_c.params}
        if 'a' in self['trodes']:
            dicts['anode'] = self.D_a.params

        for section, d in dicts.items():
            with open(f'{filenamebase}_{section}.p', 'wb') as f:
                pickle.dump(d, f)

    def read(self, folder=None, filenamebase='input_dict', full=False):
        """
        Read previously processed config from disk. This also sets the numpy random seed
        if enabled in the config.

        :param str folder: Folder from which to read the config (default: current folder)
        :param str filenamebase: prefix of filenames. These are appended with _system,
            _cathode, _anode, and _derived_values to read the four config dicts from disk
        :param bool full: If true, all values from the dictionaries on disk are read.
            If false, only the generated particle distributions are read from the config dicts,
            i.e. the ``psd_*`` and ``G`` values in the system config, and the ``indvPart``
            section of the electrode configs
        """

        if folder:
            filenamebase = os.path.join(folder, filenamebase)

        # system, derived values, cathode, optionally anode
        sections = ['system', 'derived_values', 'cathode']
        if 'a' in self['trodes']:
            sections.append('anode')

        for section in sections:
            with open(f'{filenamebase}_{section}.p', 'rb') as f:
                try:
                    d = pickle.load(f)
                except UnicodeDecodeError:
                    d = pickle.load(f, encoding='latin1')

            if full:
                # update all config
                if section == 'system':
                    self.D_s.params = d
                elif section == 'derived_values':
                    self.derived_values.values = d
                elif section == 'cathode':
                    self.D_c.params = d
                elif section == 'anode':
                    self.D_a.params = d
                else:
                    raise Exception(f'Unknown section: {section}')
            else:
                # only update generated distributions
                if section == 'system':
                    for key in ['psd_num', 'psd_len', 'psd_area', 'psd_vol',
                                'psd_vol_FracVol', 'G']:
                        self[key] = d[key]
                elif section in ['anode', 'cathode']:
                    trode = section[0]
                    self[trode, 'indvPart'] = d['indvPart']

        # make sure to set the numpy random seed, as is usually done in process_config
        if self['randomSeed']:
            np.random.seed(self.D_s['seed'])

        self.params_per_particle = list(constants.PARAMS_PARTICLE.keys())
        self.config_processed = True

    def __getitem__(self, items):
        """
        ``__getitem__`` is the ``[]`` operator. It is used to retrieve the value of a parameter.
        If the parameter is found in the available derived values, it is extracted from there.
        Else, it is read from the config files.
        :meth:`_retrieve_config` is called to automatically
        selected the right config file. If the requested parameter does not exist,
        an ``UnknownParameterError`` is raised.

        :param str/tuple items: tuple of (electrode, item) to retrieve `item` from
            `electrode` config, or a single string to retrieve item from system config.
            `electrode` must be one of a, c.

        :return: parameter value

        Example usage:

        Extract the profileType parameter from the system config:

        >>> config['profileType']
        'CC'

        To access an electrode parameter, add 'c' for cathode or 'a' for anode as first argument.
        The requested parameter should be the second argument. To read the type parameter from the
        cathode config:

        >>> config['c', 'type']
        'ACR'

        The same parameter for the anode:

        >>> config['a', 'type']
        'CHR'

        Note that if the anode is not simulated, trying to access an anode parameter will result
        in an error:

        >>> config['a', 'type']  # from a config where Nvol_a = 0
        AssertionError: Anode parameter requested but anode is not simulated

        A parameter defined for each particle, delta_L:

        >>> config['c', 'delta_L']
        array([[10.1, 10.1],
               [10. , 10. ],
               [10.1,  9.9],
               [10.1,  9.9],
               [ 9.9, 10.2],
               [ 9.9, 10.2],
               [10.3, 10. ],
               [10. , 10.1],
               [10.1, 10.1],
               [ 9.9,  9.9]])

        Finally, derived values are handled transparently. The csmax parameter from
        both the cathode and anode:

        >>> config['c', 'csmax']
        22904.35071404849
        >>> config['a', 'csmax']
        28229.8239787446
        """
        # select config
        d, item, trode = self._retrieve_config(items)

        # check if the item is a derived value
        if item in self.derived_values.available_values:
            value = self.derived_values[self, item, trode]
        else:
            # not a derived value, can be read from config
            # raises UnknownParameterError if not found
            value = d[item]

        return value

    def __setitem__(self, items, value):
        """
        ``__setitem__`` is the ``[]`` operator when used in an assignment, e.g.
        ``config['parameter'] = 2``.
        It can be used to store a parameter in one of the config dicts. The dictionary is selected
        automatically in the same way as ``__getitem__`` does.

        :param str/tuple items: tuple of (electrode, item) to retrieve `item` from
            `electrode` config, or a single string to retrieve item from system config.
            `electrode` must be one of a, c.
        """
        # select config, ignore returned trode value as we don't need it
        d, item, _ = self._retrieve_config(items)
        # make sure to update derived value if that is where the value originally came from
        if item in self.derived_values.available_values:
            self.derived_values.values[item] = value
        else:
            d[item] = value

    def __delitem__(self, items):
        """
        ``__delitem__`` is the ``[]`` operator when used to delete a value,
        e.g. ``del config['parameter']``. The specified item is automatically deleted from
        the config dictionary where it was originally stored.

        :param str/tuple items: tuple of (electrode, item) to retrieve `item` from
            `electrode` config, or a single string to retrieve item from system config.
            `electrode` must be one of a, c.
        """
        # select config, ignore returned trode value as we don't need it
        d, item, _ = self._retrieve_config(items)

        del d[item]

    def _process_config(self, prevDir=None):
        """
        Process raw config after loading files from disk. This can only be done once per
        instance of ``Config``, as parameters are scaled in-place. Attempting to run it a
        second time results in an error. The processing consists of several steps:

        #. Set numpy random seed (if enabled in config)
        #. Set default values
        #. Scale to non-dimensional values
        #. Parse current/voltage segments
        #. Either generate particle distributions or load from previous run

        :param bool prevDir: if True, load particle distributions from previous run,
            otherwise generate them
        """
        if self.config_processed:
            raise Exception('The config can be processed only once as values are scaled in-place')
        self.config_processed = True

        # ensure paths are absolute
        self._make_paths_absolute()

        # set the random seed (do this before generating any random distributions)
        if self.D_s['randomSeed']:
            np.random.seed(self.D_s['seed'])

        # set default 1C_current_density
        limtrode = self['limtrode']
        theoretical_1C_current = self[limtrode, 'cap'] / 3600.  # A/m^2
        param = '1C_current_density'
        if self[param] is None:
            # set to theoretical value
            self[param] = theoretical_1C_current

        # apply scalings
        self._scale_system_parameters(theoretical_1C_current)
        self._scale_electrode_parameters()  # includes separator
        # reference voltage, should only be calculated after scaling of system and trode parameters
        Vref = self['c', 'phiRef']
        if 'a' in self['trodes']:
            Vref -= self['a', 'phiRef']
        self._scale_macroscopic_parameters(Vref)
        self._scale_current_voltage_segments(theoretical_1C_current, Vref)

        if prevDir:
            # load particle distrubtions etc. from previous run
            self.read(prevDir, full=False)
            # Set params per particle as would be done in _invdPart when generating distributions
            self.params_per_particle = list(constants.PARAMS_PARTICLE.keys())
        else:
            # particle distributions
            self._distr_part()
            # Gibss free energy, must be done after distr_part
            self._G()
            # Electrode parameters that depend on invidividual particle
            self._indvPart()

    def _scale_system_parameters(self, theoretical_1C_current):
        """
        Scale system parameters to non-dimensional values. This method should be called only once,
        from :meth:`_process_config`.
        """
        # non-dimensional scalings
        self['T0'] = self['T0'] / constants.T_ref
        self['Rser'] = self['Rser'] / self['Rser_ref']
<<<<<<< HEAD
        self['Dp'] = self['Dp'] / self['D_ref']
        self['Dm'] = self['Dm'] / self['D_ref']
        self['h_h'] = self['h_h'] * self['L_ref'] / self['k_h_ref']
        self['sigma_l'] = self['sigma_l'] / self['sigma_s_ref']
=======
        if self['Dp'] is not None:
            self['Dp'] = self['Dp'] / self['D_ref']
        if self['Dm'] is not None:
            self['Dm'] = self['Dm'] / self['D_ref']
>>>>>>> 21e3b15c
        self['c0'] = self['c0'] / constants.c_ref
        self['phi_cathode'] = 0.  # TODO: why is this defined if always 0?
        self['currset'] = self['currset'] / (theoretical_1C_current * self['curr_ref'])
        if self['power'] is not None:
            self['power'] = self['power'] / (self['power_ref'])
        self['k0_foil'] = self['k0_foil'] / (self['1C_current_density'] * self['curr_ref'])
        self['Rfilm_foil'] = self['Rfilm_foil'] / self['Rser_ref']

    def _scale_electrode_parameters(self):
        """
        Scale electrode and separator parameters to non-dimensional values.
        This method should be called only once, from :meth:`_process_config`.
        """
        kT = constants.k * constants.T_ref

        # scalings per electrode
        self['beta'] = {}
        for trode in self['trodes']:
            self['L'][trode] = self['L'][trode] / self['L_ref']
            self['beta'][trode] = self[trode, 'csmax'] / constants.c_ref
            self['sigma_s'][trode] = self['sigma_s'][trode] / self['sigma_s_ref']
<<<<<<< HEAD
            self['k_h'][trode] = self['k_h'][trode] / self['k_h_ref']
            self['cp'][trode] = self['cp'][trode] / \
                (self['k_h_ref'] * self['t_ref'] / (self['rho_ref']*self['L_ref']**2))
            self['rhom'][trode] = self['rhom'][trode] / self['rho_ref']

            self[trode, 'lambda'] = self[trode, 'lambda'] / kT
            self[trode, 'B'] = self[trode, 'B'] / (kT * constants.N_A * self[trode, 'cs_ref'])
=======
            if self[trode, 'lambda'] is not None:
                self[trode, 'lambda'] = self[trode, 'lambda'] / kT
            if self[trode, 'B'] is not None:
                self[trode, 'B'] = self[trode, 'B'] / (kT * constants.N_A * self[trode, 'cs_ref'])
>>>>>>> 21e3b15c
            for param in ['Omega_a', 'Omega_b', 'Omega_c', 'EvdW']:
                value = self[trode, param]
                if value is not None:
                    self[trode, param] = value / kT

        # scalings on separator
        if self['have_separator']:
            self['L']['s'] /= self['L_ref']
            self['k_h']['s'] = self['k_h']['s'] / self['k_h_ref']
            self['cp']['s'] = self['cp']['s'] / \
                (self['k_h_ref'] * self['t_ref'] / (self['rho_ref']*self['L_ref']**2))
            self['rhom']['s'] = self['rhom']['s'] / self['rho_ref']

    def _scale_macroscopic_parameters(self, Vref):
        """
        Scale macroscopic input parameters to non-dimensional values and add
        reference values.
        This method should be called only once, from :meth:`_process_config`.
        """

        # scaling/addition of macroscopic input information
        factor = constants.e / (constants.k * constants.T_ref)
        if self['Vset'] is not None:
            self['Vset'] = -(factor * self['Vset'] + Vref)
        self['phimin'] = -(factor * self['Vmax'] + Vref)
        self['phimax'] = -(factor * self['Vmin'] + Vref)

    def _scale_current_voltage_segments(self, theoretical_1C_current, Vref):
        """
        Process current or voltage segments. This method should be called only once,
        from :meth:`_process_config`.
        """
        kT = constants.k * constants.T_ref

        # Scaling of current and voltage segments
        segments = []
        if self['profileType'] == 'CCsegments':
            for i in range(len(self['segments'])):
                segments.append((self["segments"][i][0]*self["1C_current_density"]
                                / theoretical_1C_current/self['curr_ref'],
                                self["segments"][i][1]*60/self['t_ref']))
        elif self['profileType'] == 'CVsegments':
            for i in range(len(self['segments'])):
                segments.append((-((constants.e/kT)*self['segments'][i][0]+Vref),
                                self['segments'][i][1]*60/self['t_ref']))

        # Current or voltage segments profiles
        segments_tvec = np.zeros(2 * self['numsegments'] + 1)
        segments_setvec = np.zeros(2 * self['numsegments'] + 1)
        if self['profileType'] == 'CCsegments':
            segments_setvec[0] = 0.
        elif self['profileType'] == 'CVsegments':
            segments_setvec[0] = -(kT / constants.e) * Vref
        tPrev = 0.
        for segIndx in range(self['numsegments']):
            tNext = tPrev + self['tramp']
            segments_tvec[2*segIndx+1] = tNext
            tPrev = tNext
            # Factor of 60 here to convert to s
            tNext = tPrev + (self['segments'][segIndx][1] * 60 - self["tramp"])
            segments_tvec[2*segIndx+2] = tNext
            tPrev = tNext
            setNext = self['segments'][segIndx][0]
            segments_setvec[2*segIndx+1] = setNext
            segments_setvec[2*segIndx+2] = setNext
        segments_tvec /= self['t_ref']
        if self['profileType'] == 'CCsegments':
            segments_setvec *= self["1C_current_density"]/theoretical_1C_current/self['curr_ref']
        elif self['profileType'] == 'CVsegments':
            segments_setvec = -((constants.e/kT)*segments_setvec + Vref)
        if 'segments' in self['profileType']:
            self['tend'] = segments_tvec[-1]
            # Pad the last segment so no extrapolation occurs
            segments_tvec[-1] *= 1.01
        else:
            self['tend'] /= self['t_ref']
        self['segments'] = segments
        self['segments_tvec'] = segments_tvec
        self['segments_setvec'] = segments_setvec
        if self['profileType'] == 'CC' and not np.allclose(self['currset'], 0., atol=1e-12):
            self['tend'] = np.abs(self['capFrac'] / self['currset'])

    def _make_paths_absolute(self):
        """
        Make paths in config absolute. This only applies to paths used in MPET simulations,
        not to the cathode/anode parameter files and prevDir.
        """
        # filenames in global config
        for key in ["SMset_filename"]:
            path = self[key]
            if path is not None and not os.path.isabs(path):
                self[key] = os.path.abspath(os.path.join(self.path, path))
        # filenames in trode config
        for key in ["rxnType_filename", "muRfunc_filename", "Dfunc_filename"]:
            for trode in self['trodes']:
                path = self[trode, key]
                if path is not None and not os.path.isabs(path):
                    self[trode, key] = os.path.abspath(os.path.join(self.path, path))

    def _distr_part(self):
        """
        Generate particle distributions and store in config.
        """
        # intialize dicts in config
        self['psd_num'] = {}
        self['psd_len'] = {}
        self['psd_area'] = {}
        self['psd_vol'] = {}
        self['psd_vol_FracVol'] = {}

        for trode in self['trodes']:
            solidType = self[trode, 'type']
            Nvol = self['Nvol'][trode]
            Npart = self['Npart'][trode]

            # check if PSD is specified. If so, it is an ndarray so use np.all
            if not np.all(self['specified_psd'][trode]):
                # If PSD is not specified, make a length-sampled particle size distribution
                # Log-normally distributed
                mean = self['mean'][trode]
                stddev = self['stddev'][trode]
                if np.allclose(stddev, 0., atol=1e-12):
                    raw = mean * np.ones((Nvol, Npart))
                else:
                    var = stddev**2
                    mu = np.log((mean**2) / np.sqrt(var + mean**2))
                    sigma = np.sqrt(np.log(var/(mean**2) + 1))
                    raw = np.random.lognormal(mu, sigma, size=(Nvol, Npart))
            else:
                # use user-defined PSD
                raw = self['specified_psd'][trode]
                if raw.shape != (Nvol, Npart):
                    raise ValueError('Specified particle size distribution discretization '
                                     'of volumes inequal to the one specified in the config file')

            # For particles with internal profiles, convert psd to
            # integers -- number of steps
            solidDisc = self[trode, 'discretization']
            if solidType in ['ACR']:
                psd_num = np.ceil(raw / solidDisc).astype(int)
                psd_len = solidDisc * psd_num
            elif solidType in ['CHR', 'diffn', 'CHR2', 'diffn2']:
                psd_num = np.ceil(raw / solidDisc).astype(int) + 1
                psd_len = solidDisc * (psd_num - 1)
            # For homogeneous particles (only one 'volume' per particle)
            elif solidType in ['homog', 'homog_sdn', 'homog2', 'homog2_sdn']:
                # Each particle is only one volume
                psd_num = np.ones(raw.shape, dtype=np.int)
                # The lengths are given by the original length distr.
                psd_len = raw
            else:
                raise NotImplementedError(f'Unknown solid type: {solidType}')

            # Calculate areas and volumes
            solidShape = self[trode, 'shape']
            if solidShape == 'sphere':
                psd_area = 4 * np.pi * psd_len**2
                psd_vol = (4. / 3) * np.pi * psd_len**3
            elif solidShape == 'C3':
                psd_area = 2 * 1.2263 * psd_len**2
                psd_vol = 1.2263 * psd_len**2 * self[trode, 'thickness']
            elif solidShape == 'cylinder':
                psd_area = 2 * np.pi * psd_len * self[trode, 'thickness']
                psd_vol = np.pi * psd_len**2 * self[trode, 'thickness']
            else:
                raise NotImplementedError(f'Unknown solid shape: {solidShape}')

            # Fraction of individual particle volume compared to total
            # volume of particles _within the simulated electrode
            # volume_
            psd_frac_vol = psd_vol / psd_vol.sum(axis=1, keepdims=True)

            # store values to config
            self['psd_num'][trode] = psd_num
            self['psd_len'][trode] = psd_len
            self['psd_area'][trode] = psd_area
            self['psd_vol'][trode] = psd_vol
            self['psd_vol_FracVol'][trode] = psd_frac_vol

    def _G(self):
        """
        Generate Gibbs free energy distribution and store in config.
        """
        self['G'] = {}
        for trode in self['trodes']:
            Nvol = self['Nvol'][trode]
            Npart = self['Npart'][trode]
            mean = self['G_mean'][trode]
            stddev = self['G_stddev'][trode]
            if np.allclose(stddev, 0, atol=1e-12):
                G = mean * np.ones((Nvol, Npart))
            else:
                var = stddev**2
                mu = np.log((mean**2) / np.sqrt(var + mean**2))
                sigma = np.sqrt(np.log(var / (mean**2) + 1))
                G = np.random.lognormal(mu, sigma, size=(Nvol, Npart))

            # scale and store
            self['G'][trode] = G * constants.k * constants.T_ref * self['t_ref'] \
                / (constants.e * constants.F * self[trode, 'csmax'] * self['psd_vol'][trode])

    def _indvPart(self):
        """
        Generate particle-specific parameter values and store in config.
        """
        for trode in self['trodes']:
            Nvol = self['Nvol'][trode]
            Npart = self['Npart'][trode]
            self[trode, 'indvPart'] = {}

            # intialize parameters
            for param, dtype in constants.PARAMS_PARTICLE.items():
                self[trode, 'indvPart'][param] = np.empty((Nvol, Npart), dtype=dtype)

            # reference scales per trode
            cs_ref_part = constants.N_A * self[trode, 'cs_ref']  # part/m^3

            # calculate the values for each particle in each volume
            for i in range(Nvol):
                for j in range(Npart):
                    # This specific particle dimensions
                    self[trode, 'indvPart']['N'][i, j] = self['psd_num'][trode][i,j]
                    plen = self['psd_len'][trode][i,j]
                    parea = self['psd_area'][trode][i,j]
                    pvol = self['psd_vol'][trode][i,j]
                    # Define a few reference scales
                    F_s_ref = plen * cs_ref_part / self['t_ref']  # part/(m^2 s)
                    i_s_ref = constants.e * F_s_ref  # A/m^2
                    kappa_ref = constants.k * constants.T_ref * cs_ref_part * plen**2  # J/m
                    gamma_S_ref = kappa_ref / plen  # J/m^2
                    # non-dimensional quantities
                    if self[trode, 'kappa'] is not None:
                        self[trode, 'indvPart']['kappa'][i, j] = self[trode, 'kappa'] / kappa_ref
                    if self[trode, 'dgammadc'] is not None:
                        nd_dgammadc = self[trode, 'dgammadc'] * cs_ref_part / gamma_S_ref
                        self[trode, 'indvPart']['beta_s'][i, j] = nd_dgammadc \
                            / self[trode, 'indvPart']['kappa'][i, j]
                    self[trode, 'indvPart']['D'][i, j] = self[trode, 'D'] * self['t_ref'] / plen**2
                    self[trode, 'indvPart']['E_D'][i, j] = self[trode, 'E_D'] \
                        / (constants.k * constants.N_A * constants.T_ref)
                    self[trode, 'indvPart']['k0'][i, j] = self[trode, 'k0'] \
                        / (constants.e * F_s_ref)
                    self[trode, 'indvPart']['E_A'][i, j] = self[trode, 'E_A'] \
                        / (constants.k * constants.N_A * constants.T_ref)
                    self[trode, 'indvPart']['Rfilm'][i, j] = self[trode, 'Rfilm'] \
                        / (constants.k * constants.T_ref / (constants.e * i_s_ref))
                    self[trode, 'indvPart']['delta_L'][i, j] = (parea * plen) / pvol
                    # If we're using the model that varies Omg_a with particle size,
                    # overwrite its value for each particle
                    if self[trode, 'type'] in ['homog_sdn', 'homog2_sdn']:
                        self[trode, 'indvPart']['Omega_a'][i, j] = self.size2regsln(plen)
                    else:
                        # just use global value
                        self[trode, 'indvPart']['Omega_a'][i, j] = self[trode, 'Omega_a']

        # store which items are defined per particle, so in the future they are retrieved
        # per particle instead of from the values per electrode
        self.params_per_particle = list(constants.PARAMS_PARTICLE.keys())

    def _verify_config(self):
        """
        Verify configuration parameters.
        """
        # solid type
        for trode in self['trodes']:
            solidShape = self[trode, 'shape']
            solidType = self[trode, 'type']
            if solidType in ["ACR", "homog_sdn"] and solidShape != "C3":
                raise Exception("ACR and homog_sdn req. C3 shape")
            if (solidType in ["CHR", "diffn"] and solidShape not in ["sphere", "cylinder"]):
                raise NotImplementedError("CHR and diffn req. sphere or cylinder")

    @staticmethod
    def size2regsln(size):
        """
        This function returns the non-dimensional regular solution
        parameter which creates a barrier height that corresponds to
        the given particle size (C3 particle, measured in nm in the
        [100] direction). The barrier height vs size is taken from
        Cogswell and Bazant 2013, and the reg sln vs barrier height
        was done by TRF 2014 (Ferguson and Bazant 2014).

        :param float/array size: Size of the particle(s) (m)

        :return: regular solution parameter (float/array)
        """
        # First, this function wants the argument to be in [nm]
        size *= 1e+9
        # Parameters for polynomial curve fit
        p1 = -1.168e4
        p2 = 2985
        p3 = -208.3
        p4 = -8.491
        p5 = -10.25
        p6 = 4.516
        # The nucleation barrier depends on the ratio of the particle
        # wetted area to total particle volume.
        # *Wetted* area to volume ratio for C3 particles (Cogswell
        # 2013 or Kyle Smith)
        AV = 3.6338/size
        # Fit function (TRF, "SWCS" paper 2014)
        param = p1*AV**5 + p2*AV**4 + p3*AV**3 + p4*AV**2 + p5*AV + p6
        # replace values less than 2 with 2.
        if isinstance(param, np.ndarray):
            param[param < 2] = 2.
        elif param < 2:
            param = 2.
        return param<|MERGE_RESOLUTION|>--- conflicted
+++ resolved
@@ -480,17 +480,12 @@
         # non-dimensional scalings
         self['T0'] = self['T0'] / constants.T_ref
         self['Rser'] = self['Rser'] / self['Rser_ref']
-<<<<<<< HEAD
-        self['Dp'] = self['Dp'] / self['D_ref']
-        self['Dm'] = self['Dm'] / self['D_ref']
         self['h_h'] = self['h_h'] * self['L_ref'] / self['k_h_ref']
         self['sigma_l'] = self['sigma_l'] / self['sigma_s_ref']
-=======
         if self['Dp'] is not None:
             self['Dp'] = self['Dp'] / self['D_ref']
         if self['Dm'] is not None:
             self['Dm'] = self['Dm'] / self['D_ref']
->>>>>>> 21e3b15c
         self['c0'] = self['c0'] / constants.c_ref
         self['phi_cathode'] = 0.  # TODO: why is this defined if always 0?
         self['currset'] = self['currset'] / (theoretical_1C_current * self['curr_ref'])
@@ -512,20 +507,15 @@
             self['L'][trode] = self['L'][trode] / self['L_ref']
             self['beta'][trode] = self[trode, 'csmax'] / constants.c_ref
             self['sigma_s'][trode] = self['sigma_s'][trode] / self['sigma_s_ref']
-<<<<<<< HEAD
             self['k_h'][trode] = self['k_h'][trode] / self['k_h_ref']
             self['cp'][trode] = self['cp'][trode] / \
                 (self['k_h_ref'] * self['t_ref'] / (self['rho_ref']*self['L_ref']**2))
             self['rhom'][trode] = self['rhom'][trode] / self['rho_ref']
 
-            self[trode, 'lambda'] = self[trode, 'lambda'] / kT
-            self[trode, 'B'] = self[trode, 'B'] / (kT * constants.N_A * self[trode, 'cs_ref'])
-=======
             if self[trode, 'lambda'] is not None:
                 self[trode, 'lambda'] = self[trode, 'lambda'] / kT
             if self[trode, 'B'] is not None:
                 self[trode, 'B'] = self[trode, 'B'] / (kT * constants.N_A * self[trode, 'cs_ref'])
->>>>>>> 21e3b15c
             for param in ['Omega_a', 'Omega_b', 'Omega_c', 'EvdW']:
                 value = self[trode, param]
                 if value is not None:
