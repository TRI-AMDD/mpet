--- conflicted
+++ resolved
@@ -139,35 +139,22 @@
         c2 = np.empty(N, dtype=object)
         c1[:] = [self.c1(k) for k in range(N)]
         c2[:] = [self.c2(k) for k in range(N)]
-<<<<<<< HEAD
         if self.get_trode_param("type") in ["diffn2", "CHR2", "ACR2"]:
             # Equations for 1D particles of 2 field varibles
-            self.sld_dynamics_1D2var(c1, c2, mu_O, act_lyte, ISfuncs, noises)
+            self.sld_dynamics_1D2var(c1, c2, mu_O, act_lyte, noises)
         elif self.get_trode_param("type") in ["homog2", "homog2_sdn"]:
             # Equations for 0D particles of 2 field variables
-            self.sld_dynamics_0D2var(c1, c2, mu_O, act_lyte, ISfuncs, noises)
-=======
-        if self.get_trode_param("type") in ["diffn2", "CHR2"]:
-            # Equations for 1D particles of 1 field varible
-            self.sld_dynamics_1D2var(c1, c2, mu_O, act_lyte, noises)
-        elif self.get_trode_param("type") in ["homog2", "homog2_sdn"]:
-            # Equations for 0D particles of 1 field variables
             self.sld_dynamics_0D2var(c1, c2, mu_O, act_lyte, noises)
->>>>>>> f9ba8c65
 
         for eq in self.Equations:
             eq.CheckUnitsConsistency = False
 
-<<<<<<< HEAD
         if self.config["simInterface"]:
             # Output dcbardt to interface region
             eq = self.CreateEquation("particle_to_interface_dcbardt")
             eq.Residual = self.portOutParticle.dcbardt() - self.dcbardt()
 
-    def sld_dynamics_0D2var(self, c1, c2, muO, act_lyte, ISfuncs, noises):
-=======
     def sld_dynamics_0D2var(self, c1, c2, muO, act_lyte, noises):
->>>>>>> f9ba8c65
         T = self.config["T"]
         c1_surf = c1
         c2_surf = c2
@@ -222,7 +209,7 @@
             c1_surf = c1
             c2_surf = c2
             (mu1R, mu2R), (act1R, act2R) = calc_muR(
-                (c1, c2), (self.c1bar(), self.c2bar()), self.config, self.trode, self.ind, ISfuncs)
+                (c1, c2), (self.c1bar(), self.c2bar()), self.config, self.trode, self.ind)
             mu1R_surf, act1R_surf = mu1R, act1R
             mu2R_surf, act2R_surf = mu2R, act2R
             eta1 = calc_eta(mu1R, muO)
@@ -413,16 +400,12 @@
         for eq in self.Equations:
             eq.CheckUnitsConsistency = False
 
-<<<<<<< HEAD
         if self.config["simInterface"]:
             # Output dcbardt to interface region
             eq = self.CreateEquation("particle_to_interface_dcbardt")
             eq.Residual = self.portOutParticle.dcbardt() - self.dcbardt()
 
-    def sld_dynamics_0D1var(self, c, muO, act_lyte, ISfuncs, noise):
-=======
     def sld_dynamics_0D1var(self, c, muO, act_lyte, noise):
->>>>>>> f9ba8c65
         T = self.config["T"]
         c_surf = c
         muR_surf, actR_surf = calc_muR(c_surf, self.cbar(), self.config,
