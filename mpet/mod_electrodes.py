"""These models define individual particles of active material.

This includes the equations for both 1-parameter models and 2-parameters models defining
 - mass conservation (concentration evolution)
 - reaction rate at the surface of the particles
In each model class it has options for different types of particles:
 - homogeneous
 - Fick-like diffusion
 - Cahn-Hilliard (with reaction boundary condition)
 - Allen-Cahn (with reaction throughout the particle)
These models can be instantiated from the mod_cell module to simulate various types of active
materials within a battery electrode.
"""
import daetools.pyDAE as dae
import numpy as np
import scipy.sparse as sprs
import scipy.interpolate as sintrp

import mpet.geometry as geo
import mpet.ports as ports
import mpet.props_am as props_am
import mpet.utils as utils
from mpet.daeVariableTypes import mole_frac_t


class Mod2var(dae.daeModel):
    def __init__(self, config, trode, vInd, pInd,
                 Name, Parent=None, Description=""):
        super().__init__(Name, Parent, Description)

        self.config = config
        self.trode = trode
        self.ind = (vInd, pInd)

        # Domain
        self.Dmn = dae.daeDomain("discretizationDomain", self, dae.unit(),
                                 "discretization domain")

        # Variables
        self.c1 = dae.daeVariable(
            "c1", mole_frac_t, self,
            "Concentration in 'layer' 1 of active particle", [self.Dmn])
        self.c2 = dae.daeVariable(
            "c2", mole_frac_t, self,
            "Concentration in 'layer' 2 of active particle", [self.Dmn])
        self.cbar = dae.daeVariable(
            "cbar", mole_frac_t, self,
            "Average concentration in active particle")
        self.c1bar = dae.daeVariable(
            "c1bar", mole_frac_t, self,
            "Average concentration in 'layer' 1 of active particle")
        self.c2bar = dae.daeVariable(
            "c2bar", mole_frac_t, self,
            "Average concentration in 'layer' 2 of active particle")
        self.dcbardt = dae.daeVariable("dcbardt", dae.no_t, self, "Rate of particle filling")
        self.dcbar1dt = dae.daeVariable("dcbar1dt", dae.no_t, self, "Rate of particle 1 filling")
        self.dcbar2dt = dae.daeVariable("dcbar2dt", dae.no_t, self, "Rate of particle 2 filling")
        self.q_rxn_bar = dae.daeVariable(
            "q_rxn_bar", dae.no_t, self, "Rate of heat generation in particle")
        if self.get_trode_param("type") not in ["ACR2"]:
            self.Rxn1 = dae.daeVariable("Rxn1", dae.no_t, self, "Rate of reaction 1")
            self.Rxn2 = dae.daeVariable("Rxn2", dae.no_t, self, "Rate of reaction 2")
        else:
            self.Rxn1 = dae.daeVariable("Rxn1", dae.no_t, self, "Rate of reaction 1", [self.Dmn])
            self.Rxn2 = dae.daeVariable("Rxn2", dae.no_t, self, "Rate of reaction 2", [self.Dmn])

        # Get reaction rate function
        rxnType = config[trode, "rxnType"]
        self.calc_rxn_rate = utils.import_function(config[trode, "rxnType_filename"],
                                                   rxnType,
                                                   f"mpet.electrode.reactions.{rxnType}")

        # Ports
        self.portInLyte = ports.portFromElyte(
            "portInLyte", dae.eInletPort, self, "Inlet port from electrolyte")
        self.portInBulk = ports.portFromBulk(
            "portInBulk", dae.eInletPort, self,
            "Inlet port from e- conducting phase")
        self.phi_lyte = self.portInLyte.phi_lyte
        self.T_lyte = self.portInLyte.T_lyte
        self.c_lyte = self.portInLyte.c_lyte
        self.phi_m = self.portInBulk.phi_m

    def get_trode_param(self, item):
        """
        Shorthand to retrieve electrode-specific value
        """
        value = self.config[self.trode, item]
        # check if it is a particle-specific parameter
        if item in self.config.params_per_particle:
            value = value[self.ind]
        return value

    def DeclareEquations(self):
        dae.daeModel.DeclareEquations(self)
        N = self.get_trode_param("N")  # number of grid points in particle
        r_vec, volfrac_vec = geo.get_unit_solid_discr(self.get_trode_param('shape'), N)

        # Prepare noise
        self.noise1 = self.noise2 = None
        if self.get_trode_param("noise"):
            numnoise = self.get_trode_param("numnoise")
            noise_prefac = self.get_trode_param("noise_prefac")
            tvec = np.linspace(0., 1.05*self.config["tend"], numnoise)
            noise_data1 = noise_prefac*np.random.randn(numnoise, N)
            noise_data2 = noise_prefac*np.random.randn(numnoise, N)
            self.noise1 = sintrp.interp1d(tvec, noise_data1, axis=0,
                                          bounds_error=False, fill_value=0.)
            self.noise2 = sintrp.interp1d(tvec, noise_data2, axis=0,
                                          bounds_error=False, fill_value=0.)
        noises = (self.noise1, self.noise2)

        # Figure out mu_O, mu of the oxidized state
        mu_O, act_lyte = calc_mu_O(
            self.c_lyte(), self.phi_lyte(), self.phi_m(), self.T_lyte(),
            self.config["elyteModelType"])

        # Define average filling fractions in particle
        eq1 = self.CreateEquation("c1bar")
        eq2 = self.CreateEquation("c2bar")
        eq1.Residual = self.c1bar()
        eq2.Residual = self.c2bar()
        for k in range(N):
            eq1.Residual -= self.c1(k) * volfrac_vec[k]
            eq2.Residual -= self.c2(k) * volfrac_vec[k]
        eq = self.CreateEquation("cbar")
        eq.Residual = self.cbar() - .5*(self.c1bar() + self.c2bar())

        # Define average rate of filling of particle
        eq = self.CreateEquation("dcbardt")
        eq.Residual = self.dcbardt()
        for k in range(N):
            eq.Residual -= .5*(self.c1.dt(k) + self.c2.dt(k)) * volfrac_vec[k]

        # Define average rate of filling of particle for cbar1
        eq = self.CreateEquation("dcbar1dt")
        eq.Residual = self.dcbar1dt()
        for k in range(N):
            eq.Residual -= self.c1.dt(k) * volfrac_vec[k]

        # Define average rate of filling of particle for cbar1
        eq = self.CreateEquation("dcbar2dt")
        eq.Residual = self.dcbar2dt()
        for k in range(N):
            eq.Residual -= self.c2.dt(k) * volfrac_vec[k]

        c1 = np.empty(N, dtype=object)
        c2 = np.empty(N, dtype=object)
        c1[:] = [self.c1(k) for k in range(N)]
        c2[:] = [self.c2(k) for k in range(N)]
        if self.get_trode_param("type") in ["diffn2", "CHR2"]:
            # Equations for 1D particles of 1 field varible
<<<<<<< HEAD
            eta1, eta2, c_surf1, c_surf2 = self.sld_dynamics_1D2var(c1, c2, mu_O, act_lyte,
                                                                    ISfuncs, noises)
        elif self.get_trode_param("type") in ["homog2", "homog2_sdn"]:
            # Equations for 0D particles of 1 field variables
            eta1, eta2, c_surf1, c_surf2 = self.sld_dynamics_0D2var(c1, c2, mu_O, act_lyte,
                                                                    ISfuncs, noises)

        # Define average rate of heat generation
        eq = self.CreateEquation("q_rxn_bar")
        if self.config["entropy_heat_gen"]:
            eq.Residual = self.q_rxn_bar() - 0.5 * self.dcbar1dt() * \
                (eta1 - self.T_lyte()*(np.log(c_surf1/(1-c_surf1))-1/self.c_lyte())) \
                - 0.5 * self.dcbar2dt() * (eta2 - self.T_lyte()
                                           * (np.log(c_surf2/(1-c_surf2))-1/self.c_lyte()))
        else:
            eq.Residual = self.q_rxn_bar() - 0.5 * self.dcbar1dt() * eta1 \
                - 0.5 * self.dcbar2dt() * eta2
=======
            self.sld_dynamics_1D2var(c1, c2, mu_O, act_lyte, noises)
        elif self.get_trode_param("type") in ["homog2", "homog2_sdn"]:
            # Equations for 0D particles of 1 field variables
            self.sld_dynamics_0D2var(c1, c2, mu_O, act_lyte, noises)
>>>>>>> f93af2c8

        for eq in self.Equations:
            eq.CheckUnitsConsistency = False

<<<<<<< HEAD
    def sld_dynamics_0D2var(self, c1, c2, muO, act_lyte, ISfuncs, noises):
        c1_surf = c1
        c2_surf = c2
        (mu1R_surf, mu2R_surf), (act1R_surf, act2R_surf) = calc_muR(
            (c1_surf, c2_surf), (self.c1bar(), self.c2bar()), self.T_lyte(), self.config,
            self.trode, self.ind, ISfuncs)
=======
    def sld_dynamics_0D2var(self, c1, c2, muO, act_lyte, noises):
        T = self.config["T"]
        c1_surf = c1
        c2_surf = c2
        (mu1R_surf, mu2R_surf), (act1R_surf, act2R_surf) = calc_muR(
            (c1_surf, c2_surf), (self.c1bar(), self.c2bar()), self.config,
            self.trode, self.ind)
>>>>>>> f93af2c8
        eta1 = calc_eta(mu1R_surf, muO)
        eta2 = calc_eta(mu2R_surf, muO)
        eta1_eff = eta1 + self.Rxn1()*self.get_trode_param("Rfilm")
        eta2_eff = eta2 + self.Rxn2()*self.get_trode_param("Rfilm")
        noise1, noise2 = noises
        if self.get_trode_param("noise"):
            eta1_eff += noise1(dae.Time().Value)
            eta2_eff += noise2(dae.Time().Value)
        Rxn1 = self.calc_rxn_rate(
            eta1_eff, c1_surf, self.c_lyte(), self.get_trode_param("k0"),
            self.get_trode_param("E_A"), self.T_lyte(), act1R_surf, act_lyte,
            self.get_trode_param("lambda"), self.get_trode_param("alpha"))
        Rxn2 = self.calc_rxn_rate(
            eta2_eff, c2_surf, self.c_lyte(), self.get_trode_param("k0"),
            self.get_trode_param("E_A"), self.T_lyte(), act2R_surf, act_lyte,
            self.get_trode_param("lambda"), self.get_trode_param("alpha"))
        eq1 = self.CreateEquation("Rxn1")
        eq2 = self.CreateEquation("Rxn2")
        eq1.Residual = self.Rxn1() - Rxn1[0]
        eq2.Residual = self.Rxn2() - Rxn2[0]

        eq1 = self.CreateEquation("dc1sdt")
        eq2 = self.CreateEquation("dc2sdt")
        eq1.Residual = self.c1.dt(0) - self.get_trode_param("delta_L")*Rxn1[0]
        eq2.Residual = self.c2.dt(0) - self.get_trode_param("delta_L")*Rxn2[0]
        return eta1[-1], eta2[-1], c1_surf[-1], c2_surf[-1]

    def sld_dynamics_1D2var(self, c1, c2, muO, act_lyte, noises):
        N = self.get_trode_param("N")
        # Equations for concentration evolution
        # Mass matrix, M, where M*dcdt = RHS, where c and RHS are vectors
        Mmat = get_Mmat(self.get_trode_param('shape'), N)
        dr, edges = geo.get_dr_edges(self.get_trode_param('shape'), N)

        # Get solid particle chemical potential, overpotential, reaction rate
        if self.get_trode_param("type") in ["diffn2", "CHR2"]:
<<<<<<< HEAD
            (mu1R, mu2R), (act1R, act2R) = calc_muR((c1, c2), (self.c1bar(), self.c2bar()),
                                                    self.T_lyte(), self.config, self.trode,
                                                    self.ind, ISfuncs)
=======
            (mu1R, mu2R), (act1R, act2R) = calc_muR(
                (c1, c2), (self.c1bar(), self.c2bar()), self.config, self.trode, self.ind)
>>>>>>> f93af2c8
            c1_surf = c1[-1]
            c2_surf = c2[-1]
            mu1R_surf, act1R_surf = mu1R[-1], act1R[-1]
            mu2R_surf, act2R_surf = mu2R[-1], act2R[-1]
        eta1 = calc_eta(mu1R_surf, muO)
        eta2 = calc_eta(mu2R_surf, muO)
        if self.get_trode_param("type") in ["ACR2"]:
            eta1_eff = np.array([eta1[i]
                                 + self.Rxn1(i)*self.get_trode_param("Rfilm") for i in range(N)])
            eta2_eff = np.array([eta2[i]
                                 + self.Rxn2(i)*self.get_trode_param("Rfilm") for i in range(N)])
        else:
            eta1_eff = eta1 + self.Rxn1()*self.get_trode_param("Rfilm")
            eta2_eff = eta2 + self.Rxn2()*self.get_trode_param("Rfilm")
        Rxn1 = self.calc_rxn_rate(
            eta1_eff, c1_surf, self.c_lyte(), self.get_trode_param("k0"),
            self.get_trode_param("E_A"), self.T_lyte(), act1R_surf, act_lyte,
            self.get_trode_param("lambda"), self.get_trode_param("alpha"))
        Rxn2 = self.calc_rxn_rate(
            eta2_eff, c2_surf, self.c_lyte(), self.get_trode_param("k0"),
            self.get_trode_param("E_A"), self.T_lyte(), act2R_surf, act_lyte,
            self.get_trode_param("lambda"), self.get_trode_param("alpha"))
        if self.get_trode_param("type") in ["ACR2"]:
            for i in range(N):
                eq1 = self.CreateEquation("Rxn1_{i}".format(i=i))
                eq2 = self.CreateEquation("Rxn2_{i}".format(i=i))
                eq1.Residual = self.Rxn1(i) - Rxn1[i]
                eq2.Residual = self.Rxn2(i) - Rxn2[i]
        else:
            eq1 = self.CreateEquation("Rxn1")
            eq2 = self.CreateEquation("Rxn2")
            eq1.Residual = self.Rxn1() - Rxn1
            eq2.Residual = self.Rxn2() - Rxn2

        # Get solid particle fluxes (if any) and RHS
        if self.get_trode_param("type") in ["diffn2", "CHR2"]:
            # Positive reaction (reduction, intercalation) is negative
            # flux of Li at the surface.
            Flux1_bc = -0.5 * self.Rxn1()
            Flux2_bc = -0.5 * self.Rxn2()
            Dfunc_name = self.get_trode_param("Dfunc")
            Dfunc = utils.import_function(self.get_trode_param("Dfunc_filename"),
                                          Dfunc_name,
                                          f"mpet.electrode.diffusion.{Dfunc_name}")
            if self.get_trode_param("type") == "CHR2":
                noise1, noise2 = noises
                Flux1_vec, Flux2_vec = calc_flux_CHR2(
                    c1, c2, mu1R, mu2R, self.get_trode_param("D"), Dfunc,
                    self.get_trode_param("E_D"), Flux1_bc, Flux2_bc, dr, self.T_lyte(),
                    noise1, noise2)
            if self.get_trode_param("shape") == "sphere":
                area_vec = 4*np.pi*edges**2
            elif self.get_trode_param("shape") == "cylinder":
                area_vec = 2*np.pi*edges  # per unit height
            RHS1 = -np.diff(Flux1_vec * area_vec)
            RHS2 = -np.diff(Flux2_vec * area_vec)
#            kinterlayer = 1e-3
#            interLayerRxn = (kinterlayer * (1 - c1) * (1 - c2) * (act1R - act2R))
#            RxnTerm1 = -interLayerRxn
#            RxnTerm2 = interLayerRxn
            RxnTerm1 = 0
            RxnTerm2 = 0
            RHS1 += RxnTerm1
            RHS2 += RxnTerm2

        dc1dt_vec = np.empty(N, dtype=object)
        dc2dt_vec = np.empty(N, dtype=object)
        dc1dt_vec[0:N] = [self.c1.dt(k) for k in range(N)]
        dc2dt_vec[0:N] = [self.c2.dt(k) for k in range(N)]
        LHS1_vec = MX(Mmat, dc1dt_vec)
        LHS2_vec = MX(Mmat, dc2dt_vec)
        for k in range(N):
            eq1 = self.CreateEquation("dc1sdt_discr{k}".format(k=k))
            eq2 = self.CreateEquation("dc2sdt_discr{k}".format(k=k))
            eq1.Residual = LHS1_vec[k] - RHS1[k]
            eq2.Residual = LHS2_vec[k] - RHS2[k]

        if self.get_trode_param("type") in ["ACR"]:
            return eta1[-1], eta2[-1], c1_surf[-1], c2_surf[-1]
        else:
            return eta1, eta2, c1_surf, c2_surf


class Mod1var(dae.daeModel):
    def __init__(self, config, trode, vInd, pInd,
                 Name, Parent=None, Description=""):
        super().__init__(Name, Parent, Description)

        self.config = config
        self.trode = trode
        self.ind = (vInd, pInd)

        # Domain
        self.Dmn = dae.daeDomain("discretizationDomain", self, dae.unit(),
                                 "discretization domain")

        # Variables
        self.c = dae.daeVariable("c", mole_frac_t, self,
                                 "Concentration in active particle",
                                 [self.Dmn])
        self.cbar = dae.daeVariable(
            "cbar", mole_frac_t, self,
            "Average concentration in active particle")
        self.dcbardt = dae.daeVariable("dcbardt", dae.no_t, self, "Rate of particle filling")
        self.q_rxn_bar = dae.daeVariable(
            "q_rxn_bar", dae.no_t, self, "Rate of heat generation in particle")
        if config[trode, "type"] not in ["ACR"]:
            self.Rxn = dae.daeVariable("Rxn", dae.no_t, self, "Rate of reaction")
        else:
            self.Rxn = dae.daeVariable("Rxn", dae.no_t, self, "Rate of reaction", [self.Dmn])

        # Get reaction rate function
        rxnType = config[trode, "rxnType"]
        self.calc_rxn_rate = utils.import_function(config[trode, "rxnType_filename"],
                                                   rxnType,
                                                   f"mpet.electrode.reactions.{rxnType}")

        # Ports
        self.portInLyte = ports.portFromElyte(
            "portInLyte", dae.eInletPort, self,
            "Inlet port from electrolyte")
        self.portInBulk = ports.portFromBulk(
            "portInBulk", dae.eInletPort, self,
            "Inlet port from e- conducting phase")
        self.phi_lyte = self.portInLyte.phi_lyte
        self.T_lyte = self.portInLyte.T_lyte
        self.c_lyte = self.portInLyte.c_lyte
        self.phi_m = self.portInBulk.phi_m

    def get_trode_param(self, item):
        """
        Shorthand to retrieve electrode-specific value
        """
        value = self.config[self.trode, item]
        # check if it is a particle-specific parameter
        if item in self.config.params_per_particle:
            value = value[self.ind]
        return value

    def DeclareEquations(self):
        dae.daeModel.DeclareEquations(self)
        N = self.get_trode_param("N")  # number of grid points in particle
        r_vec, volfrac_vec = geo.get_unit_solid_discr(self.get_trode_param('shape'), N)

        # Prepare noise
        self.noise = None
        if self.get_trode_param("noise"):
            numnoise = self.get_trode_param("numnoise")
            noise_prefac = self.get_trode_param("noise_prefac")
            tvec = np.linspace(0., 1.05*self.config["tend"], numnoise)
            noise_data = noise_prefac*np.random.randn(numnoise, N)
            self.noise = sintrp.interp1d(tvec, noise_data, axis=0,
                                         bounds_error=False, fill_value=0.)

        # Figure out mu_O, mu of the oxidized state
        mu_O, act_lyte = calc_mu_O(self.c_lyte(), self.phi_lyte(), self.phi_m(), self.T_lyte(),
                                   self.config["elyteModelType"])

        # Define average filling fraction in particle
        eq = self.CreateEquation("cbar")
        eq.Residual = self.cbar()
        for k in range(N):
            eq.Residual -= self.c(k) * volfrac_vec[k]

        # Define average rate of filling of particle
        eq = self.CreateEquation("dcbardt")
        eq.Residual = self.dcbardt()
        for k in range(N):
            eq.Residual -= self.c.dt(k) * volfrac_vec[k]

        c = np.empty(N, dtype=object)
        c[:] = [self.c(k) for k in range(N)]
        if self.get_trode_param("type") in ["ACR", "diffn", "CHR"]:
            # Equations for 1D particles of 1 field varible
<<<<<<< HEAD
            eta, c_surf = self.sld_dynamics_1D1var(c, mu_O, act_lyte, self.ISfuncs, self.noise)
        elif self.get_trode_param("type") in ["homog", "homog_sdn"]:
            # Equations for 0D particles of 1 field variables
            eta, c_surf = self.sld_dynamics_0D1var(c, mu_O, act_lyte, self.ISfuncs, self.noise)

        # Define average rate of heat generation
        eq = self.CreateEquation("q_rxn_bar")
        if self.config["entropy_heat_gen"]:
            eq.Residual = self.q_rxn_bar() - self.dcbardt() * \
                (eta - self.T_lyte()*(np.log(c_surf/(1-c_surf))-1/self.c_lyte()))
        else:
            eq.Residual = self.q_rxn_bar() - self.dcbardt() * eta
=======
            self.sld_dynamics_1D1var(c, mu_O, act_lyte, self.noise)
        elif self.get_trode_param("type") in ["homog", "homog_sdn"]:
            # Equations for 0D particles of 1 field variables
            self.sld_dynamics_0D1var(c, mu_O, act_lyte, self.noise)
>>>>>>> f93af2c8

        for eq in self.Equations:
            eq.CheckUnitsConsistency = False

<<<<<<< HEAD
    def sld_dynamics_0D1var(self, c, muO, act_lyte, ISfuncs, noise):
        c_surf = c
        muR_surf, actR_surf = calc_muR(c_surf, self.cbar(), self.T_lyte(),self.config,
                                       self.trode, self.ind, ISfuncs)
=======
    def sld_dynamics_0D1var(self, c, muO, act_lyte, noise):
        T = self.config["T"]
        c_surf = c
        muR_surf, actR_surf = calc_muR(c_surf, self.cbar(), self.config,
                                       self.trode, self.ind)
>>>>>>> f93af2c8
        eta = calc_eta(muR_surf, muO)
        eta_eff = eta + self.Rxn()*self.get_trode_param("Rfilm")
        if self.get_trode_param("noise"):
            eta_eff += noise[0]()
        Rxn = self.calc_rxn_rate(
            eta_eff, c_surf, self.c_lyte(), self.get_trode_param("k0"),
            self.get_trode_param("E_A"), self.T_lyte(), actR_surf, act_lyte,
            self.get_trode_param("lambda"), self.get_trode_param("alpha"))
        eq = self.CreateEquation("Rxn")
        eq.Residual = self.Rxn() - Rxn[0]

        eq = self.CreateEquation("dcsdt")
        eq.Residual = self.c.dt(0) - self.get_trode_param("delta_L")*self.Rxn()

<<<<<<< HEAD
        return eta[-1], c_surf[-1]

    def sld_dynamics_1D1var(self, c, muO, act_lyte, ISfuncs, noise):
=======
    def sld_dynamics_1D1var(self, c, muO, act_lyte, noise):
>>>>>>> f93af2c8
        N = self.get_trode_param("N")
        # Equations for concentration evolution
        # Mass matrix, M, where M*dcdt = RHS, where c and RHS are vectors
        Mmat = get_Mmat(self.get_trode_param('shape'), N)
        dr, edges = geo.get_dr_edges(self.get_trode_param('shape'), N)

        # Get solid particle chemical potential, overpotential, reaction rate
        if self.get_trode_param("type") in ["ACR"]:
            c_surf = c
            muR_surf, actR_surf = calc_muR(
<<<<<<< HEAD
                c_surf, self.cbar(), self.T_lyte(), self.config, self.trode, self.ind, ISfuncs)
        elif self.get_trode_param("type") in ["diffn", "CHR"]:
            muR, actR = calc_muR(c, self.cbar(), self.T_lyte(),
                                 self.config, self.trode, self.ind, ISfuncs)
=======
                c_surf, self.cbar(), self.config, self.trode, self.ind)
        elif self.get_trode_param("type") in ["diffn", "CHR"]:
            muR, actR = calc_muR(c, self.cbar(), self.config, self.trode, self.ind)
>>>>>>> f93af2c8
            c_surf = c[-1]
            muR_surf = muR[-1]
            if actR is None:
                actR_surf = None
            else:
                actR_surf = actR[-1]
        eta = calc_eta(muR_surf, muO)
        if self.get_trode_param("type") in ["ACR"]:
            eta_eff = np.array([eta[i] + self.Rxn(i)*self.get_trode_param("Rfilm")
                                for i in range(N)])
        else:
            eta_eff = eta + self.Rxn()*self.get_trode_param("Rfilm")
        Rxn = self.calc_rxn_rate(
            eta_eff, c_surf, self.c_lyte(), self.get_trode_param("k0"),
            self.get_trode_param("E_A"), self.T_lyte(), actR_surf, act_lyte,
            self.get_trode_param("lambda"), self.get_trode_param("alpha"))
        if self.get_trode_param("type") in ["ACR"]:
            for i in range(N):
                eq = self.CreateEquation("Rxn_{i}".format(i=i))
                eq.Residual = self.Rxn(i) - Rxn[i]
        else:
            eq = self.CreateEquation("Rxn")
            eq.Residual = self.Rxn() - Rxn

        # Get solid particle fluxes (if any) and RHS
        if self.get_trode_param("type") in ["ACR"]:
            RHS = np.array([self.get_trode_param("delta_L")*self.Rxn(i) for i in range(N)])
        elif self.get_trode_param("type") in ["diffn", "CHR"]:
            # Positive reaction (reduction, intercalation) is negative
            # flux of Li at the surface.
            Flux_bc = -self.Rxn()
            Dfunc_name = self.get_trode_param("Dfunc")
            Dfunc = utils.import_function(self.get_trode_param("Dfunc_filename"),
                                          Dfunc_name,
                                          f"mpet.electrode.diffusion.{Dfunc_name}")
            if self.get_trode_param("type") == "diffn":
                Flux_vec = calc_flux_diffn(c, self.get_trode_param("D"), Dfunc,
                                           self.get_trode_param("E_D"), Flux_bc, dr,
                                           self.T_lyte(), noise)
            elif self.get_trode_param("type") == "CHR":
                Flux_vec = calc_flux_CHR(c, muR, self.get_trode_param("D"), Dfunc,
                                         self.get_trode_param("E_D"), Flux_bc, dr,
                                         self.T_lyte(), noise)
            if self.get_trode_param("shape") == "sphere":
                area_vec = 4*np.pi*edges**2
            elif self.get_trode_param("shape") == "cylinder":
                area_vec = 2*np.pi*edges  # per unit height
            RHS = -np.diff(Flux_vec * area_vec)

        dcdt_vec = np.empty(N, dtype=object)
        dcdt_vec[0:N] = [self.c.dt(k) for k in range(N)]
        LHS_vec = MX(Mmat, dcdt_vec)
        for k in range(N):
            eq = self.CreateEquation("dcsdt_discr{k}".format(k=k))
            eq.Residual = LHS_vec[k] - RHS[k]

        if self.get_trode_param("type") in ["ACR"]:
            return eta[-1], c_surf[-1]
        else:
            return eta, c_surf


def calc_eta(muR, muO):
    return muR - muO


def get_Mmat(shape, N):
    r_vec, volfrac_vec = geo.get_unit_solid_discr(shape, N)
    if shape == "C3":
        Mmat = sprs.eye(N, N, format="csr")
    elif shape in ["sphere", "cylinder"]:
        Rs = 1.
        # For discretization background, see Zeng & Bazant 2013
        # Mass matrix is common for each shape, diffn or CHR
        if shape == "sphere":
            Vp = 4./3. * np.pi * Rs**3
        elif shape == "cylinder":
            Vp = np.pi * Rs**2  # per unit height
        vol_vec = Vp * volfrac_vec
        M1 = sprs.diags([1./8, 3./4, 1./8], [-1, 0, 1],
                        shape=(N, N), format="csr")
        M1[1,0] = M1[-2,-1] = 1./4
        M2 = sprs.diags(vol_vec, 0, format="csr")
        Mmat = M1*M2
    return Mmat


def calc_flux_diffn(c, D, Dfunc, E_D, Flux_bc, dr, T, noise):
    N = len(c)
    Flux_vec = np.empty(N+1, dtype=object)
    Flux_vec[0] = 0  # Symmetry at r=0
    Flux_vec[-1] = Flux_bc
    c_edges = utils.mean_linear(c)
    if noise is None:
        Flux_vec[1:N] = -D/T * Dfunc(c_edges) * np.exp(-E_D/T + E_D/1) * np.diff(c)/dr
    else:
        Flux_vec[1:N] = -D/T * Dfunc(c_edges) * np.exp(-E_D/T + E_D/1) * \
            np.diff(c + noise(dae.Time().Value))/dr
    return Flux_vec


def calc_flux_CHR(c, mu, D, Dfunc, E_D, Flux_bc, dr, T, noise):
    N = len(c)
    Flux_vec = np.empty(N+1, dtype=object)
    Flux_vec[0] = 0  # Symmetry at r=0
    Flux_vec[-1] = Flux_bc
    c_edges = utils.mean_linear(c)
    if noise is None:
        Flux_vec[1:N] = -D/T * Dfunc(c_edges) * np.exp(-E_D/T + E_D/1) * np.diff(mu)/dr
    else:
        Flux_vec[1:N] = -D/T * Dfunc(c_edges) * np.exp(-E_D/T + E_D/1) * \
            np.diff(mu + noise(dae.Time().Value))/dr
    return Flux_vec


def calc_flux_CHR2(c1, c2, mu1_R, mu2_R, D, Dfunc, E_D, Flux1_bc, Flux2_bc, dr, T, noise1, noise2):
    N = len(c1)
    Flux1_vec = np.empty(N+1, dtype=object)
    Flux2_vec = np.empty(N+1, dtype=object)
    Flux1_vec[0] = 0.  # symmetry at r=0
    Flux2_vec[0] = 0.  # symmetry at r=0
    Flux1_vec[-1] = Flux1_bc
    Flux2_vec[-1] = Flux2_bc
    c1_edges = utils.mean_linear(c1)
    c2_edges = utils.mean_linear(c2)
    if noise1 is None:
        Flux1_vec[1:N] = -D/T * Dfunc(c1_edges) * np.exp(-E_D/T + E_D/1) * np.diff(mu1_R)/dr
        Flux2_vec[1:N] = -D/T * Dfunc(c2_edges) * np.exp(-E_D/T + E_D/1) * np.diff(mu2_R)/dr
    else:
        Flux1_vec[1:N] = -D/T * Dfunc(c1_edges) * np.exp(-E_D/T + E_D/1) * \
            np.diff(mu1_R+noise1(dae.Time().Value))/dr
        Flux2_vec[1:N] = -D/T * Dfunc(c2_edges) * np.exp(-E_D/T + E_D/1) * \
            np.diff(mu2_R+noise2(dae.Time().Value))/dr
    return Flux1_vec, Flux2_vec


def calc_mu_O(c_lyte, phi_lyte, phi_sld, T, elyteModelType):
    if elyteModelType == "SM":
        mu_lyte = phi_lyte
        act_lyte = c_lyte
    elif elyteModelType == "dilute":
        act_lyte = c_lyte
        mu_lyte = T*np.log(act_lyte) + phi_lyte
    mu_O = mu_lyte - phi_sld
    return mu_O, act_lyte


<<<<<<< HEAD
def calc_muR(c, cbar, T, config, trode, ind, ISfuncs=None):
    muRfunc = props_am.muRfuncs(config, trode, ind).muRfunc
    muR_ref = config[trode, "muR_ref"]
    muR, actR = muRfunc(c, cbar, T, muR_ref, ISfuncs)
=======
def calc_muR(c, cbar, config, trode, ind):
    muRfunc = props_am.muRfuncs(config, trode, ind).muRfunc
    muR_ref = config[trode, "muR_ref"]
    muR, actR = muRfunc(c, cbar, muR_ref)
>>>>>>> f93af2c8
    return muR, actR


def MX(mat, objvec):
    if not isinstance(mat, sprs.csr.csr_matrix):
        raise Exception("MX function designed for csr mult")
    n = objvec.shape[0]
    if isinstance(objvec[0], dae.pyCore.adouble):
        out = np.empty(n, dtype=object)
    else:
        out = np.zeros(n, dtype=float)
    # Loop through the rows
    for i in range(n):
        low = mat.indptr[i]
        up = mat.indptr[i+1]
        if up > low:
            out[i] = np.sum(
                mat.data[low:up] * objvec[mat.indices[low:up]])
        else:
            out[i] = 0.0
    return out<|MERGE_RESOLUTION|>--- conflicted
+++ resolved
@@ -150,13 +150,12 @@
         c2[:] = [self.c2(k) for k in range(N)]
         if self.get_trode_param("type") in ["diffn2", "CHR2"]:
             # Equations for 1D particles of 1 field varible
-<<<<<<< HEAD
             eta1, eta2, c_surf1, c_surf2 = self.sld_dynamics_1D2var(c1, c2, mu_O, act_lyte,
-                                                                    ISfuncs, noises)
+                                                                    noises)
         elif self.get_trode_param("type") in ["homog2", "homog2_sdn"]:
             # Equations for 0D particles of 1 field variables
             eta1, eta2, c_surf1, c_surf2 = self.sld_dynamics_0D2var(c1, c2, mu_O, act_lyte,
-                                                                    ISfuncs, noises)
+                                                                    noises)
 
         # Define average rate of heat generation
         eq = self.CreateEquation("q_rxn_bar")
@@ -168,32 +167,16 @@
         else:
             eq.Residual = self.q_rxn_bar() - 0.5 * self.dcbar1dt() * eta1 \
                 - 0.5 * self.dcbar2dt() * eta2
-=======
-            self.sld_dynamics_1D2var(c1, c2, mu_O, act_lyte, noises)
-        elif self.get_trode_param("type") in ["homog2", "homog2_sdn"]:
-            # Equations for 0D particles of 1 field variables
-            self.sld_dynamics_0D2var(c1, c2, mu_O, act_lyte, noises)
->>>>>>> f93af2c8
 
         for eq in self.Equations:
             eq.CheckUnitsConsistency = False
 
-<<<<<<< HEAD
-    def sld_dynamics_0D2var(self, c1, c2, muO, act_lyte, ISfuncs, noises):
+    def sld_dynamics_0D2var(self, c1, c2, muO, act_lyte, noises):
         c1_surf = c1
         c2_surf = c2
         (mu1R_surf, mu2R_surf), (act1R_surf, act2R_surf) = calc_muR(
             (c1_surf, c2_surf), (self.c1bar(), self.c2bar()), self.T_lyte(), self.config,
-            self.trode, self.ind, ISfuncs)
-=======
-    def sld_dynamics_0D2var(self, c1, c2, muO, act_lyte, noises):
-        T = self.config["T"]
-        c1_surf = c1
-        c2_surf = c2
-        (mu1R_surf, mu2R_surf), (act1R_surf, act2R_surf) = calc_muR(
-            (c1_surf, c2_surf), (self.c1bar(), self.c2bar()), self.config,
             self.trode, self.ind)
->>>>>>> f93af2c8
         eta1 = calc_eta(mu1R_surf, muO)
         eta2 = calc_eta(mu2R_surf, muO)
         eta1_eff = eta1 + self.Rxn1()*self.get_trode_param("Rfilm")
@@ -230,14 +213,9 @@
 
         # Get solid particle chemical potential, overpotential, reaction rate
         if self.get_trode_param("type") in ["diffn2", "CHR2"]:
-<<<<<<< HEAD
             (mu1R, mu2R), (act1R, act2R) = calc_muR((c1, c2), (self.c1bar(), self.c2bar()),
                                                     self.T_lyte(), self.config, self.trode,
-                                                    self.ind, ISfuncs)
-=======
-            (mu1R, mu2R), (act1R, act2R) = calc_muR(
-                (c1, c2), (self.c1bar(), self.c2bar()), self.config, self.trode, self.ind)
->>>>>>> f93af2c8
+                                                    self.ind)
             c1_surf = c1[-1]
             c2_surf = c2[-1]
             mu1R_surf, act1R_surf = mu1R[-1], act1R[-1]
@@ -412,11 +390,10 @@
         c[:] = [self.c(k) for k in range(N)]
         if self.get_trode_param("type") in ["ACR", "diffn", "CHR"]:
             # Equations for 1D particles of 1 field varible
-<<<<<<< HEAD
-            eta, c_surf = self.sld_dynamics_1D1var(c, mu_O, act_lyte, self.ISfuncs, self.noise)
+            eta, c_surf = self.sld_dynamics_1D1var(c, mu_O, act_lyte, self.noise)
         elif self.get_trode_param("type") in ["homog", "homog_sdn"]:
             # Equations for 0D particles of 1 field variables
-            eta, c_surf = self.sld_dynamics_0D1var(c, mu_O, act_lyte, self.ISfuncs, self.noise)
+            eta, c_surf = self.sld_dynamics_0D1var(c, mu_O, act_lyte, self.noise)
 
         # Define average rate of heat generation
         eq = self.CreateEquation("q_rxn_bar")
@@ -425,28 +402,14 @@
                 (eta - self.T_lyte()*(np.log(c_surf/(1-c_surf))-1/self.c_lyte()))
         else:
             eq.Residual = self.q_rxn_bar() - self.dcbardt() * eta
-=======
-            self.sld_dynamics_1D1var(c, mu_O, act_lyte, self.noise)
-        elif self.get_trode_param("type") in ["homog", "homog_sdn"]:
-            # Equations for 0D particles of 1 field variables
-            self.sld_dynamics_0D1var(c, mu_O, act_lyte, self.noise)
->>>>>>> f93af2c8
 
         for eq in self.Equations:
             eq.CheckUnitsConsistency = False
 
-<<<<<<< HEAD
-    def sld_dynamics_0D1var(self, c, muO, act_lyte, ISfuncs, noise):
+    def sld_dynamics_0D1var(self, c, muO, act_lyte, noise):
         c_surf = c
         muR_surf, actR_surf = calc_muR(c_surf, self.cbar(), self.T_lyte(),self.config,
-                                       self.trode, self.ind, ISfuncs)
-=======
-    def sld_dynamics_0D1var(self, c, muO, act_lyte, noise):
-        T = self.config["T"]
-        c_surf = c
-        muR_surf, actR_surf = calc_muR(c_surf, self.cbar(), self.config,
                                        self.trode, self.ind)
->>>>>>> f93af2c8
         eta = calc_eta(muR_surf, muO)
         eta_eff = eta + self.Rxn()*self.get_trode_param("Rfilm")
         if self.get_trode_param("noise"):
@@ -460,14 +423,9 @@
 
         eq = self.CreateEquation("dcsdt")
         eq.Residual = self.c.dt(0) - self.get_trode_param("delta_L")*self.Rxn()
-
-<<<<<<< HEAD
         return eta[-1], c_surf[-1]
 
-    def sld_dynamics_1D1var(self, c, muO, act_lyte, ISfuncs, noise):
-=======
     def sld_dynamics_1D1var(self, c, muO, act_lyte, noise):
->>>>>>> f93af2c8
         N = self.get_trode_param("N")
         # Equations for concentration evolution
         # Mass matrix, M, where M*dcdt = RHS, where c and RHS are vectors
@@ -478,16 +436,10 @@
         if self.get_trode_param("type") in ["ACR"]:
             c_surf = c
             muR_surf, actR_surf = calc_muR(
-<<<<<<< HEAD
-                c_surf, self.cbar(), self.T_lyte(), self.config, self.trode, self.ind, ISfuncs)
+                c_surf, self.cbar(), self.T_lyte(), self.config, self.trode, self.ind)
         elif self.get_trode_param("type") in ["diffn", "CHR"]:
             muR, actR = calc_muR(c, self.cbar(), self.T_lyte(),
-                                 self.config, self.trode, self.ind, ISfuncs)
-=======
-                c_surf, self.cbar(), self.config, self.trode, self.ind)
-        elif self.get_trode_param("type") in ["diffn", "CHR"]:
-            muR, actR = calc_muR(c, self.cbar(), self.config, self.trode, self.ind)
->>>>>>> f93af2c8
+                                 self.config, self.trode, self.ind)
             c_surf = c[-1]
             muR_surf = muR[-1]
             if actR is None:
@@ -635,17 +587,10 @@
     return mu_O, act_lyte
 
 
-<<<<<<< HEAD
-def calc_muR(c, cbar, T, config, trode, ind, ISfuncs=None):
+def calc_muR(c, cbar, T, config, trode, ind):
     muRfunc = props_am.muRfuncs(config, trode, ind).muRfunc
     muR_ref = config[trode, "muR_ref"]
-    muR, actR = muRfunc(c, cbar, T, muR_ref, ISfuncs)
-=======
-def calc_muR(c, cbar, config, trode, ind):
-    muRfunc = props_am.muRfuncs(config, trode, ind).muRfunc
-    muR_ref = config[trode, "muR_ref"]
-    muR, actR = muRfunc(c, cbar, muR_ref)
->>>>>>> f93af2c8
+    muR, actR = muRfunc(c, cbar, T, muR_ref)
     return muR, actR
 
 
