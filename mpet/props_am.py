--- conflicted
+++ resolved
@@ -66,157 +66,7 @@
         return -self.eokT*OCV + muR_ref
 
     ######
-<<<<<<< HEAD
-    # Solid solution functions
-    # These are all obtained directly from fitting an OCV of the
-    # material with a standard counter electrode.
-    # They can all only return values at 298 K
-    ######
-
-    def LiMn2O4_ss(self, y, ybar, T, muR_ref, ISfuncs=None):
-        """ Doyle, Newman, 1996 """
-        # OCV in V vs Li/Li+
-        OCV = (4.19829 + 0.0565661*np.tanh(-14.5546*y + 8.60942)
-               - 0.0275479*(1/((0.998432 - y)**(0.492465)) - 1.90111)
-               - 0.157123*np.exp(-0.04738*y**8)
-               + 0.810239*np.exp(-40*(y - 0.133875)))
-        muR = self.get_muR_from_OCV(OCV, muR_ref)
-        actR = None
-        return muR, actR
-
-    def LiMn2O4_ss2(self, y, ybar, T, muR_ref, ISfuncs=None):
-        """ Fuller, Doyle, Newman, 1994 """
-        # OCV in V vs Li/Li+
-        OCV = (4.06279 + 0.0677504*np.tanh(-21.8502*y + 12.8268)
-               - 0.105734*(1/((1.00167 - y)**(0.379571)) - 1.575994)
-               - 0.045*np.exp(-71.69*y**8)
-               + 0.01*np.exp(-200*(y - 0.19)))
-        muR = self.get_muR_from_OCV(OCV, muR_ref)
-        actR = None
-        return muR, actR
-
-    def LiC6_coke_ss(self, y, ybar, T, muR_ref, ISfuncs=None):
-        """ Doyle, Newman, 1996 """
-        OCV = (-0.16 + 1.32*np.exp(-3.0*y) + 10.*np.exp(-2000.*y))
-        muR = self.get_muR_from_OCV(OCV, muR_ref)
-        actR = None
-        return muR, actR
-
-    def LiC6_coke_ss2(self, y, ybar, T, muR_ref, ISfuncs=None):
-        """ Fuller, Doyle, Newman, 1994 """
-        c1 = -0.132056
-        c2 = 1.40854
-        c3 = -3.52312
-        OCV = c1 + c2*np.exp(c3*y)
-        muR = self.get_muR_from_OCV(OCV, muR_ref)
-        actR = None
-        return muR, actR
-
-    def LiC6_ss(self, y, ybar, T, muR_ref, ISfuncs=None):
-        """ Safari, Delacourt 2011 """
-        OCV = (0.6379 + 0.5416*np.exp(-305.5309*y)
-               + 0.044*np.tanh(-(y - 0.1958)/0.1088)
-               - 0.1978*np.tanh((y - 1.0571)/0.0854)
-               - 0.6875*np.tanh((y + 0.0117)/0.0529)
-               - 0.0175*np.tanh((y - 0.5692)/0.0875))
-        muR = self.get_muR_from_OCV(OCV, muR_ref)
-        actR = None
-        return muR, actR
-
-    def LiC6_ss2(self, y, ybar, T, muR_ref, ISfuncs=None):
-        """ Bernardi and Go 2011 """
-        p1, p2, p3, p4 = (0.085, 0.120, 0.210, 3.5)
-        sfac = 0.3
-        OCV = (p1*step_down(y, 1., sfac*0.02)
-               + (p2 - p1)*step_down(y, 0.5, 0.005)
-               + (p3 - p2)*step_down(y, 0.1944, sfac*0.03571)
-               + (p4 - p3)*step_down(y, 0., sfac*0.08333))
-        muR = self.get_muR_from_OCV(OCV, muR_ref)
-        actR = None
-        return muR, actR
-
-    def LiC6_2step_ss(self, y, ybar, T, muR_ref, ISfuncs=None):
-        """
-        Fit function to the OCV predicted by the phase separating
-        2-variable graphite model (LiC6 function in this class).
-        """
-        Vstd = 0.1196
-        Vstep = 0.0351733976
-        edgeLen = 0.024
-        lEdge = edgeLen
-        rEdge = 1 - edgeLen
-        width = 1e-4
-        vshift = 1e-2
-        lSide = -((np.log(y/(1-y)) - np.log(lEdge/(1-lEdge)) - vshift)*step_down(y, lEdge, width))
-        rSide = -((np.log(y/(1-y)) - np.log(rEdge/(1-rEdge)) + vshift)*step_up(y, rEdge, width))
-        OCV = (
-            Vstd
-            + Vstep*(step_down(y, 0.5, 0.013) - 1)
-            + self.kToe*(lSide + rSide)
-            )
-        muR = self.get_muR_from_OCV(OCV, muR_ref)
-        actR = None
-        return muR, actR
-
-    def Li_ss(self, y, ybar, T, muR_ref, ISfuncs=None):
-        muR = 0.*y + muR_ref
-        actR = 0.*y + 1.
-        return muR, actR
-
-    def NCA_ss1(self, y, ybar, T, muR_ref, ISfuncs=None):
-        """
-        This function was obtained from Dan Cogswell's fit of Samsung
-        data.
-        """
-        OCV = (3.86 + 1.67*y - 9.52*y**2 + 15.04*y**3 - 7.95*y**4
-               - 0.06*np.log(y/(1-y)))
-        muR = self.get_muR_from_OCV(OCV, muR_ref)
-        actR = None
-        return muR, actR
-
-    def NCA_ss2(self, y, ybar, T, muR_ref, ISfuncs=None):
-        """
-        Li_q Ni(0.8)Co(0.15)Al(0.05)O2
-        as a function of y. Here, y actually represents a practical
-        utilization of 70% of the material, so the material is "empty"
-        (y=0) when q=0.3 and full (y=1) when q=1.
-        This function was obtained from a fit by Raymond B. Smith
-        of Samsung data of a LiC6-NCA cell discharged at C/100.
-        """
-        OCV = (-self.kToe*np.log(y/(1-y))
-               + 4.12178 - 0.2338*y - 1.24566*y**2 + 1.16769*y**3
-               - 0.20745*y**4)
-        muR = self.get_muR_from_OCV(OCV, muR_ref)
-        actR = None
-        return muR, actR
-
-    def testIS_ss(self, y, ybar, T, muR_ref, ISfuncs=None):
-        """Ideal solution material for testing."""
-        OCV = -T*self.kToe*np.log(y/(1-y))
-        muR = self.get_muR_from_OCV(OCV, muR_ref)
-        actR = None
-        return muR, actR
-
-    def testRS_ss(self, y, ybar, T, muR_ref, ISfuncs=None):
-        """
-        Regular solution material which phase separates at binodal points,
-        for modeling as a solid solution. For testing.
-        """
-        # Based Omg = 3*k*T_ref
-        yL = 0.07072018
-        yR = 0.92927982
-        OCV_rs = -self.kToe*self.reg_sln(y, T, self.get_trode_param("Omega_a"), ISfuncs)
-        width = 0.005
-        OCV = OCV_rs*step_down(y, yL, width) + OCV_rs*step_up(y, yR, width) + 2
-        muR = self.get_muR_from_OCV(OCV, muR_ref)
-        actR = None
-        return muR, actR
-
-    ######
-    # Functions based on thermodynamic models
-=======
     # Helper functions
->>>>>>> 21e3b15c
     ######
 
     def ideal_sln(self, y, T, ISfuncs=None):
@@ -362,129 +212,6 @@
                 muR_nh = (0*y[0], 0*y[1])
         return muR_nh
 
-<<<<<<< HEAD
-    def LiFePO4(self, y, ybar, T, muR_ref, ISfuncs=None):
-        """ Bai, Cogswell, Bazant 2011 """
-        muRtheta = -self.eokT*3.422
-        muRhomog = self.reg_sln(y, T, self.get_trode_param("Omega_a"), ISfuncs)
-        muRnonHomog = self.general_non_homog(y, ybar)
-        muR = muRhomog + muRnonHomog
-        actR = np.exp(muR/T)
-        muR += muRtheta + muR_ref
-        return muR, actR
-
-    def LiC6(self, y, ybar, T, muR_ref, ISfuncs=(None, None)):
-        """ Ferguson and Bazant 2014 """
-        muRtheta = -self.eokT*0.12
-        muR1homog, muR2homog = self.graphite_2param_homog(
-            y, T, self.get_trode_param("Omega_a"), self.get_trode_param("Omega_b"),
-            self.get_trode_param("Omega_c"), self.get_trode_param("EvdW"), ISfuncs)
-        muR1nonHomog, muR2nonHomog = self.general_non_homog(y, ybar)
-        muR1 = muR1homog + muR1nonHomog
-        muR2 = muR2homog + muR2nonHomog
-        actR1 = np.exp(muR1/T)
-        actR2 = np.exp(muR2/T)
-        muR1 += muRtheta + muR_ref
-        muR2 += muRtheta + muR_ref
-        return (muR1, muR2), (actR1, actR2)
-
-    def LiC6_1param(self, y, ybar, T, muR_ref, ISfuncs=None):
-        muRtheta = -self.eokT*0.12
-        muRhomog = self.graphite_1param_homog_3(
-            y, T, self.get_trode_param("Omega_a"), self.get_trode_param("Omega_b"), ISfuncs)
-        muRnonHomog = self.general_non_homog(y, ybar)
-        muR = muRhomog + muRnonHomog
-        actR = np.exp(muR/T)
-        muR += muRtheta + muR_ref
-        return muR, actR
-
-    def testRS(self, y, ybar, T, muR_ref, ISfuncs=None):
-        muRtheta = 0.
-        muR = self.reg_sln(y, T, self.get_trode_param("Omega_a"), ISfuncs)
-        actR = np.exp(muR/T)
-        muR += muRtheta + muR_ref
-        return muR, actR
-
-    def testRS_ps(self, y, ybar, T, muR_ref, ISfuncs=None):
-        muRtheta = -self.eokT*2.
-        muRhomog = self.reg_sln(y, T, self.get_trode_param("Omega_a"), ISfuncs)
-        muRnonHomog = self.general_non_homog(y, ybar)
-        muR = muRhomog + muRnonHomog
-        actR = np.exp(muR/T)
-        muR += muRtheta + muR_ref
-        return muR, actR
-
-    def LiCoO2_LIONSIMBA(self, y, ybar, T, muR_ref, ISfuncs=None):
-        """ Torchio et al, 2016. """
-        r1 = 4.656
-        r2 = 88.669
-        r3 = 401.119
-        r4 = 342.909
-        r5 = 462.471
-        r6 = 433.434
-        r7 = 1
-        r8 = 18.933
-        r9 = 79.532
-        r10 = 37.311
-        r11 = 73.083
-        r12 = 95.96
-        OCV_ref = (-r1 + r2*y**2 - r3*y**4 + r4*y**6 - r5*y**8 + r6 * y**10) / \
-            (-r7 + r8*y**2 - r9*y**4 + r10*y**6 - r11*y**8 + r12*y**10)
-        k1 = -0.001
-        k2 = 0.199521039
-        k3 = -0.928373822
-        k4 = 1.364550689000003
-        k5 = -0.6115448939999998
-        k6 = 1
-        k7 = -5.661479886999997
-        k8 = 11.47636191
-        k9 = -9.82431213599998
-        k10 = 3.048755063
-        dUdT = k1*(k2+k3*y+k4*y**2+k5*y**3)/(k6+k7*y+k8*y**2+k9*y**3+k10*y**4)
-        OCV = OCV_ref + dUdT*(T-1)*constants.T_ref
-        muR = self.get_muR_from_OCV(OCV, muR_ref)
-        actR = None
-        return muR, actR
-
-    def LiC6_LIONSIMBA(self, y, ybar, T, muR_ref, ISfuncs=None):
-        """ Torchio et al, 2016. """
-        r1 = 0.7222
-        r2 = 0.1387
-        r3 = 0.029
-        r4 = 0.0172
-        r5 = 0.0019
-        r6 = 0.2808
-        r7 = 0.7984
-        OCV_ref = r1 + r2*y + r3*y**0.5 - r4 * \
-            y**(-1) + r5*y**(-1.5) + r6*np.exp(0.9-15*y) - r7*np.exp(0.4465*y-0.4108)
-        k1 = 0.001
-        k2 = 0.005269056
-        k3 = 3.299265709
-        k4 = -91.79325798
-        k5 = 1004.911008
-        k6 = -5812.278127
-        k7 = 19329.7549
-        k8 = -37147.8947
-        k9 = 38379.18127
-        k10 = -16515.05308
-        k11 = 1
-        k12 = -48.09287227
-        k13 = 1017.234804
-        k14 = -10481.80419
-        k15 = 59431.3
-        k16 = -195881.6488
-        k17 = 374577.3152
-        k18 = -385821.1607
-        k19 = 165705.8597
-        dUdT = k1*(k2+k3*y+k4*y**2+k5*y**3+k6*y**4+k7*y**5+k8*y**6+k9*y**7+k10*y**8) / \
-            (k11+k12*y+k13*y**2+k14*y**3+k15*y**4+k16*y**5+k17*y**6+k18*y**7+k19*y**8)
-        OCV = OCV_ref + dUdT*(T-1)*constants.T_ref
-        muR = self.get_muR_from_OCV(OCV, muR_ref)
-        actR = None
-        return muR, actR
-
-=======
->>>>>>> 21e3b15c
 
 def step_down(x, xc, delta):
     return 0.5*(-np.tanh((x - xc)/delta) + 1)
