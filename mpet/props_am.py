"""This module handles properties associated with the active materials.
Only helper functions are defined here.
Diffusion functions are defined in mpet.electrode.diffusion
Chemical potential functions are defined in mpet.electrode.materials"""
import types
import numpy as np

import mpet.geometry as geo
from mpet.config import constants
from mpet.utils import import_function


class muRfuncs():
    """ This class defines functions which describe the chemical
    potential of active materials.
    Each function describes a particular material. The
    chemical potential is directly related to the open circuit voltage
    (OCV) for solid solution materials.
    In each function, muR_ref is the offset (non-dimensional) chemical
    potential by which the returned value will be shifted (for
    numerical convenience).
    Each material function returns:
        muR -- chemical potential
        actR -- activity (if applicable, else None)
    """

    def __init__(self, config, trode, ind=None):
        """config is the full dictionary of
        parameters for the electrode particles, as made for the
        simulations. trode is the selected electrode.
        ind is optinally the selected particle, provided as (vInd, pInd)
        """
        self.config = config
        self.trode = trode
        self.ind = ind
        # eokT and kToe are the reference values for scalings
        self.eokT = constants.e / (constants.k * constants.T_ref)
        self.kToe = 1. / self.eokT

        # If the user provided a filename with muRfuncs, try to load
        # the function from there, otherwise load it from this class
        filename = self.get_trode_param("muRfunc_filename")
        muRfunc_name = self.get_trode_param("muRfunc")
        if filename is None:
            # the function will be loaded from the materials folder
            muRfunc = import_function(None, muRfunc_name,
                                      mpet_module=f"mpet.electrode.materials.{muRfunc_name}")
        else:
            muRfunc = import_function(filename, muRfunc_name)

        # We have to make sure the function knows what 'self' is with
        # the types.MethodType function
        self.muRfunc = types.MethodType(muRfunc, self)

    def get_trode_param(self, item):
        """
        Shorthand to retrieve electrode-specific value
        """
        value = self.config[self.trode, item]
        # check if it is a particle-specific parameter
        if self.ind is not None and item in self.config.params_per_particle:
            value = value[self.ind]
        return value

    def get_muR_from_OCV(self, OCV, muR_ref):
        return -self.eokT*OCV + muR_ref

    ######
    # Helper functions
    ######

<<<<<<< HEAD
    def ideal_sln(self, y, T, ISfuncs=None):
        """ Helper function: Should not be called directly from
        simulation. Call a specific material instead. """
        if ISfuncs is not None:
            # Input must be a vector when using ISfuncs
            muR = T*np.array([ISfuncs[i]() for i in range(len(y))])
        else:
            muR = T*np.log(y/(1-y))
        return muR

    def reg_sln(self, y, T, Omga, ISfuncs=None):
        """ Helper function """
        muR_IS = self.ideal_sln(y, T, ISfuncs=ISfuncs)
=======
    def ideal_sln(self, y):
        """ Helper function: Should not be called directly from
        simulation. Call a specific material instead. """
        T = self.T
        muR = T*np.log(y/(1-y))
        return muR

    def reg_sln(self, y, Omga):
        """ Helper function """
        muR_IS = self.ideal_sln(y)
>>>>>>> f93af2c8
        enthalpyTerm = Omga*(1-2*y)
        muR = muR_IS + enthalpyTerm
        return muR

<<<<<<< HEAD
    def graphite_2param_homog(self, y, T, Omga, Omgb, Omgc, EvdW, ISfuncs=None):
        """ Helper function """
        y1, y2 = y
        if ISfuncs is None:
            ISfuncs1, ISfuncs2 = None, None
        else:
            ISfuncs1, ISfuncs2 = ISfuncs
        muR1 = self.reg_sln(y1, T, Omga, ISfuncs1)
        muR2 = self.reg_sln(y2, T, Omga, ISfuncs2)
=======
    def graphite_2param_homog(self, y, Omga, Omgb, Omgc, EvdW):
        """ Helper function """
        y1, y2 = y
        muR1 = self.reg_sln(y1, Omga)
        muR2 = self.reg_sln(y2, Omga)
>>>>>>> f93af2c8
        muR1 += Omgb*y2 + Omgc*y2*(1-y2)*(1-2*y1)
        muR2 += Omgb*y1 + Omgc*y1*(1-y1)*(1-2*y2)
        muR1 += EvdW * (30 * y1**2 * (1-y1)**2)
        muR2 += EvdW * (30 * y2**2 * (1-y2)**2)
        return (muR1, muR2)

<<<<<<< HEAD
    def graphite_1param_homog(self, y, T, Omga, Omgb, ISfuncs=None):
=======
    def graphite_1param_homog(self, y, Omga, Omgb):
>>>>>>> f93af2c8
        """ Helper function """
        width = 5e-2
        tailScl = 5e-2
        muLtail = -tailScl*1./(y**(0.85))
        muRtail = tailScl*1./((1-y)**(0.85))
        slpScl = 0.45
        muLlin = slpScl*Omga*4*(0.26-y)*step_down(y, 0.5, width)
        muRlin = (slpScl*Omga*4*(0.74-y) + Omgb)*step_up(y, 0.5, width)
        muR = muLtail + muRtail + muLlin + muRlin
        return muR

<<<<<<< HEAD
    def graphite_1param_homog_2(self, y, T, Omga, Omgb, ISfuncs=None):
=======
    def graphite_1param_homog_2(self, y, Omga, Omgb):
>>>>>>> f93af2c8
        """ Helper function """
        width = 5e-2
        tailScl = 5e-2
        slpScl = 0.45
        muLtail = -tailScl*1./(y**(0.85))
        muRtail = tailScl*1./((1-y)**(0.85))
        muLlin = (slpScl*Omga*12*(0.40-y)
                  * step_down(y, 0.49, 0.9*width)*step_up(y, 0.35, width))
        muRlin = (slpScl*Omga*4*(0.74-y) + Omgb)*step_up(y, 0.5, width)
        muLMod = (0.
                  + 40*(-np.exp(-y/0.015))
                  + 0.75*(np.tanh((y-0.17)/0.02) - 1)
                  + 1.0*(np.tanh((y-0.22)/0.040) - 1)
                  )*step_down(y, 0.35, width)
        muR = muLMod + muLtail + muRtail + muLlin + muRlin
        return muR

<<<<<<< HEAD
    def graphite_1param_homog_3(self, y, T, Omga, Omgb, ISfuncs=None):
=======
    def graphite_1param_homog_3(self, y, Omga, Omgb):
>>>>>>> f93af2c8
        """ Helper function with low hysteresis and soft tail """
        width = 5e-2
        tailScl = 5e-2
        muLtail = -tailScl*1./(y**(0.85))
        muRtail = tailScl*1./((1-y)**(0.85))
        muRtail = 1.0e1*step_up(y, 1.0, 0.045)
        muLlin = (0.15*Omga*12*(0.40-y**0.98)
                  * step_down(y, 0.49, 0.9*width)*step_up(y, 0.35, width))
        muRlin = (0.1*Omga*4*(0.74-y) + 0.90*Omgb)*step_up(y, 0.5, 0.4*width)
        muLMod = (0.
                  + 40*(-np.exp(-y/0.015))
                  + 0.75*(np.tanh((y-0.17)/0.02) - 1)
                  + 1.0*(np.tanh((y-0.22)/0.040) - 1)
                  )*step_down(y, 0.35, width)
        muR = 0.18 + muLMod + muLtail + muRtail + muLlin + muRlin
        return muR

    def non_homog_rect_fixed_csurf(self, y, ybar, B, kappa, ywet):
        """ Helper function """
        N = len(y)
        ytmp = np.empty(N+2, dtype=object)
        ytmp[1:-1] = y
        ytmp[0] = ywet
        ytmp[-1] = ywet
        dxs = 1./N
        curv = np.diff(ytmp, 2)/(dxs**2)
        muR_nh = -kappa*curv + B*(y - ybar)
        return muR_nh

    def non_homog_round_wetting(self, y, ybar, B, kappa, beta_s, shape, r_vec):
        """ Helper function """
        dr = r_vec[1] - r_vec[0]
        Rs = 1.
        curv = geo.calc_curv(y, dr, r_vec, Rs, beta_s, shape)
        muR_nh = B*(y - ybar) - kappa*curv
        return muR_nh

    def general_non_homog(self, y, ybar):
        """ Helper function """
        ptype = self.get_trode_param("type")
        mod1var, mod2var = False, False
        if isinstance(y, np.ndarray):
            mod1var = True
            N = len(y)
        elif (isinstance(y, tuple) and len(y) == 2
                and isinstance(y[0], np.ndarray)):
            mod2var = True
            N = len(y[0])
        else:
            raise Exception("Unknown input type")
        if ("homog" not in ptype) and (N > 1):
            shape = self.get_trode_param("shape")
            kappa = self.get_trode_param("kappa")
            B = self.get_trode_param("B")
            if shape == "C3":
                if mod1var:
                    cwet = self.get_trode_param("cwet")
                    muR_nh = self.non_homog_rect_fixed_csurf(
                        y, ybar, B, kappa, cwet)
                elif mod2var:
                    raise NotImplementedError("no 2param C3 model known")
            elif shape in ["cylinder", "sphere"]:
                beta_s = self.get_trode_param("beta_s")
                r_vec = geo.get_unit_solid_discr(shape, N)[0]
                if mod1var:
                    muR_nh = self.non_homog_round_wetting(
                        y, ybar, B, kappa, beta_s, shape, r_vec)
                elif mod2var:
                    muR1_nh = self.non_homog_round_wetting(
                        y[0], ybar[0], B, kappa, beta_s, shape, r_vec)
                    muR2_nh = self.non_homog_round_wetting(
                        y[1], ybar[1], B, kappa, beta_s, shape, r_vec)
                    muR_nh = (muR1_nh, muR2_nh)
        else:  # homogeneous particle
            if mod1var:
                muR_nh = 0*y
            elif mod2var:
                muR_nh = (0*y[0], 0*y[1])
        return muR_nh


def step_down(x, xc, delta):
    return 0.5*(-np.tanh((x - xc)/delta) + 1)


def step_up(x, xc, delta):
    return 0.5*(np.tanh((x - xc)/delta) + 1)<|MERGE_RESOLUTION|>--- conflicted
+++ resolved
@@ -69,64 +69,31 @@
     # Helper functions
     ######
 
-<<<<<<< HEAD
-    def ideal_sln(self, y, T, ISfuncs=None):
+    def ideal_sln(self, y, T):
         """ Helper function: Should not be called directly from
         simulation. Call a specific material instead. """
-        if ISfuncs is not None:
-            # Input must be a vector when using ISfuncs
-            muR = T*np.array([ISfuncs[i]() for i in range(len(y))])
-        else:
-            muR = T*np.log(y/(1-y))
-        return muR
-
-    def reg_sln(self, y, T, Omga, ISfuncs=None):
-        """ Helper function """
-        muR_IS = self.ideal_sln(y, T, ISfuncs=ISfuncs)
-=======
-    def ideal_sln(self, y):
-        """ Helper function: Should not be called directly from
-        simulation. Call a specific material instead. """
-        T = self.T
         muR = T*np.log(y/(1-y))
         return muR
 
-    def reg_sln(self, y, Omga):
-        """ Helper function """
-        muR_IS = self.ideal_sln(y)
->>>>>>> f93af2c8
+    def reg_sln(self, y, T, Omga):
+        """ Helper function """
+        muR_IS = self.ideal_sln(y, T)
         enthalpyTerm = Omga*(1-2*y)
         muR = muR_IS + enthalpyTerm
         return muR
 
-<<<<<<< HEAD
-    def graphite_2param_homog(self, y, T, Omga, Omgb, Omgc, EvdW, ISfuncs=None):
+    def graphite_2param_homog(self, y, T, Omga, Omgb, Omgc, EvdW):
         """ Helper function """
         y1, y2 = y
-        if ISfuncs is None:
-            ISfuncs1, ISfuncs2 = None, None
-        else:
-            ISfuncs1, ISfuncs2 = ISfuncs
-        muR1 = self.reg_sln(y1, T, Omga, ISfuncs1)
-        muR2 = self.reg_sln(y2, T, Omga, ISfuncs2)
-=======
-    def graphite_2param_homog(self, y, Omga, Omgb, Omgc, EvdW):
-        """ Helper function """
-        y1, y2 = y
-        muR1 = self.reg_sln(y1, Omga)
-        muR2 = self.reg_sln(y2, Omga)
->>>>>>> f93af2c8
+        muR1 = self.reg_sln(y1, T, Omga)
+        muR2 = self.reg_sln(y2, T, Omga)
         muR1 += Omgb*y2 + Omgc*y2*(1-y2)*(1-2*y1)
         muR2 += Omgb*y1 + Omgc*y1*(1-y1)*(1-2*y2)
         muR1 += EvdW * (30 * y1**2 * (1-y1)**2)
         muR2 += EvdW * (30 * y2**2 * (1-y2)**2)
         return (muR1, muR2)
 
-<<<<<<< HEAD
-    def graphite_1param_homog(self, y, T, Omga, Omgb, ISfuncs=None):
-=======
-    def graphite_1param_homog(self, y, Omga, Omgb):
->>>>>>> f93af2c8
+    def graphite_1param_homog(self, y, T, Omga, Omgb):
         """ Helper function """
         width = 5e-2
         tailScl = 5e-2
@@ -138,11 +105,7 @@
         muR = muLtail + muRtail + muLlin + muRlin
         return muR
 
-<<<<<<< HEAD
-    def graphite_1param_homog_2(self, y, T, Omga, Omgb, ISfuncs=None):
-=======
-    def graphite_1param_homog_2(self, y, Omga, Omgb):
->>>>>>> f93af2c8
+    def graphite_1param_homog_2(self, y, T, Omga, Omgb):
         """ Helper function """
         width = 5e-2
         tailScl = 5e-2
@@ -160,11 +123,7 @@
         muR = muLMod + muLtail + muRtail + muLlin + muRlin
         return muR
 
-<<<<<<< HEAD
-    def graphite_1param_homog_3(self, y, T, Omga, Omgb, ISfuncs=None):
-=======
-    def graphite_1param_homog_3(self, y, Omga, Omgb):
->>>>>>> f93af2c8
+    def graphite_1param_homog_3(self, y, T, Omga, Omgb):
         """ Helper function with low hysteresis and soft tail """
         width = 5e-2
         tailScl = 5e-2
