import os

import matplotlib as mpl
import matplotlib.animation as manim
import matplotlib.collections as mcollect
import matplotlib.pyplot as plt
import numpy as np
import h5py

import mpet.geometry as geom
import mpet.mod_cell as mod_cell
import mpet.utils as utils
from mpet.config import Config, constants

"""Set list of matplotlib rc parameters to make more readable plots."""
# axtickfsize = 18
# labelfsize = 20
# mpl.rcParams['xtick.labelsize'] = axtickfsize
# mpl.rcParams['ytick.labelsize'] = axtickfsize
# mpl.rcParams['axes.labelsize'] = labelfsize
# mpl.rcParams['font.size'] = labelfsize - 2
# mpl.rcParams['legend.fontsize'] = labelfsize - 2
# mpl.rcParams['lines.linewidth'] = 3
# mpl.rcParams['lines.markersize'] = 10
# mpl.rcParams['lines.markeredgewidth'] = 0.1
# mpl.rcParams['text.usetex'] = True


def show_data(indir, plot_type, print_flag, save_flag, data_only, vOut=None, pOut=None, tOut=None):
    pfx = 'mpet.'
    sStr = "_"
    ttl_fmt = "% = {perc:2.1f}"
    # Read in the simulation results and calcuations data
    dataFileName = "output_data"
    dataFile = os.path.join(indir, dataFileName)
    data = utils.open_data_file(dataFile)
    try:
        utils.get_dict_key(data, pfx + 'current')
    except KeyError:
        pfx = ''
    try:
        utils.get_dict_key(data, pfx + "partTrodecvol0part0" + sStr + "cbar")
    except KeyError:
        sStr = "."
    # Read in the parameters used to define the simulation
<<<<<<< HEAD
    dD_s, ndD_s = IO.read_dicts(os.path.join(indir, "input_dict_system"))

    limtrode = dD_s["limtrode"]
=======
    config = Config.from_dicts(indir)
>>>>>>> ccfa11ee
    # simulated (porous) electrodes
    trodes = config["trodes"]
    # Pick out some useful calculated values
    k = constants.k                      # Boltzmann constant, J/(K Li)
    Tref = constants.T_ref               # Temp, K
    e = constants.e                      # Charge of proton, C
    F = constants.F                      # C/mol
    c_ref = constants.c_ref
    td = config["t_ref"]
    Etheta = {"a": 0.}
    cap = dD_e[limtrode]["cap"]
    for trode in trodes:
        Etheta[trode] = -(k*Tref/e) * config[trode, "phiRef"]
    Vstd = Etheta["c"] - Etheta["a"]
    dataReporter = config["dataReporter"]
    Nvol = config["Nvol"]
    Npart = config["Npart"]
    psd_len = config["psd_len"]
    # Discretization (and associated porosity)
    Lfac = 1e6
    Lunit = r"$\mu$m"
    dxc = config["L"]["c"]/Nvol["c"]
    dxvec = np.array(Nvol["c"] * [dxc])
    porosvec = np.array(Nvol["c"] * [config["poros"]["c"]])
    cellsvec = dxc*np.arange(Nvol["c"]) + dxc/2.
    if config["have_separator"]:
        dxs = config["L"]["s"]/Nvol["s"]
        dxvec_s = np.array(Nvol["s"] * [dxs])
        dxvec = np.hstack((dxvec_s, dxvec))
        poros_s = np.array(Nvol["s"] * [config["poros"]["s"]])
        porosvec = np.hstack((poros_s, porosvec))
        cellsvec += config["L"]["s"] / config["L"]["c"]
        cellsvec_s = dxs*np.arange(Nvol["s"]) + dxs/2.
        cellsvec = np.hstack((cellsvec_s, cellsvec))
    if "a" in trodes:
        dxa = config["L"]["a"]/Nvol["a"]
        dxvec_a = np.array(Nvol["a"] * [dxa])
        dxvec = np.hstack((dxvec_a, dxvec))
        poros_a = np.array(Nvol["a"] * [config["poros"]["a"]])
        porosvec = np.hstack((poros_a, porosvec))
        cellsvec += config["L"]["a"] / config["L"]["c"]
        cellsvec_a = dxa*np.arange(Nvol["a"]) + dxa/2.
        cellsvec = np.hstack((cellsvec_a, cellsvec))
    cellsvec *= config["L_ref"] * Lfac
    facesvec = np.insert(np.cumsum(dxvec), 0, 0.) * config["L_ref"] * Lfac
    # Extract the reported simulation times
    times = utils.get_dict_key(data, pfx + 'phi_applied_times')
    numtimes = len(times)
    tmin = np.min(times)
    tmax = np.max(times)
    # Simulation type
    profileType = config['profileType']
    # Colors for plotting concentrations
    to_yellow = 0.3
    to_red = 0.7
    scl = 1.0  # static
#    scl = 1.2  # movies
    figsize = (scl*6, scl*4)

    # Print relevant simulation info
    if print_flag:
        print("profileType:", profileType)
#        for i in trodes:
#            print "PSD_{l}:".format(l=l)
#            print psd_len[l].transpose()
#            print "Actual psd_mean [nm]:", np.mean(psd_len[l])
#            print "Actual psd_stddev [nm]:", np.std(psd_len[l])
        print("Cell structure:")
        print(("porous anode | " if "a" in config["trodes"] else "flat anode | ")
              + ("sep | " if config["have_separator"] else "") + "porous cathode")
        if "a" in config["trodes"]:
            print("capacity ratio cathode:anode, 'z':", config["z"])
        for trode in trodes:
            print("solidType_{t}:".format(t=trode), config[trode, 'type'])
            print("solidShape_{t}".format(t=trode), config[trode, 'shape'])
            print("rxnType_{t}:".format(t=trode), config[trode, 'rxnType'])
        if profileType == "CC":
            print("C_rate:", config['Crate'])
            theoretical_1C_current = config[config['limtrode'], 'cap'] / 3600.
            currset_dim = config['currset'] * theoretical_1C_current * config['curr_ref']
            print("current:", currset_dim, "A/m^2")
        else:  # CV
            Vref = config['c', 'phiRef']
            if 'a' in config["trodes"]:
                Vref -= config['a', 'phiRef']
            Vset_dim = -(config['Vset'] * k * Tref / e - Vref)
            print("Vset:", Vset_dim)
        print("Specified psd_mean, c [{unit}]:".format(unit=Lunit),
              np.array(config['mean']["c"])*Lfac)
        print("Specified psd_stddev, c [{unit}]:".format(unit=Lunit),
              np.array(config['stddev']["c"])*Lfac)
#        print "reg sln params:"
#        print ndD["Omga"]
        print("ndim B_c:", config["c", "B"])
        if config["have_separator"]:
            print("Nvol_s:", Nvol["s"])
        print("Nvol_c:", Nvol["c"])
        if 'a' in config["trodes"]:
            print("Nvol_a:", Nvol["a"])
        print("Npart_c:", Npart["c"])
        if 'a' in config["trodes"]:
            print("Npart_a:", Npart["a"])
        print("Dp [m^2/s]:", config['Dp'] * config['D_ref'])
        print("Dm [m^2/s]:", config['Dm'] * config['D_ref'])
        print("Damb [m^2/s]:", config['Damb'] * config['D_ref'])
        print("td [s]:", config["t_ref"])
        for trode in trodes:
            if trode == "a":
                k0 = config.D_a["k0"]
            elif trode == "c":
                k0 = config.D_c["k0"]
            else:
                raise Exception(f"Unknown trode: {trode}")
            print("k0_{t} [A/m^2]:".format(t=trode), k0)
            rxnType = config[trode, 'rxnType']
            if rxnType == "BV":
                print("alpha_" + trode + ":", config[trode, 'alpha'])
            elif rxnType in ["Marcus", "MHC"]:
                print("lambda_" + trode + "/(kTref):", config[trode, "lambda"]
                      * k * Tref)
            if config['simBulkCond'][trode]:
                print(trode + " bulk conductivity loss: Yes -- "
                      + "sigma_s [S/m]: " + str(config['sigma_s'][trode] * config['sigma_s_ref']))
            else:
                print(trode + " bulk conductivity loss: No")
            try:
                simSurfCond = config[trode, 'simSurfCond']
                if simSurfCond:
                    print(trode + " surface conductivity loss: Yes -- "
                          + "dim_scond [S]: " + str(config[trode, 'scond']))
                else:
                    print(trode + " surface conductivity loss: No")
            except Exception:
                pass
#            if ndD['simSurfCond'][l]:
#                print (l + " surface conductivity loss: Yes -- " +
#                        "dim_scond [S]: " + str(dD['scond'][l]))
#            else:
#                print l + " surface conductivity loss: No"

    if plot_type in ["params"]:
        # return ndD_s, dD_s, ndD_e, dD_e
        return config
    if plot_type in ["discData"]:
        return cellsvec/Lfac, facesvec/Lfac

    # Plot voltage profile
    if plot_type in ["v", "vt"]:
        voltage = (Vstd
                   - (k*Tref/e)*utils.get_dict_key(data, pfx + 'phi_applied'))
        ffvec = utils.get_dict_key(data, pfx + 'ffrac_c')
        fig, ax = plt.subplots(figsize=figsize)
        if plot_type == "v":
            if data_only:
                plt.close(fig)
                return ffvec, voltage
            ax.plot(ffvec, voltage)
            xmin = 0.
            xmax = 1.
            ax.set_xlim((xmin, xmax))
            ax.set_xlabel("Cathode Filling Fraction [dimensionless]")
        elif plot_type == "vt":
            if data_only:
                plt.close(fig)
                return times*td, voltage
            ax.plot(times*td, voltage)
            ax.set_xlabel("Time [s]")
        ax.set_ylabel("Voltage [V]")
        if save_flag:
            fig.savefig("mpet_v.pdf", bbox_inches="tight")
        return fig, ax

    # Plot surface conc.
    if plot_type[:-2] in ["surf"]:
        if dataReporter == "hdf5Fast":
            # hdf5Fast does not print internal particle concentrations
            raise Exception("hdf5Fast dataReporter does not print internal particle "
                            "concentrations, rerun simulation with another data reporter")
        trode = plot_type[-1]
        str_base = (pfx
                    + "partTrode{trode}vol{{vInd}}part{{pInd}}".format(trode=trode)
                    + sStr + "c")
        if data_only:
            sol_str = str_base.format(pInd=pOut, vInd=vOut)
            datay = utils.get_dict_key(data, sol_str, squeeze=False)[:,-1]
            return times*td, datay
        fig, ax = plt.subplots(Npart[trode], Nvol[trode], squeeze=False, sharey=True,
                               figsize=figsize)
        ylim = (0, 1.01)
        datax = times
        for pInd in range(Npart[trode]):
            for vInd in range(Nvol[trode]):
                sol_str = str_base.format(pInd=pInd, vInd=vInd)
                # Remove axis ticks
                ax[pInd,vInd].xaxis.set_major_locator(plt.NullLocator())
                datay = utils.get_dict_key(data, sol_str, squeeze=False)[:,-1]
                line, = ax[pInd,vInd].plot(times, datay)
        return fig, ax

    # Plot SoC profile
    if plot_type[:-2] in ["soc"]:
        trode = plot_type[-1]
        ffvec = utils.get_dict_key(data, pfx + 'ffrac_{trode}'.format(trode=trode))
        if data_only:
            return times*td, ffvec
        fig, ax = plt.subplots(figsize=figsize)
        ax.plot(times*td, ffvec)
        xmin = np.min(ffvec)
        xmax = np.max(ffvec)
        ax.set_ylim((0, 1.05))
        ax.set_xlabel("Time [s]")
        ax.set_ylabel("Filling Fraciton [dimless]")
        if save_flag:
            fig.savefig("mpet_soc.pdf", bbox_inches="tight")
        return fig, ax

    # Check to make sure mass is conserved in elyte
    if plot_type == "elytecons":
        fig, ax = plt.subplots(figsize=figsize)
        eps = 1e-2
        ymin = 1-eps
        ymax = 1+eps
#        ax.set_ylim((ymin, ymax))
        ax.set_ylabel('Avg. Concentration of electrolyte [nondim]')
        sep = pfx + 'c_lyte_s'
        anode = pfx + 'c_lyte_a'
        cath = pfx + 'c_lyte_c'
        ax.set_xlabel('Time [s]')
        cvec = utils.get_dict_key(data, cath)
        if Nvol["s"]:
            cvec_s = utils.get_dict_key(data, sep)
            cvec = np.hstack((cvec_s, cvec))
        if "a" in trodes:
            cvec_a = utils.get_dict_key(data, anode)
            cvec = np.hstack((cvec_a, cvec))
        cavg = np.sum(porosvec*dxvec*cvec, axis=1)/np.sum(porosvec*dxvec)
        if data_only:
            plt.close(fig)
            return times*td, cavg
        np.set_printoptions(precision=8)
        ax.plot(times*td, cavg)
        return fig, ax

    # Plot current profile
    if plot_type == "curr":
        theoretical_1C_current = config[config['limtrode'], "cap"] / 3600.  # A/m^2
        current = (utils.get_dict_key(data, pfx + 'current')
                   * theoretical_1C_current / config['1C_current_density'] * config['curr_ref'])
        ffvec = utils.get_dict_key(data, pfx + 'ffrac_c')
        if data_only:
            return times*td, current
        fig, ax = plt.subplots(figsize=figsize)
        ax.plot(times*td, current)
        xmin = np.min(ffvec)
        xmax = np.max(ffvec)
        ax.set_xlabel("Time [s]")
        ax.set_ylabel("Current [C-rate]")
        if save_flag:
            fig.savefig("mpet_current.png", bbox_inches="tight")
        return fig, ax

    if plot_type == "power":
        current = utils.get_dict_key(data, pfx + 'current') * (3600/td) * (cap/3600)  # in A/m^2
        voltage = (Vstd - (k*Tref/e)*utils.get_dict_key(data, pfx + 'phi_applied'))  # in V
        power = np.multiply(current, voltage)
        if data_only:
            return times*td, power
        fig, ax = plt.subplots(figsize=figsize)
        ax.plot(times*td, power)
        ax.set_xlabel("Time [s]")
        ax.set_ylabel(r"Power [W/m$^2$]")
        if save_flag:
            fig.savefig("mpet_power.png", bbox_inches="tight")
        return fig, ax

    # Plot electrolyte concentration or potential
    elif plot_type in ["elytec", "elytep", "elytecf", "elytepf",
                       "elytei", "elyteif", "elytedivi", "elytedivif"]:
        fplot = (True if plot_type[-1] == "f" else False)
        t0ind = (0 if not fplot else -1)
        mpl.animation.Animation._blit_draw = _blit_draw
        datax = cellsvec
        c_sep, p_sep = pfx + 'c_lyte_s', pfx + 'phi_lyte_s'
        c_anode, p_anode = pfx + 'c_lyte_a', pfx + 'phi_lyte_a'
        c_cath, p_cath = pfx + 'c_lyte_c', pfx + 'phi_lyte_c'
        datay_c = utils.get_dict_key(data, c_cath, squeeze=False)
        datay_p = utils.get_dict_key(data, p_cath, squeeze=False)
        L_c = config['L']["c"] * Lfac
        Ltot = L_c
        if config["have_separator"]:
            datay_s_c = utils.get_dict_key(data, c_sep, squeeze=False)
            datay_s_p = utils.get_dict_key(data, p_sep, squeeze=False)
            datay_c = np.hstack((datay_s_c, datay_c))
            datay_p = np.hstack((datay_s_p, datay_p))
            L_s = config['L']["s"] * Lfac
            Ltot += L_s
        else:
            L_s = 0
        if "a" in trodes:
            datay_a_c = utils.get_dict_key(data, c_anode, squeeze=False)
            datay_a_p = utils.get_dict_key(data, p_anode, squeeze=False)
            datay_c = np.hstack((datay_a_c, datay_c))
            datay_p = np.hstack((datay_a_p, datay_p))
            L_a = config['L']["a"] * Lfac
            Ltot += L_a
        else:
            L_a = 0
        xmin = 0
        xmax = Ltot
        if plot_type in ["elytec", "elytecf"]:
            ylbl = 'Concentration of electrolyte [M]'
            datay = datay_c * c_ref / 1000.
        elif plot_type in ["elytep", "elytepf"]:
            ylbl = 'Potential of electrolyte [V]'
            datay = datay_p*(k*Tref/e) - Vstd
        elif plot_type in ["elytei", "elyteif", "elytedivi", "elytedivif"]:
            cGP_L = utils.get_dict_key(data, "c_lyteGP_L")
            pGP_L = utils.get_dict_key(data, "phi_lyteGP_L")
            cmat = np.hstack((cGP_L.reshape((-1,1)), datay_c, datay_c[:,-1].reshape((-1,1))))
            pmat = np.hstack((pGP_L.reshape((-1,1)), datay_p, datay_p[:,-1].reshape((-1,1))))
            disc = geom.get_elyte_disc(
                Nvol, config["L"], config["poros"], config["BruggExp"])
            i_edges = np.zeros((numtimes, len(facesvec)))
            for tInd in range(numtimes):
                i_edges[tInd, :] = mod_cell.get_lyte_internal_fluxes(
                    cmat[tInd, :], pmat[tInd, :], disc, config)[1]
            if plot_type in ["elytei", "elyteif"]:
                ylbl = r'Current density of electrolyte [A/m$^2$]'
                datax = facesvec
                datay = i_edges * (F*constants.c_ref*config["D_ref"]/config["L_ref"])
            elif plot_type in ["elytedivi", "elytedivif"]:
                ylbl = r'Divergence of electrolyte current density [A/m$^3$]'
                datax = cellsvec
                datay = np.diff(i_edges, axis=1) / disc["dxvec"]
                datay *= (F*constants.c_ref*config["D_ref"]/config["L_ref"]**2)
        if fplot:
            datay = datay[t0ind]
        if data_only:
            return datax, datay, L_a, L_s
        dataMin, dataMax = np.min(datay), np.max(datay)
        dataRange = dataMax - dataMin
        ymin = dataMin - 0.05*dataRange
        ymax = dataMax + 0.05*dataRange
        fig, ax = plt.subplots(figsize=figsize)
        ax.set_xlabel('Battery Position [{unit}]'.format(unit=Lunit))
        ax.set_ylabel(ylbl)
        ttl = ax.text(
            0.5, 1.05, ttl_fmt.format(perc=0),
            transform=ax.transAxes, verticalalignment="center",
            horizontalalignment="center")
        ax.set_ylim((ymin, ymax))
        ax.set_xlim((xmin, xmax))
        # returns tuble of line objects, thus comma
        if fplot:
            line1, = ax.plot(datax, datay, '-')
        else:
            line1, = ax.plot(datax, datay[t0ind,:], '-')
        ax.axvline(x=L_a, linestyle='--', color='g')
        ax.axvline(x=(L_a+L_s), linestyle='--', color='g')
        if fplot:
            print("time =", times[t0ind]*td, "s")
            if save_flag:
                fig.savefig("mpet_{pt}.png".format(pt=plot_type),
                            bbox_inches="tight")
            return fig, ax

        def init():
            line1.set_ydata(np.ma.array(datax, mask=True))
            ttl.set_text('')
            return line1, ttl

        def animate(tind):
            line1.set_ydata(datay[tind])
            t_current = times[tind]
            tfrac = (t_current - tmin)/(tmax - tmin) * 100
            ttl.set_text(ttl_fmt.format(perc=tfrac))
            return line1, ttl

    # Plot solid particle-average concentrations
    elif plot_type[:-2] in ["cbarLine", "dcbardtLine"]:
        trode = plot_type[-1]
        fig, ax = plt.subplots(Npart[trode], Nvol[trode], squeeze=False, sharey=True,
                               figsize=figsize)
        partStr = "partTrode{trode}vol{{vInd}}part{{pInd}}".format(trode=trode) + sStr
        type2c = False
        if config[trode, "type"] in constants.one_var_types:
            if plot_type[:-2] in ["cbarLine"]:
                str_base = pfx + partStr + "cbar"
            elif plot_type[:-2] in ["dcbardtLine"]:
                str_base = pfx + partStr + "dcbardt"
        elif config[trode, "type"] in constants.two_var_types:
            type2c = True
            if plot_type[:-2] in ["cbarLine"]:
                str1_base = pfx + partStr + "c1bar"
                str2_base = pfx + partStr + "c2bar"
            elif plot_type[:-2] in ["dcbardtLine"]:
                str1_base = pfx + partStr + "dc1bardt"
                str2_base = pfx + partStr + "dc2bardt"
        ylim = (0, 1.01)
        datax = times*td
        if data_only:
            plt.close(fig)
            if type2c:
                sol1_str = str1_base.format(pInd=pOut, vInd=vOut)
                sol2_str = str2_base.format(pInd=pOut, vInd=vOut)
                datay1 = utils.get_dict_key(data, sol1_str)
                datay2 = utils.get_dict_key(data, sol2_str)
                datay = (datay1, datay2)
            else:
                sol_str = str_base.format(pInd=pOut, vInd=vOut)
                datay = utils.get_dict_key(data, sol_str)
            return datax, datay
        xLblNCutoff = 4
        xLbl = "Time [s]"
        yLbl = "Particle Average Filling Fraction"
        for pInd in range(Npart[trode]):
            for vInd in range(Nvol[trode]):
                if type2c:
                    sol1_str = str1_base.format(pInd=pInd, vInd=vInd)
                    sol2_str = str2_base.format(pInd=pInd, vInd=vInd)
                    if Nvol[trode] > xLblNCutoff:
                        # Remove axis ticks
                        ax[pInd,vInd].xaxis.set_major_locator(plt.NullLocator())
                    else:
                        ax[pInd,vInd].set_xlabel(xLbl)
                        ax[pInd,vInd].set_ylabel(yLbl)
                    datay1 = utils.get_dict_key(data, sol1_str)
                    datay2 = utils.get_dict_key(data, sol2_str)
                    line1, = ax[pInd,vInd].plot(times, datay1)
                    line2, = ax[pInd,vInd].plot(times, datay2)
                else:
                    sol_str = str_base.format(pInd=pInd, vInd=vInd)
                    if Nvol[trode] > xLblNCutoff:
                        # Remove axis ticks
                        ax[pInd,vInd].xaxis.set_major_locator(plt.NullLocator())
                    else:
                        ax[pInd,vInd].set_xlabel(xLbl)
                        ax[pInd,vInd].set_ylabel(yLbl)
                    datay = utils.get_dict_key(data, sol_str)
                    line, = ax[pInd,vInd].plot(times, datay)
        return fig, ax

    # Plot all solid concentrations or potentials
    elif plot_type[:-2] in ["csld"]:
        if dataReporter == "hdf5Fast":
            # hdf5Fast does not print internal particle concentrations
            raise Exception("hdf5Fast dataReporter does not print internal particle "
                            "concentrations, rerun simulation with another data reporter")

        timettl = False  # Plot the current simulation time as title
        # Plot title in seconds
        ttlscl, ttlunit = 1, "s"
        # For example, to plot title in hours:
        # ttlscl, ttlunit = 1./3600, "hr"
        save_shot = False
        if save_shot:
            t0ind = 300
            print("Time at screenshot: {ts} s".format(ts=times[t0ind]*td))
        else:
            t0ind = 0
        trode = plot_type[-1]
        if plot_type[0] == "c":
            plt_cavg = True
        else:
            plt_cavg = False
        plt_legend = True
        plt_axlabels = True
        if config[trode, "type"] in constants.one_var_types:
            type2c = False
        elif config[trode, "type"] in constants.two_var_types:
            type2c = True
        Nv, Np = Nvol[trode], Npart[trode]
        partStr = "partTrode{trode}vol{vInd}part{pInd}" + sStr
        fig, ax = plt.subplots(Np, Nv, squeeze=False, sharey=True, figsize=figsize)
        if not type2c:
            cstr_base = pfx + partStr + "c"
            cbarstr_base = pfx + partStr + "cbar"
            cstr = np.empty((Np, Nv), dtype=object)
            cbarstr = np.empty((Np, Nv), dtype=object)
            lines = np.empty((Np, Nv), dtype=object)
        elif type2c:
            c1str_base = pfx + partStr + "c1"
            c2str_base = pfx + partStr + "c2"
            c1barstr_base = pfx + partStr + "c1bar"
            c2barstr_base = pfx + partStr + "c2bar"
            c1str = np.empty((Np, Nv), dtype=object)
            c2str = np.empty((Np, Nv), dtype=object)
            c1barstr = np.empty((Np, Nv), dtype=object)
            c2barstr = np.empty((Np, Nv), dtype=object)
            lines1 = np.empty((Np, Nv), dtype=object)
            lines2 = np.empty((Np, Nv), dtype=object)
            lines3 = np.empty((Np, Nv), dtype=object)
        lens = np.zeros((Np, Nv))
        if data_only:
            print("tInd_{}".format(tOut), "time =", times[tOut]*td, "s")
            lenval = psd_len[trode][vOut, pOut]
            if type2c:
                c1str = c1str_base.format(trode=trode, pInd=pOut, vInd=vOut)
                c2str = c2str_base.format(trode=trode, pInd=pOut, vInd=vOut)
                c1barstr = c1barstr_base.format(trode=trode, pInd=pOut, vInd=vOut)
                c2barstr = c2barstr_base.format(trode=trode, pInd=pOut, vInd=vOut)
                datay1 = utils.get_dict_key(data, c1str[pOut,vOut])
                datay2 = utils.get_dict_key(data, c2str[pOut,vOut])
                datay = (datay1, datay2)
                numy = len(datay1)
            else:
                cstr = cstr_base.format(trode=trode, pInd=pOut, vInd=vOut)
                cbarstr = cbarstr_base.format(trode=trode, pInd=pOut, vInd=vOut)
                datay = utils.get_dict_key(data, cstr)[tOut]
                numy = len(datay)
            datax = np.linspace(0, lenval * Lfac, numy)
            plt.close(fig)
            return datax, datay
        ylim = (0, 1.01)
        for pInd in range(Np):
            for vInd in range(Nv):
                lens[pInd,vInd] = psd_len[trode][vInd,pInd]
                if type2c:
                    c1str[pInd,vInd] = c1str_base.format(trode=trode, pInd=pInd, vInd=vInd)
                    c2str[pInd,vInd] = c2str_base.format(trode=trode, pInd=pInd, vInd=vInd)
                    c1barstr[pInd,vInd] = c1barstr_base.format(trode=trode, pInd=pInd, vInd=vInd)
                    c2barstr[pInd,vInd] = c2barstr_base.format(trode=trode, pInd=pInd, vInd=vInd)
                    datay1 = utils.get_dict_key(data, c1str[pInd,vInd])[t0ind]
                    datay2 = utils.get_dict_key(data, c2str[pInd,vInd])[t0ind]
                    datay3 = 0.5*(datay1 + datay2)
                    lbl1, lbl2 = r"$\widetilde{c}_1$", r"$\widetilde{c}_2$"
                    lbl3 = r"$\overline{c}$"
                    numy = len(datay1) if isinstance(datay1, np.ndarray) else 1
                    datax = np.linspace(0, lens[pInd,vInd] * Lfac, numy)
                    line1, = ax[pInd,vInd].plot(datax, datay1, label=lbl1)
                    line2, = ax[pInd,vInd].plot(datax, datay2, label=lbl2)
                    if plt_cavg:
                        line3, = ax[pInd,vInd].plot(datax, datay3, '--', label=lbl3)
                        lines3[pInd,vInd] = line3
                    lines1[pInd,vInd] = line1
                    lines2[pInd,vInd] = line2
                else:
                    cstr[pInd,vInd] = cstr_base.format(trode=trode, pInd=pInd, vInd=vInd)
                    cbarstr[pInd,vInd] = cbarstr_base.format(trode=trode, pInd=pInd, vInd=vInd)
                    datay = utils.get_dict_key(data, cstr[pInd,vInd])[t0ind]
                    numy = len(datay)
                    # check if it is array, then return length. otherwise return 1
                    numy = len(datay) if isinstance(datay, np.ndarray) else 1
                    datax = np.linspace(0, lens[pInd,vInd] * Lfac, numy)
                    line, = ax[pInd,vInd].plot(datax, datay)
                    lines[pInd,vInd] = line
                ax[pInd,vInd].set_ylim(ylim)
                ax[pInd,vInd].set_xlim((0, lens[pInd,vInd] * Lfac))
                if plt_legend:
                    ax[pInd, vInd].legend(loc="best")
                if plt_axlabels:
                    ax[pInd, vInd].set_xlabel(r"$r$ [{Lunit}]".format(Lunit=Lunit))
                    if plot_type[0] == "c":
                        ax[pInd, vInd].set_ylabel(r"$\widetilde{{c}}$")
                    elif plot_type[:2] == "mu":
                        ax[pInd, vInd].set_ylabel(r"$\mu/k_\mathrm{B}T$")
                if timettl:
                    mpl.animation.Animation._blit_draw = _blit_draw
                    ttl = ax[pInd, vInd].text(
                        0.5, 1.04, "t = {tval:3.3f} {ttlu}".format(
                            tval=times[t0ind]*td*ttlscl, ttlu=ttlunit),
                        verticalalignment="center", horizontalalignment="center",
                        transform=ax[pInd, vInd].transAxes)
        if save_shot:
            fig.savefig("mpet_{pt}.pdf".format(pt=plot_type), bbox_inches="tight")

        def init():
            toblit = []
            for pInd in range(Npart[trode]):
                for vInd in range(Nvol[trode]):
                    if type2c:
                        data_c1str = utils.get_dict_key(data, c1str[pInd,vInd])[t0ind]
                        # check if it is array, then return length. otherwise return 1
                        numy = len(data_c1str) if isinstance(data_c1str, np.ndarray) else 1
                        maskTmp = np.zeros(numy)
                        lines1[pInd,vInd].set_ydata(np.ma.array(maskTmp, mask=True))
                        lines2[pInd,vInd].set_ydata(np.ma.array(maskTmp, mask=True))
                        lines_local = np.vstack((lines1, lines2))
                        if plt_cavg:
                            lines3[pInd,vInd].set_ydata(np.ma.array(maskTmp, mask=True))
                            lines_local = np.vstack((lines_local, lines3))
                    else:
                        data_cstr = utils.get_dict_key(data, cstr[pInd,vInd])[t0ind]
                        numy = len(data_cstr) if isinstance(data_cstr, np.ndarray) else 1
                        maskTmp = np.zeros(numy)
                        lines[pInd,vInd].set_ydata(np.ma.array(maskTmp, mask=True))
                        lines_local = lines.copy()
                    toblit.extend(lines_local.reshape(-1))
                    if timettl:
                        ttl.set_text("")
                        toblit.extend([ttl])
            return tuple(toblit)

        def animate(tind):
            toblit = []
            for pInd in range(Npart[trode]):
                for vInd in range(Nvol[trode]):
                    if type2c:
                        datay1 = utils.get_dict_key(data, c1str[pInd,vInd])[tind]
                        datay2 = utils.get_dict_key(data, c2str[pInd,vInd])[tind]
                        datay3 = 0.5*(datay1 + datay2)
                        lines1[pInd,vInd].set_ydata(datay1)
                        lines2[pInd,vInd].set_ydata(datay2)
                        lines_local = np.vstack((lines1, lines2))
                        if plt_cavg:
                            lines3[pInd,vInd].set_ydata(datay3)
                            lines_local = np.vstack((lines_local, lines3))
                    else:
                        # double check size of datay, since nosqueeze is not enough
                        datay = utils.get_dict_key(data, cstr[pInd,vInd])
                        if len(datay.shape) > 1:
                            # if actually 2d array
                            datay = utils.get_dict_key(data, cstr[pInd,vInd],
                                                       squeeze=False)[:,tind]
                        else:  # 1D array
                            datay = utils.get_dict_key(data, cstr[pInd,vInd])[tind]
                        lines[pInd,vInd].set_ydata(datay)
                        lines_local = lines.copy()
                    toblit.extend(lines_local.reshape(-1))
                    if timettl:
                        ttl.set_text("t = {tval:3.3f} {ttlu}".format(
                            tval=times[tind]*td*ttlscl, ttlu=ttlunit))
                        toblit.extend([ttl])
            return tuple(toblit)

    # Plot average solid concentrations
    elif plot_type in ["cbar_c", "cbar_a", "cbar_full"]:
        if plot_type[-4:] == "full":
            trvec = ["a", "c"]
        elif plot_type[-1] == "a":
            trvec = ["a"]
        else:
            trvec = ["c"]
        dataCbar = {}
        for trode in trodes:
            dataCbar[trode] = np.zeros((numtimes, Nvol[trode], Npart[trode]))
            for tInd in range(numtimes):
                for vInd in range(Nvol[trode]):
                    for pInd in range(Npart[trode]):
                        dataStr = (
                            pfx
                            + "partTrode{t}vol{vInd}part{pInd}".format(
                                t=trode, vInd=vInd, pInd=pInd)
                            + sStr + "cbar")
                        dataCbar[trode][tInd,vInd,pInd] = (
                            np.squeeze(utils.get_dict_key(data, dataStr))[tInd])
        if data_only:
            return dataCbar
        # Set up colors.
        # Define if you want smooth or discrete color changes
        # Option: "smooth" or "discrete"
        color_changes = "discrete"
#        color_changes = "smooth"
        # Discrete color changes:
        if color_changes == "discrete":
            # Make a discrete colormap that goes from green to yellow
            # to red instantaneously
            cdict = {
                "red": [(0.0, 0.0, 0.0),
                        (to_yellow, 0.0, 1.0),
                        (1.0, 1.0, 1.0)],
                "green": [(0.0, 0.502, 0.502),
                          (to_yellow, 0.502, 1.0),
                          (to_red, 1.0, 0.0),
                          (1.0, 0.0, 0.0)],
                "blue": [(0.0, 0.0, 0.0),
                         (1.0, 0.0, 0.0)]
                }
            cmap = mpl.colors.LinearSegmentedColormap(
                "discrete", cdict)
        # Smooth colormap changes:
        if color_changes == "smooth":
            # generated with colormap.org
            cmaps = np.load("colormaps_custom.npz")
            cmap_data = cmaps["GnYlRd_3"]
            cmap = mpl.colors.ListedColormap(cmap_data/255.)

        # Implement hack to be able to animate title
        mpl.animation.Animation._blit_draw = _blit_draw
        size_frac_min = 0.10
        fig, axs = plt.subplots(1, len(trvec), squeeze=False, figsize=figsize)
        ttlx = 0.5 if len(trvec) < 2 else 1.1
        ttl = axs[0,0].text(
            ttlx, 1.05, ttl_fmt.format(perc=0),
            transform=axs[0,0].transAxes, verticalalignment="center",
            horizontalalignment="center")
        collection = np.empty(len(trvec), dtype=object)
        for indx, trode in enumerate(trvec):
            ax = axs[0,indx]
            # Get particle sizes (and max size) (length-based)
            lens = psd_len[trode]
            len_max = np.max(lens)
            len_min = np.min(lens)
            ax.patch.set_facecolor('white')
            # Don't stretch axes to fit figure -- keep 1:1 x:y ratio.
            ax.set_aspect('equal', 'box')
            # Don't show axis ticks
            ax.xaxis.set_major_locator(plt.NullLocator())
            ax.yaxis.set_major_locator(plt.NullLocator())
            ax.set_xlim(0, 1.)
            ax.set_ylim(0, float(Npart[trode])/Nvol[trode])
            # Label parts of the figure
#            ylft = ax.text(-0.07, 0.5, "Separator",
#                    transform=ax.transAxes, rotation=90,
#                    verticalalignment="center",
#                    horizontalalignment="center")
#            yrht = ax.text(1.09, 0.5, "Current Collector",
#                    transform=ax.transAxes, rotation=90,
#                    verticalalignment="center",
#                    horizontalalignment="center")
#            xbtm = ax.text(.50, -0.05, "Electrode Depth -->",
#                    transform=ax.transAxes, rotation=0,
#                    verticalalignment="center",
#                    horizontalalignment="center")
            # Geometric parameters for placing the rectangles on the axes
            spacing = 1.0 / Nvol[trode]
            size_fracs = 0.4*np.ones((Nvol[trode], Npart[trode]))
            if len_max != len_min:
                size_fracs = (lens - len_min)/(len_max - len_min)
            sizes = (size_fracs*(1-size_frac_min) + size_frac_min) / Nvol[trode]
            # Create rectangle "patches" to add to figure axes.
            rects = np.empty((Nvol[trode], Npart[trode]), dtype=object)
            color = 'green'  # value is irrelevant -- it will be animated
            for (vInd, pInd), c in np.ndenumerate(sizes):
                size = sizes[vInd,pInd]
                center = np.array([spacing*(vInd + 0.5), spacing*(pInd + 0.5)])
                bottom_left = center - size / 2
                rects[vInd,pInd] = plt.Rectangle(
                    bottom_left, size, size, color=color)
            # Create a group of rectange "patches" from the rects array
            collection[indx] = mcollect.PatchCollection(rects.reshape(-1))
            # Put them on the axes
            ax.add_collection(collection[indx])
        # Have a "background" image of rectanges representing the
        # initial state of the system.

        def init():
            for indx, trode in enumerate(trvec):
                cbar_mat = dataCbar[trode][0,:,:]
                colors = cmap(cbar_mat.reshape(-1))
                collection[indx].set_color(colors)
                ttl.set_text('')
            out = [collection[i] for i in range(len(collection))]
            out.append(ttl)
            out = tuple(out)
            return out

        def animate(tind):
            for indx, trode in enumerate(trvec):
                cbar_mat = dataCbar[trode][tind,:,:]
                colors = cmap(cbar_mat.reshape(-1))
                collection[indx].set_color(colors)
            t_current = times[tind]
            tfrac = (t_current - tmin)/(tmax - tmin) * 100
            ttl.set_text(ttl_fmt.format(perc=tfrac))
            out = [collection[i] for i in range(len(collection))]
            out.append(ttl)
            out = tuple(out)
            return out

    # Plot cathode potential
    elif plot_type[0:5] in ["bulkp"]:
        trode = plot_type[-1]
        fplot = (True if plot_type[-3] == "f" else False)
        t0ind = (0 if not fplot else -1)
        mpl.animation.Animation._blit_draw = _blit_draw
        fig, ax = plt.subplots(figsize=figsize)
        ax.set_xlabel('Position in electrode [{unit}]'.format(unit=Lunit))
        ax.set_ylabel('Potential of cathode [nondim]')
        ttl = ax.text(0.5, 1.05, ttl_fmt.format(perc=0),
                      transform=ax.transAxes, verticalalignment="center",
                      horizontalalignment="center")
        bulkp = pfx + 'phi_bulk_{trode}'.format(trode=trode)
        datay = utils.get_dict_key(data, bulkp)
        ymin = np.min(datay) - 0.2
        ymax = np.max(datay) + 0.2
        if trode == "a":
            datax = cellsvec[:Nvol["a"]]
        elif trode == "c":
            datax = cellsvec[-Nvol["c"]:]
        if data_only:
            plt.close(fig)
            return datax, datay
        # returns tuble of line objects, thus comma
        line1, = ax.plot(datax, datay[t0ind])

        def init():
            line1.set_ydata(np.ma.array(datax, mask=True))
            ttl.set_text('')
            return line1, ttl

        def animate(tind):
            line1.set_ydata(datay[tind])
            t_current = times[tind]
            tfrac = (t_current - tmin)/(tmax - tmin) * 100
            ttl.set_text(ttl_fmt.format(perc=tfrac))
            return line1, ttl

    else:
        raise Exception("Unexpected plot type argument. See README.md.")

    ani = manim.FuncAnimation(
        fig, animate, frames=numtimes, interval=50, blit=True, repeat=False, init_func=init)
    if save_flag:
        fig.tight_layout()
        ani.save("mpet_{type}.mp4".format(type=plot_type), fps=25, bitrate=5500)

    # close file if it is a h5py file
    if isinstance(data, h5py._hl.files.File):
        data.close()

    return fig, ax, ani


# This is a block of code which messes with some mpl internals
# to allow for animation of a title. See
# http://stackoverflow.com/questions/17558096/animated-title-in-mpl
def _blit_draw(self, artists, bg_cache):
    # Handles blitted drawing, which renders only the artists given instead
    # of the entire figure.
    updated_ax = []
    for a in artists:
        # If we haven't cached the background for this axes object, do
        # so now. This might not always be reliable, but it's an attempt
        # to automate the process.
        if a.axes not in bg_cache:
            # bg_cache[a.axes] = a.figure.canvas.copy_from_bbox(a.axes.bbox)
            # change here
            bg_cache[a.axes] = a.figure.canvas.copy_from_bbox(
                a.axes.figure.bbox)
        a.axes.draw_artist(a)
        updated_ax.append(a.axes)

    # After rendering all the needed artists, blit each axes individually.
    for ax in set(updated_ax):
        # and here
        # ax.figure.canvas.blit(ax.bbox)
        ax.figure.canvas.blit(ax.figure.bbox)<|MERGE_RESOLUTION|>--- conflicted
+++ resolved
@@ -43,16 +43,11 @@
     except KeyError:
         sStr = "."
     # Read in the parameters used to define the simulation
-<<<<<<< HEAD
-    dD_s, ndD_s = IO.read_dicts(os.path.join(indir, "input_dict_system"))
-
-    limtrode = dD_s["limtrode"]
-=======
     config = Config.from_dicts(indir)
->>>>>>> ccfa11ee
     # simulated (porous) electrodes
     trodes = config["trodes"]
     # Pick out some useful calculated values
+    limtrode = config["limtrode"]
     k = constants.k                      # Boltzmann constant, J/(K Li)
     Tref = constants.T_ref               # Temp, K
     e = constants.e                      # Charge of proton, C
@@ -60,7 +55,7 @@
     c_ref = constants.c_ref
     td = config["t_ref"]
     Etheta = {"a": 0.}
-    cap = dD_e[limtrode]["cap"]
+    cap = config[limtrode, "cap"]
     for trode in trodes:
         Etheta[trode] = -(k*Tref/e) * config[trode, "phiRef"]
     Vstd = Etheta["c"] - Etheta["a"]
