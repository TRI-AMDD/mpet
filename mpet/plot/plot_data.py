import os

import matplotlib as mpl
import matplotlib.animation as manim
import matplotlib.collections as mcollect
import matplotlib.pyplot as plt
import numpy as np

import mpet.geometry as geom
import mpet.mod_cell as mod_cell
import mpet.utils as utils
from mpet.config import Config, constants

"""Set list of matplotlib rc parameters to make more readable plots."""
# axtickfsize = 18
# labelfsize = 20
# mpl.rcParams['xtick.labelsize'] = axtickfsize
# mpl.rcParams['ytick.labelsize'] = axtickfsize
# mpl.rcParams['axes.labelsize'] = labelfsize
# mpl.rcParams['font.size'] = labelfsize - 2
# mpl.rcParams['legend.fontsize'] = labelfsize - 2
# mpl.rcParams['lines.linewidth'] = 3
# mpl.rcParams['lines.markersize'] = 10
# mpl.rcParams['lines.markeredgewidth'] = 0.1
# mpl.rcParams['text.usetex'] = True


def show_data(indir, plot_type, print_flag, save_flag, data_only, vOut=None, pOut=None, tOut=None):
    pfx = 'mpet.'
    sStr = "_"
    ttl_fmt = "% = {perc:2.1f}"
    # Read in the simulation results and calcuations data
    dataFileName = "output_data"
    dataFile = os.path.join(indir, dataFileName)
    data = utils.open_data_file(dataFile)
    try:
        utils.get_dict_key(data, pfx + 'current')
    except KeyError:
        pfx = ''
    try:
        utils.get_dict_key(data, pfx + "partTrodecvol0part0" + sStr + "cbar")
    except KeyError:
        sStr = "."
    # Read in the parameters used to define the simulation
    config = Config.from_dicts(indir)
    # simulated (porous) electrodes
    trodes = config["trodes"]
    # Pick out some useful calculated values
    limtrode = config["limtrode"]
    k = constants.k                      # Boltzmann constant, J/(K Li)
    Tref = constants.T_ref               # Temp, K
    e = constants.e                      # Charge of proton, C
    F = constants.F                      # C/mol
    c_ref = constants.c_ref
    td = config["t_ref"]
    Etheta = {"a": 0.}
    cap = config[limtrode, "cap"]
    for trode in trodes:
        Etheta[trode] = -(k*Tref/e) * config[trode, "phiRef"]
    Vstd = Etheta["c"] - Etheta["a"]
    dataReporter = config["dataReporter"]
    Nvol = config["Nvol"]
    Npart = config["Npart"]
    psd_len = config["psd_len"]
    # Discretization (and associated porosity)
    Lfac = 1e6
    Lunit = r"$\mu$m"
    dxc = config["L"]["c"]/Nvol["c"]
    dxvec = np.array(Nvol["c"] * [dxc])
    porosvec = np.array(Nvol["c"] * [config["poros"]["c"]])
    cellsvec = dxc*np.arange(Nvol["c"]) + dxc/2.
    if config["have_separator"]:
        dxs = config["L"]["s"]/Nvol["s"]
        dxvec_s = np.array(Nvol["s"] * [dxs])
        dxvec = np.hstack((dxvec_s, dxvec))
        poros_s = np.array(Nvol["s"] * [config["poros"]["s"]])
        porosvec = np.hstack((poros_s, porosvec))
        cellsvec += config["L"]["s"] / config["L"]["c"]
        cellsvec_s = dxs*np.arange(Nvol["s"]) + dxs/2.
        cellsvec = np.hstack((cellsvec_s, cellsvec))
    if "a" in trodes:
        dxa = config["L"]["a"]/Nvol["a"]
        dxvec_a = np.array(Nvol["a"] * [dxa])
        dxvec = np.hstack((dxvec_a, dxvec))
        poros_a = np.array(Nvol["a"] * [config["poros"]["a"]])
        porosvec = np.hstack((poros_a, porosvec))
        cellsvec += config["L"]["a"] / config["L"]["c"]
        cellsvec_a = dxa*np.arange(Nvol["a"]) + dxa/2.
        cellsvec = np.hstack((cellsvec_a, cellsvec))
    cellsvec *= config["L_ref"] * Lfac
    facesvec = np.insert(np.cumsum(dxvec), 0, 0.) * config["L_ref"] * Lfac
    # Extract the reported simulation times
    times = utils.get_dict_key(data, pfx + 'phi_applied_times')
    numtimes = len(times)
    tmin = np.min(times)
    tmax = np.max(times)
    # Simulation type
    profileType = config['profileType']
    # Colors for plotting concentrations
    to_yellow = 0.3
    to_red = 0.7
    scl = 1.0  # static
#    scl = 1.2  # movies
    figsize = (scl*6, scl*4)

    # Print relevant simulation info
    if print_flag:
        print("profileType:", profileType)
#        for i in trodes:
#            print "PSD_{l}:".format(l=l)
#            print psd_len[l].transpose()
#            print "Actual psd_mean [nm]:", np.mean(psd_len[l])
#            print "Actual psd_stddev [nm]:", np.std(psd_len[l])
        print("Cell structure:")
        print(("porous anode | " if "a" in config["trodes"] else "flat anode | ")
              + ("sep | " if config["have_separator"] else "") + "porous cathode")
        if "a" in config["trodes"]:
            print("capacity ratio cathode:anode, 'z':", config["z"])
        for trode in trodes:
            print("solidType_{t}:".format(t=trode), config[trode, 'type'])
            print("solidShape_{t}".format(t=trode), config[trode, 'shape'])
            print("rxnType_{t}:".format(t=trode), config[trode, 'rxnType'])
        if profileType == "CC":
            print("C_rate:", config['Crate'])
            theoretical_1C_current = config[config['limtrode'], 'cap'] / 3600.
            currset_dim = config['currset'] * theoretical_1C_current * config['curr_ref']
            print("current:", currset_dim, "A/m^2")
        else:  # CV
            Vref = config['c', 'phiRef']
            if 'a' in config["trodes"]:
                Vref -= config['a', 'phiRef']
            Vset_dim = -(config['Vset'] * k * Tref / e - Vref)
            print("Vset:", Vset_dim)
        print("Specified psd_mean, c [{unit}]:".format(unit=Lunit),
              np.array(config['mean']["c"])*Lfac)
        print("Specified psd_stddev, c [{unit}]:".format(unit=Lunit),
              np.array(config['stddev']["c"])*Lfac)
#        print "reg sln params:"
#        print ndD["Omga"]
        print("ndim B_c:", config["c", "B"])
        if config["have_separator"]:
            print("Nvol_s:", Nvol["s"])
        print("Nvol_c:", Nvol["c"])
        if 'a' in config["trodes"]:
            print("Nvol_a:", Nvol["a"])
        print("Npart_c:", Npart["c"])
        if 'a' in config["trodes"]:
            print("Npart_a:", Npart["a"])
        print("Dp [m^2/s]:", config['Dp'] * config['D_ref'])
        print("Dm [m^2/s]:", config['Dm'] * config['D_ref'])
        print("Damb [m^2/s]:", config['Damb'] * config['D_ref'])
        print("td [s]:", config["t_ref"])
        for trode in trodes:
            if trode == "a":
                k0 = config.D_a["k0"]
            elif trode == "c":
                k0 = config.D_c["k0"]
            else:
                raise Exception(f"Unknown trode: {trode}")
            print("k0_{t} [A/m^2]:".format(t=trode), k0)
            rxnType = config[trode, 'rxnType']
            if rxnType == "BV":
                print("alpha_" + trode + ":", config[trode, 'alpha'])
            elif rxnType in ["Marcus", "MHC"]:
                print("lambda_" + trode + "/(kTref):", config[trode, "lambda"]
                      * k * Tref)
            if config['simBulkCond'][trode]:
                print(trode + " bulk conductivity loss: Yes -- "
                      + "sigma_s [S/m]: " + str(config['sigma_s'][trode] * config['sigma_s_ref']))
            else:
                print(trode + " bulk conductivity loss: No")
            try:
                simSurfCond = config[trode, 'simSurfCond']
                if simSurfCond:
                    print(trode + " surface conductivity loss: Yes -- "
                          + "dim_scond [S]: " + str(config[trode, 'scond']))
                else:
                    print(trode + " surface conductivity loss: No")
            except Exception:
                pass
#            if ndD['simSurfCond'][l]:
#                print (l + " surface conductivity loss: Yes -- " +
#                        "dim_scond [S]: " + str(dD['scond'][l]))
#            else:
#                print l + " surface conductivity loss: No"

    if plot_type in ["params"]:
        # return ndD_s, dD_s, ndD_e, dD_e
        return config
    if plot_type in ["discData"]:
        return cellsvec/Lfac, facesvec/Lfac

    # Plot voltage profile
    if plot_type in ["v", "vt"]:
        voltage = (Vstd
                   - (k*Tref/e)*utils.get_dict_key(data, pfx + 'phi_applied'))
        ffvec = utils.get_dict_key(data, pfx + 'ffrac_c')
        fig, ax = plt.subplots(figsize=figsize)
        if plot_type == "v":
            if data_only:
                plt.close(fig)
                return ffvec, voltage
            ax.plot(ffvec, voltage)
            xmin = 0.
            xmax = 1.
            ax.set_xlim((xmin, xmax))
            ax.set_xlabel("Cathode Filling Fraction [dimensionless]")
        elif plot_type == "vt":
            if data_only:
                plt.close(fig)
                return times*td, voltage
            ax.plot(times*td, voltage)
            ax.set_xlabel("Time [s]")
        ax.set_ylabel("Voltage [V]")
        if save_flag:
            fig.savefig("mpet_v.pdf", bbox_inches="tight")
        return fig, ax

    # Plot surface conc.
    if plot_type[:-2] in ["surf"]:
        if dataReporter == "hdf5Fast":
            # hdf5Fast does not print internal particle concentrations
            raise Exception("hdf5Fast dataReporter does not print internal particle "
                            "concentrations, rerun simulation with another data reporter")
        trode = plot_type[-1]
        str_base = (pfx
                    + "partTrode{trode}vol{{vInd}}part{{pInd}}".format(trode=trode)
                    + sStr + "c")
        if data_only:
            sol_str = str_base.format(pInd=pOut, vInd=vOut)
            datay = utils.get_dict_key(data, sol_str, squeeze=False)[:,-1]
            return times*td, datay
        fig, ax = plt.subplots(Npart[trode], Nvol[trode], squeeze=False, sharey=True,
                               figsize=figsize)
        ylim = (0, 1.01)
        datax = times
        for pInd in range(Npart[trode]):
            for vInd in range(Nvol[trode]):
                sol_str = str_base.format(pInd=pInd, vInd=vInd)
                # Remove axis ticks
                ax[pInd,vInd].xaxis.set_major_locator(plt.NullLocator())
                datay = utils.get_dict_key(data, sol_str, squeeze=False)[:,-1]
                line, = ax[pInd,vInd].plot(times, datay)
        return fig, ax

    # Plot SoC profile
    if plot_type[:-2] in ["soc"]:
        trode = plot_type[-1]
        ffvec = utils.get_dict_key(data, pfx + 'ffrac_{trode}'.format(trode=trode))
        if data_only:
            return times*td, ffvec
        fig, ax = plt.subplots(figsize=figsize)
        ax.plot(times*td, ffvec)
        xmin = np.min(ffvec)
        xmax = np.max(ffvec)
        ax.set_ylim((0, 1.05))
        ax.set_xlabel("Time [s]")
        ax.set_ylabel("Filling Fraciton [dimless]")
        if save_flag:
            fig.savefig("mpet_soc.pdf", bbox_inches="tight")
        return fig, ax

    # Check to make sure mass is conserved in elyte
    if plot_type == "elytecons":
        fig, ax = plt.subplots(figsize=figsize)
        eps = 1e-2
        ymin = 1-eps
        ymax = 1+eps
#        ax.set_ylim((ymin, ymax))
        ax.set_ylabel('Avg. Concentration of electrolyte [nondim]')
        sep = pfx + 'c_lyte_s'
        anode = pfx + 'c_lyte_a'
        cath = pfx + 'c_lyte_c'
        ax.set_xlabel('Time [s]')
        cvec = utils.get_dict_key(data, cath)
        if Nvol["s"]:
            cvec_s = utils.get_dict_key(data, sep)
            cvec = np.hstack((cvec_s, cvec))
        if "a" in trodes:
            cvec_a = utils.get_dict_key(data, anode)
            cvec = np.hstack((cvec_a, cvec))
        cavg = np.sum(porosvec*dxvec*cvec, axis=1)/np.sum(porosvec*dxvec)
        if data_only:
            plt.close(fig)
            return times*td, cavg
        np.set_printoptions(precision=8)
        ax.plot(times*td, cavg)
        return fig, ax

    # Plot current profile
    if plot_type == "curr":
        theoretical_1C_current = config[config['limtrode'], "cap"] / 3600.  # A/m^2
        current = (utils.get_dict_key(data, pfx + 'current')
                   * theoretical_1C_current / config['1C_current_density'] * config['curr_ref'])
        ffvec = utils.get_dict_key(data, pfx + 'ffrac_c')
        if data_only:
            return times*td, current
        fig, ax = plt.subplots(figsize=figsize)
        ax.plot(times*td, current)
        xmin = np.min(ffvec)
        xmax = np.max(ffvec)
        ax.set_xlabel("Time [s]")
        ax.set_ylabel("Current [C-rate]")
        if save_flag:
            fig.savefig("mpet_current.png", bbox_inches="tight")
        return fig, ax

    if plot_type == "power":
        current = utils.get_dict_key(data, pfx + 'current') * (3600/td) * (cap/3600)  # in A/m^2
        voltage = (Vstd - (k*Tref/e)*utils.get_dict_key(data, pfx + 'phi_applied'))  # in V
        power = np.multiply(current, voltage)
        if data_only:
            return times*td, power
        fig, ax = plt.subplots(figsize=figsize)
        ax.plot(times*td, power)
        ax.set_xlabel("Time [s]")
        ax.set_ylabel(r"Power [W/m$^2$]")
        if save_flag:
            fig.savefig("mpet_power.png", bbox_inches="tight")
        return fig, ax

    # Plot electrolyte concentration or potential
    elif plot_type in ["elytec", "elytep", "elytecf", "elytepf",
                       "elytei", "elyteif", "elytedivi", "elytedivif"]:
        fplot = (True if plot_type[-1] == "f" else False)
        t0ind = (0 if not fplot else -1)
        datax = cellsvec
        c_sep, p_sep = pfx + 'c_lyte_s', pfx + 'phi_lyte_s'
        c_anode, p_anode = pfx + 'c_lyte_a', pfx + 'phi_lyte_a'
        c_cath, p_cath = pfx + 'c_lyte_c', pfx + 'phi_lyte_c'
        datay_c = utils.get_dict_key(data, c_cath, squeeze=False)
        datay_p = utils.get_dict_key(data, p_cath, squeeze=False)
        L_c = config['L']["c"] * config['L_ref'] * Lfac
        Ltot = L_c
        if config["have_separator"]:
            datay_s_c = utils.get_dict_key(data, c_sep, squeeze=False)
            datay_s_p = utils.get_dict_key(data, p_sep, squeeze=False)
            datay_c = np.hstack((datay_s_c, datay_c))
            datay_p = np.hstack((datay_s_p, datay_p))
            L_s = config['L']["s"] * config['L_ref'] * Lfac
            Ltot += L_s
        else:
            L_s = 0
        if "a" in trodes:
            datay_a_c = utils.get_dict_key(data, c_anode, squeeze=False)
            datay_a_p = utils.get_dict_key(data, p_anode, squeeze=False)
            datay_c = np.hstack((datay_a_c, datay_c))
            datay_p = np.hstack((datay_a_p, datay_p))
            L_a = config['L']["a"] * config['L_ref'] * Lfac
            Ltot += L_a
        else:
            L_a = 0
        xmin = 0
        xmax = Ltot
        if plot_type in ["elytec", "elytecf"]:
            ylbl = 'Concentration of electrolyte [M]'
            datay = datay_c * c_ref / 1000.
        elif plot_type in ["elytep", "elytepf"]:
            ylbl = 'Potential of electrolyte [V]'
            datay = datay_p*(k*Tref/e) - Vstd
        elif plot_type in ["elytei", "elyteif", "elytedivi", "elytedivif"]:
            cGP_L = utils.get_dict_key(data, "c_lyteGP_L")
            pGP_L = utils.get_dict_key(data, "phi_lyteGP_L")
            cmat = np.hstack((cGP_L.reshape((-1,1)), datay_c, datay_c[:,-1].reshape((-1,1))))
            pmat = np.hstack((pGP_L.reshape((-1,1)), datay_p, datay_p[:,-1].reshape((-1,1))))
            disc = geom.get_elyte_disc(
                Nvol, config["L"], config["poros"], config["BruggExp"])
            i_edges = np.zeros((numtimes, len(facesvec)))
            for tInd in range(numtimes):
                i_edges[tInd, :] = mod_cell.get_lyte_internal_fluxes(
                    cmat[tInd, :], pmat[tInd, :], disc, config)[1]
            if plot_type in ["elytei", "elyteif"]:
                ylbl = r'Current density of electrolyte [A/m$^2$]'
                datax = facesvec
                datay = i_edges * (F*constants.c_ref*config["D_ref"]/config["L_ref"])
            elif plot_type in ["elytedivi", "elytedivif"]:
                ylbl = r'Divergence of electrolyte current density [A/m$^3$]'
                datax = cellsvec
                datay = np.diff(i_edges, axis=1) / disc["dxvec"]
                datay *= (F*constants.c_ref*config["D_ref"]/config["L_ref"]**2)
        if fplot:
            datay = datay[t0ind]
        if data_only:
            return datax, datay, L_a, L_s
        dataMin, dataMax = np.min(datay), np.max(datay)
        dataRange = dataMax - dataMin
        ymin = dataMin - 0.05*dataRange
        ymax = dataMax + 0.05*dataRange
        fig, ax = plt.subplots(figsize=figsize)
        ax.set_xlabel('Battery Position [{unit}]'.format(unit=Lunit))
        ax.set_ylabel(ylbl)
        ttl = ax.text(
            0.5, 1.05, ttl_fmt.format(perc=0),
            transform=ax.transAxes, verticalalignment="center",
            horizontalalignment="center")
        ax.set_ylim((ymin, ymax))
        ax.set_xlim((xmin, xmax))
        # returns tuble of line objects, thus comma
        if fplot:
            line1, = ax.plot(datax, datay, '-')
        else:
            line1, = ax.plot(datax, datay[t0ind,:], '-')
        ax.axvline(x=L_a, linestyle='--', color='g')
        ax.axvline(x=(L_a+L_s), linestyle='--', color='g')
        if fplot:
            print("time =", times[t0ind]*td, "s")
            if save_flag:
                fig.savefig("mpet_{pt}.png".format(pt=plot_type),
                            bbox_inches="tight")
            return fig, ax

        def init():
            line1.set_ydata(np.ma.array(datax, mask=True))
            ttl.set_text('')
            return line1, ttl

        def animate(tind):
            line1.set_ydata(datay[tind])
            t_current = times[tind]
            tfrac = (t_current - tmin)/(tmax - tmin) * 100
            ttl.set_text(ttl_fmt.format(perc=tfrac))
            return line1, ttl

    # Plot solid particle-average concentrations
    elif plot_type[:-2] in ["cbarLine", "dcbardtLine"]:
        trode = plot_type[-1]
        fig, ax = plt.subplots(Npart[trode], Nvol[trode], squeeze=False, sharey=True,
                               figsize=figsize)
        partStr = "partTrode{trode}vol{{vInd}}part{{pInd}}".format(trode=trode) + sStr
        type2c = False
        if config[trode, "type"] in constants.one_var_types:
            if plot_type[:-2] in ["cbarLine"]:
                str_base = pfx + partStr + "cbar"
            elif plot_type[:-2] in ["dcbardtLine"]:
                str_base = pfx + partStr + "dcbardt"
        elif config[trode, "type"] in constants.two_var_types:
            type2c = True
            if plot_type[:-2] in ["cbarLine"]:
                str1_base = pfx + partStr + "c1bar"
                str2_base = pfx + partStr + "c2bar"
            elif plot_type[:-2] in ["dcbardtLine"]:
                str1_base = pfx + partStr + "dc1bardt"
                str2_base = pfx + partStr + "dc2bardt"
        ylim = (0, 1.01)
        datax = times*td
        if data_only:
            plt.close(fig)
            if type2c:
                sol1_str = str1_base.format(pInd=pOut, vInd=vOut)
                sol2_str = str2_base.format(pInd=pOut, vInd=vOut)
                datay1 = utils.get_dict_key(data, sol1_str)
                datay2 = utils.get_dict_key(data, sol2_str)
                datay = (datay1, datay2)
            else:
                sol_str = str_base.format(pInd=pOut, vInd=vOut)
                datay = utils.get_dict_key(data, sol_str)
            return datax, datay
        xLblNCutoff = 4
        xLbl = "Time [s]"
        yLbl = "Particle Average Filling Fraction"
        for pInd in range(Npart[trode]):
            for vInd in range(Nvol[trode]):
                if type2c:
                    sol1_str = str1_base.format(pInd=pInd, vInd=vInd)
                    sol2_str = str2_base.format(pInd=pInd, vInd=vInd)
                    if Nvol[trode] > xLblNCutoff:
                        # Remove axis ticks
                        ax[pInd,vInd].xaxis.set_major_locator(plt.NullLocator())
                    else:
                        ax[pInd,vInd].set_xlabel(xLbl)
                        ax[pInd,vInd].set_ylabel(yLbl)
                    datay1 = utils.get_dict_key(data, sol1_str)
                    datay2 = utils.get_dict_key(data, sol2_str)
                    line1, = ax[pInd,vInd].plot(times, datay1)
                    line2, = ax[pInd,vInd].plot(times, datay2)
                else:
                    sol_str = str_base.format(pInd=pInd, vInd=vInd)
                    if Nvol[trode] > xLblNCutoff:
                        # Remove axis ticks
                        ax[pInd,vInd].xaxis.set_major_locator(plt.NullLocator())
                    else:
                        ax[pInd,vInd].set_xlabel(xLbl)
                        ax[pInd,vInd].set_ylabel(yLbl)
                    datay = utils.get_dict_key(data, sol_str)
                    line, = ax[pInd,vInd].plot(times, datay)
        return fig, ax

    # Plot all solid concentrations or potentials
    elif plot_type[:-2] in ["csld"]:
        if dataReporter == "hdf5Fast":
            # hdf5Fast does not print internal particle concentrations
            raise Exception("hdf5Fast dataReporter does not print internal particle "
                            "concentrations, rerun simulation with another data reporter")

        timettl = False  # Plot the current simulation time as title
        # Plot title in seconds
        ttlscl, ttlunit = 1, "s"
        t0ind = 0
        trode = plot_type[-1]
        if plot_type[0] == "c":
            plt_cavg = True
        else:
            plt_cavg = False
        plt_axlabels = True
        if config[trode, "type"] in constants.one_var_types:
            type2c = False
        elif config[trode, "type"] in constants.two_var_types:
            type2c = True
        Nv, Np = Nvol[trode], Npart[trode]
        partStr = "partTrode{trode}vol{vInd}part{pInd}" + sStr
        fig, ax = plt.subplots(Np, Nv, squeeze=False, sharey=True, figsize=figsize)
        if not type2c:
            cstr_base = pfx + partStr + "c"
            cbarstr_base = pfx + partStr + "cbar"
            cstr = np.empty((Np, Nv), dtype=object)
            cbarstr = np.empty((Np, Nv), dtype=object)
            lines = np.empty((Np, Nv), dtype=object)
        elif type2c:
            c1str_base = pfx + partStr + "c1"
            c2str_base = pfx + partStr + "c2"
            c1barstr_base = pfx + partStr + "c1bar"
            c2barstr_base = pfx + partStr + "c2bar"
            c1str = np.empty((Np, Nv), dtype=object)
            c2str = np.empty((Np, Nv), dtype=object)
            c1barstr = np.empty((Np, Nv), dtype=object)
            c2barstr = np.empty((Np, Nv), dtype=object)
            lines1 = np.empty((Np, Nv), dtype=object)
            lines2 = np.empty((Np, Nv), dtype=object)
            lines3 = np.empty((Np, Nv), dtype=object)
        lens = np.zeros((Np, Nv))
        if data_only:
            print("tInd_{}".format(tOut), "time =", times[tOut]*td, "s")
            lenval = psd_len[trode][vOut, pOut]
            if type2c:
                c1str = c1str_base.format(trode=trode, pInd=pOut, vInd=vOut)
                c2str = c2str_base.format(trode=trode, pInd=pOut, vInd=vOut)
                c1barstr = c1barstr_base.format(trode=trode, pInd=pOut, vInd=vOut)
                c2barstr = c2barstr_base.format(trode=trode, pInd=pOut, vInd=vOut)
                datay1 = utils.get_dict_key(data, c1str[pOut,vOut])
                datay2 = utils.get_dict_key(data, c2str[pOut,vOut])
                datay = (datay1, datay2)
                numy = len(datay1)
            else:
                cstr = cstr_base.format(trode=trode, pInd=pOut, vInd=vOut)
                cbarstr = cbarstr_base.format(trode=trode, pInd=pOut, vInd=vOut)
                datay = utils.get_dict_key(data, cstr)[tOut]
                numy = len(datay)
            datax = np.linspace(0, lenval * Lfac, numy)
            plt.close(fig)
            return datax, datay
        ylim = (0, 1.01)
        for pInd in range(Np):
            for vInd in range(Nv):
                lens[pInd,vInd] = psd_len[trode][vInd,pInd]
                if type2c:
                    c1str[pInd,vInd] = c1str_base.format(trode=trode, pInd=pInd, vInd=vInd)
                    c2str[pInd,vInd] = c2str_base.format(trode=trode, pInd=pInd, vInd=vInd)
                    c1barstr[pInd,vInd] = c1barstr_base.format(trode=trode, pInd=pInd, vInd=vInd)
                    c2barstr[pInd,vInd] = c2barstr_base.format(trode=trode, pInd=pInd, vInd=vInd)
                    datay1 = utils.get_dict_key(data, c1str[pInd,vInd])[t0ind]
                    datay2 = utils.get_dict_key(data, c2str[pInd,vInd])[t0ind]
                    datay3 = 0.5*(datay1 + datay2)
                    lbl1, lbl2 = r"$\widetilde{c}_1$", r"$\widetilde{c}_2$"
                    lbl3 = r"$\overline{c}$"
                    numy = len(datay1) if isinstance(datay1, np.ndarray) else 1
                    datax = np.linspace(0, lens[pInd,vInd] * Lfac, numy)
                    line1, = ax[pInd,vInd].plot(datax, datay1, label=lbl1)
                    line2, = ax[pInd,vInd].plot(datax, datay2, label=lbl2)
                    if plt_cavg:
                        line3, = ax[pInd,vInd].plot(datax, datay3, '--', label=lbl3)
                        lines3[pInd,vInd] = line3
                    lines1[pInd,vInd] = line1
                    lines2[pInd,vInd] = line2
                else:
                    cstr[pInd,vInd] = cstr_base.format(trode=trode, pInd=pInd, vInd=vInd)
                    cbarstr[pInd,vInd] = cbarstr_base.format(trode=trode, pInd=pInd, vInd=vInd)
                    datay = utils.get_dict_key(data, cstr[pInd,vInd])[t0ind]
                    numy = len(datay)
                    datax = np.linspace(0, lens[pInd,vInd] * Lfac, numy)
                    line, = ax[pInd,vInd].plot(datax, datay)
                    lines[pInd,vInd] = line
                ax[pInd,vInd].set_ylim(ylim)
                ax[pInd,vInd].set_xlim((0, lens[pInd,vInd] * Lfac))
                if plt_axlabels:
                    ax[pInd, vInd].set_xlabel(r"$r$ [{Lunit}]".format(Lunit=Lunit))
                    if plot_type[0] == "c":
                        ax[pInd, vInd].set_ylabel(r"$\widetilde{{c}}$")
                    elif plot_type[:2] == "mu":
                        ax[pInd, vInd].set_ylabel(r"$\mu/k_\mathrm{B}T$")
                if timettl:
                    ttl = ax[pInd, vInd].text(
                        0.5, 1.04, "t = {tval:3.3f} {ttlu}".format(
                            tval=times[t0ind]*td*ttlscl, ttlu=ttlunit),
                        verticalalignment="center", horizontalalignment="center",
                        transform=ax[pInd, vInd].transAxes)

        def init():
            toblit = []
            for pInd in range(Npart[trode]):
                for vInd in range(Nvol[trode]):
                    if type2c:
                        data_c1str = utils.get_dict_key(data, c1str[pInd,vInd])[t0ind]
                        # check if it is array, then return length. otherwise return 1
                        numy = len(data_c1str) if isinstance(data_c1str, np.ndarray) else 1
                        maskTmp = np.zeros(numy)
                        lines1[pInd,vInd].set_ydata(np.ma.array(maskTmp, mask=True))
                        lines2[pInd,vInd].set_ydata(np.ma.array(maskTmp, mask=True))
                        lines_local = np.vstack((lines1, lines2))
                        if plt_cavg:
                            lines3[pInd,vInd].set_ydata(np.ma.array(maskTmp, mask=True))
                            lines_local = np.vstack((lines_local, lines3))
                    else:
                        data_cstr = utils.get_dict_key(data, cstr[pInd,vInd])[t0ind]
                        numy = len(data_cstr) if isinstance(data_cstr, np.ndarray) else 1
                        maskTmp = np.zeros(numy)
                        lines[pInd,vInd].set_ydata(np.ma.array(maskTmp, mask=True))
                        lines_local = lines.copy()
                    toblit.extend(lines_local.reshape(-1))
                    if timettl:
                        ttl.set_text("")
                        toblit.extend([ttl])
            return tuple(toblit)

        def animate(tind):
            toblit = []
            for pInd in range(Npart[trode]):
                for vInd in range(Nvol[trode]):
                    if type2c:
                        datay1 = utils.get_dict_key(data, c1str[pInd,vInd])[tind]
                        datay2 = utils.get_dict_key(data, c2str[pInd,vInd])[tind]
                        datay3 = 0.5*(datay1 + datay2)
                        lines1[pInd,vInd].set_ydata(datay1)
                        lines2[pInd,vInd].set_ydata(datay2)
                        lines_local = np.vstack((lines1, lines2))
                        if plt_cavg:
                            lines3[pInd,vInd].set_ydata(datay3)
                            lines_local = np.vstack((lines_local, lines3))
                    else:
                        datay = utils.get_dict_key(data, cstr[pInd,vInd])[tind]
                        lines[pInd,vInd].set_ydata(datay)
                        lines_local = lines.copy()
                    toblit.extend(lines_local.reshape(-1))
                    if timettl:
                        ttl.set_text("t = {tval:3.3f} {ttlu}".format(
                            tval=times[tind]*td*ttlscl, ttlu=ttlunit))
                        toblit.extend([ttl])
            return tuple(toblit)

    # Plot average solid concentrations
    elif plot_type in ["cbar_c", "cbar_a", "cbar_full"]:
        if plot_type[-4:] == "full":
            trvec = ["a", "c"]
        elif plot_type[-1] == "a":
            trvec = ["a"]
        else:
            trvec = ["c"]
        dataCbar = {}
        for trode in trodes:
            dataCbar[trode] = np.zeros((numtimes, Nvol[trode], Npart[trode]))
            for tInd in range(numtimes):
                for vInd in range(Nvol[trode]):
                    for pInd in range(Npart[trode]):
                        dataStr = (
                            pfx
                            + "partTrode{t}vol{vInd}part{pInd}".format(
                                t=trode, vInd=vInd, pInd=pInd)
                            + sStr + "cbar")
                        dataCbar[trode][tInd,vInd,pInd] = (
                            np.squeeze(utils.get_dict_key(data, dataStr))[tInd])
        if data_only:
            return dataCbar
        # Set up colors.
        # Define if you want smooth or discrete color changes
        # Option: "smooth" or "discrete"
        color_changes = "discrete"
#        color_changes = "smooth"
        # Discrete color changes:
        if color_changes == "discrete":
            # Make a discrete colormap that goes from green to yellow
            # to red instantaneously
            cdict = {
                "red": [(0.0, 0.0, 0.0),
                        (to_yellow, 0.0, 1.0),
                        (1.0, 1.0, 1.0)],
                "green": [(0.0, 0.502, 0.502),
                          (to_yellow, 0.502, 1.0),
                          (to_red, 1.0, 0.0),
                          (1.0, 0.0, 0.0)],
                "blue": [(0.0, 0.0, 0.0),
                         (1.0, 0.0, 0.0)]
                }
            cmap = mpl.colors.LinearSegmentedColormap(
                "discrete", cdict)
        # Smooth colormap changes:
        if color_changes == "smooth":
            # generated with colormap.org
            cmaps = np.load("colormaps_custom.npz")
            cmap_data = cmaps["GnYlRd_3"]
            cmap = mpl.colors.ListedColormap(cmap_data/255.)

        size_frac_min = 0.10
        fig, axs = plt.subplots(1, len(trvec), squeeze=False, figsize=figsize)
        ttlx = 0.5 if len(trvec) < 2 else 1.1
        ttl = axs[0,0].text(
            ttlx, 1.05, ttl_fmt.format(perc=0),
            transform=axs[0,0].transAxes, verticalalignment="center",
            horizontalalignment="center")
        collection = np.empty(len(trvec), dtype=object)
        for indx, trode in enumerate(trvec):
            ax = axs[0,indx]
            # Get particle sizes (and max size) (length-based)
            lens = psd_len[trode]
            len_max = np.max(lens)
            len_min = np.min(lens)
            ax.patch.set_facecolor('white')
            # Don't stretch axes to fit figure -- keep 1:1 x:y ratio.
            ax.set_aspect('equal', 'box')
            # Don't show axis ticks
            ax.xaxis.set_major_locator(plt.NullLocator())
            ax.yaxis.set_major_locator(plt.NullLocator())
            ax.set_xlim(0, 1.)
            ax.set_ylim(0, float(Npart[trode])/Nvol[trode])
            # Label parts of the figure
#            ylft = ax.text(-0.07, 0.5, "Separator",
#                    transform=ax.transAxes, rotation=90,
#                    verticalalignment="center",
#                    horizontalalignment="center")
#            yrht = ax.text(1.09, 0.5, "Current Collector",
#                    transform=ax.transAxes, rotation=90,
#                    verticalalignment="center",
#                    horizontalalignment="center")
#            xbtm = ax.text(.50, -0.05, "Electrode Depth -->",
#                    transform=ax.transAxes, rotation=0,
#                    verticalalignment="center",
#                    horizontalalignment="center")
            # Geometric parameters for placing the rectangles on the axes
            spacing = 1.0 / Nvol[trode]
            size_fracs = 0.4*np.ones((Nvol[trode], Npart[trode]))
            if len_max != len_min:
                size_fracs = (lens - len_min)/(len_max - len_min)
            sizes = (size_fracs*(1-size_frac_min) + size_frac_min) / Nvol[trode]
            # Create rectangle "patches" to add to figure axes.
            rects = np.empty((Nvol[trode], Npart[trode]), dtype=object)
            color = 'green'  # value is irrelevant -- it will be animated
            for (vInd, pInd), c in np.ndenumerate(sizes):
                size = sizes[vInd,pInd]
                center = np.array([spacing*(vInd + 0.5), spacing*(pInd + 0.5)])
                bottom_left = center - size / 2
                rects[vInd,pInd] = plt.Rectangle(
                    bottom_left, size, size, color=color)
            # Create a group of rectange "patches" from the rects array
            collection[indx] = mcollect.PatchCollection(rects.reshape(-1))
            # Put them on the axes
            ax.add_collection(collection[indx])
        # Have a "background" image of rectanges representing the
        # initial state of the system.

        def init():
            for indx, trode in enumerate(trvec):
                cbar_mat = dataCbar[trode][0,:,:]
                colors = cmap(cbar_mat.reshape(-1))
                collection[indx].set_color(colors)
                ttl.set_text('')
            out = [collection[i] for i in range(len(collection))]
            out.append(ttl)
            out = tuple(out)
            return out

        def animate(tind):
            for indx, trode in enumerate(trvec):
                cbar_mat = dataCbar[trode][tind,:,:]
                colors = cmap(cbar_mat.reshape(-1))
                collection[indx].set_color(colors)
            t_current = times[tind]
            tfrac = (t_current - tmin)/(tmax - tmin) * 100
            ttl.set_text(ttl_fmt.format(perc=tfrac))
            out = [collection[i] for i in range(len(collection))]
            out.append(ttl)
            out = tuple(out)
            return out

    # Plot cathode potential
    elif plot_type[0:5] in ["bulkp"]:
        trode = plot_type[-1]
        fplot = (True if plot_type[-3] == "f" else False)
        t0ind = (0 if not fplot else -1)
        fig, ax = plt.subplots(figsize=figsize)
        ax.set_xlabel('Position in electrode [{unit}]'.format(unit=Lunit))
        ax.set_ylabel('Potential of cathode [nondim]')
        ttl = ax.text(0.5, 1.05, ttl_fmt.format(perc=0),
                      transform=ax.transAxes, verticalalignment="center",
                      horizontalalignment="center")
        bulkp = pfx + 'phi_bulk_{trode}'.format(trode=trode)
        datay = utils.get_dict_key(data, bulkp)
        ymin = np.min(datay) - 0.2
        ymax = np.max(datay) + 0.2
        if trode == "a":
            datax = cellsvec[:Nvol["a"]]
        elif trode == "c":
            datax = cellsvec[-Nvol["c"]:]
        if data_only:
            plt.close(fig)
            return datax, datay
        # returns tuble of line objects, thus comma
        line1, = ax.plot(datax, datay[t0ind])

        def init():
            line1.set_ydata(np.ma.array(datax, mask=True))
            ttl.set_text('')
            return line1, ttl

        def animate(tind):
            line1.set_ydata(datay[tind])
            t_current = times[tind]
            tfrac = (t_current - tmin)/(tmax - tmin) * 100
            ttl.set_text(ttl_fmt.format(perc=tfrac))
            return line1, ttl

    else:
        raise Exception("Unexpected plot type argument. See README.md.")

    ani = manim.FuncAnimation(
        fig, animate, frames=numtimes, interval=50, blit=True, repeat=False, init_func=init)
    if save_flag:
        fig.tight_layout()
        ani.save("mpet_{type}.mp4".format(type=plot_type), fps=25, bitrate=5500)

<<<<<<< HEAD
    return fig, ax, ani


# This is a block of code which messes with some mpl internals
# to allow for animation of a title. See
# http://stackoverflow.com/questions/17558096/animated-title-in-mpl
def _blit_draw(self, artists, bg_cache):
    # Handles blitted drawing, which renders only the artists given instead
    # of the entire figure.
    updated_ax = []
    for a in artists:
        # If we haven't cached the background for this axes object, do
        # so now. This might not always be reliable, but it's an attempt
        # to automate the process.
        if a.axes not in bg_cache:
            # bg_cache[a.axes] = a.figure.canvas.copy_from_bbox(a.axes.bbox)
            # change here
            bg_cache[a.axes] = a.figure.canvas.copy_from_bbox(
                a.axes.figure.bbox)
        a.axes.draw_artist(a)
        updated_ax.append(a.axes)

    # After rendering all the needed artists, blit each axes individually.
    for ax in set(updated_ax):
        # and here
        # ax.figure.canvas.blit(ax.bbox)
        ax.figure.canvas.blit(ax.figure.bbox)
=======
    # close file if it is a h5py file
    if isinstance(data, h5py._hl.files.File):
        data.close()

    return fig, ax, ani
>>>>>>> acf26ae0
<|MERGE_RESOLUTION|>--- conflicted
+++ resolved
@@ -825,38 +825,4 @@
         fig.tight_layout()
         ani.save("mpet_{type}.mp4".format(type=plot_type), fps=25, bitrate=5500)
 
-<<<<<<< HEAD
-    return fig, ax, ani
-
-
-# This is a block of code which messes with some mpl internals
-# to allow for animation of a title. See
-# http://stackoverflow.com/questions/17558096/animated-title-in-mpl
-def _blit_draw(self, artists, bg_cache):
-    # Handles blitted drawing, which renders only the artists given instead
-    # of the entire figure.
-    updated_ax = []
-    for a in artists:
-        # If we haven't cached the background for this axes object, do
-        # so now. This might not always be reliable, but it's an attempt
-        # to automate the process.
-        if a.axes not in bg_cache:
-            # bg_cache[a.axes] = a.figure.canvas.copy_from_bbox(a.axes.bbox)
-            # change here
-            bg_cache[a.axes] = a.figure.canvas.copy_from_bbox(
-                a.axes.figure.bbox)
-        a.axes.draw_artist(a)
-        updated_ax.append(a.axes)
-
-    # After rendering all the needed artists, blit each axes individually.
-    for ax in set(updated_ax):
-        # and here
-        # ax.figure.canvas.blit(ax.bbox)
-        ax.figure.canvas.blit(ax.figure.bbox)
-=======
-    # close file if it is a h5py file
-    if isinstance(data, h5py._hl.files.File):
-        data.close()
-
-    return fig, ax, ani
->>>>>>> acf26ae0
+    return fig, ax, ani