import subprocess as subp

import os
import sys
import importlib
import numpy as np
import h5py
import scipy.io as sio

import daetools.pyDAE as dae


def mean_linear(a):
    """Calculate the linear mean along a vector."""
    return 0.5*(a[1:] + a[:-1])


def weighted_linear_mean(a, wt):
    return (wt[1:]*a[1:] + wt[:-1]*a[:-1])/(wt[1:]+wt[:-1])


def mean_harmonic(a):
    """Calculate the harmonic mean along a vector."""
    return (2 * a[1:] * a[:-1]) / (a[1:] + a[:-1] + 1e-20)


def weighted_harmonic_mean(a, wt):
    return((wt[1:]+wt[:-1])/(wt[1:]/a[1:]+wt[:-1]/a[:-1]))


def get_cell_Ntot(Nvol):
    """Nvol is a dictionary containing the number of volumes in each simulated battery section."""
    return np.sum(list(Nvol.values()))


def add_gp_to_vec(vec):
    """Add ghost points to the beginning and end of a vector for applying boundary conditions."""
    out = np.empty(len(vec) + 2, dtype=object)
    out[1:-1] = vec
    return out


def pad_vec(vec):
    """Repeat a vector's first and last values, extending its length by two."""
    out = add_gp_to_vec(vec)
    out[0] = out[1]
    out[-1] = out[-2]
    return out


def get_const_vec(val, N):
    """Convert a constant to an array of length N."""
    out = np.array([val for indx in range(N)], dtype=object)
    return out


def get_var_vec(var, N, dt=False):
    """Convert a dae tools variable to a numpy array. Optionally return the time derivative of the
    variable.
    """
    if dt is True:
        out = np.array([var.dt(indx) for indx in range(N)])
    else:
        out = np.array([var(indx) for indx in range(N)])
    return out


def get_asc_vec(var, Nvol, dt=False):
    """Get a numpy array for a variable spanning the anode, separator, and cathode."""
    varout = {}
    for sectn in ["a", "s", "c"]:
        # If we have information within this battery section
        if sectn in var.keys():
            # If it's an array of dae variable objects
            if isinstance(var[sectn], dae.pyCore.daeVariable):
                varout[sectn] = get_var_vec(var[sectn], Nvol[sectn], dt)
            # Otherwise, it's a parameter that varies with electrode section
            else:
                varout[sectn] = get_const_vec(var[sectn], Nvol[sectn])
        # Otherwise, fill with zeros
        else:
            try:
                varout[sectn] = np.zeros(Nvol[sectn])
            except KeyError:
                varout[sectn] = np.zeros(0)
    out = np.hstack((varout["a"], varout["s"], varout["c"]))
    return out


def get_dxvec(L, Nvol):
    """Get a vector of cell widths spanning the full cell."""
    if "a" in Nvol:
        dxa = Nvol["a"] * [L["a"]/Nvol["a"]]
    else:
        dxa = []
    if "s" in Nvol:
        dxs = Nvol["s"] * [L["s"]/Nvol["s"]]
    else:
        dxs = []
    dxc = Nvol["c"] * [L["c"]/Nvol["c"]]
    out = np.array(dxa + dxs + dxc)
    return out


def get_git_info(local_dir, shell=False):
    commit_hash = subp.check_output(['git', '-C', local_dir, 'rev-parse', '--short', 'HEAD'],
                                    stderr=subp.STDOUT, universal_newlines=True, shell=shell)
    commit_diff = subp.check_output(['git', '-C', local_dir, 'diff'],
                                    stderr=subp.STDOUT, universal_newlines=True, shell=shell)
    branch_name = subp.check_output(
        ['git', '-C', local_dir, 'rev-parse', '--abbrev-ref', 'HEAD'],
        stderr=subp.STDOUT, universal_newlines=True)
    return branch_name, commit_hash, commit_diff


def open_data_file(dataFile):
    """Load hdf5/mat file output.
    Always defaults to .mat file, else opens .hdf5 file.
    Takes in dataFile (path of file without .mat or .hdf5), returns data (output of array)"""
    data = []
    if os.path.isfile(dataFile + ".mat"):
        data = sio.loadmat(dataFile + ".mat")
    elif os.path.isfile(dataFile + ".hdf5"):
        data = h5py.File(dataFile + ".hdf5", 'r')
    else:
        raise Exception("Data output file not found for either mat or hdf5 in " + dataFile)
    return data


def get_dict_key(data, string, squeeze=True, final=False):
    """Gets the values in a 1D array, which is formatted slightly differently
    depending on whether it is a h5py file or a mat file
    Takes in data array and the string whose value we want to get. Final is a
    boolean that determines whether or not it only returns the final value of the array.
    If final is true, then it only returns the last value, otherwise it returns the entire array.
    Final overwrites squeeze--if final is true, then the array will always be squeezed.
    Squeeze squeezes into 1D array if is true, otherwise false"""
    # do not call both squeeze false and final true!!!
    if final:  # only returns last value
        return data[string][...,-1].item()
    elif squeeze:
        return np.squeeze(data[string][...])
    else:  # returns entire array
        return data[string][...]


<<<<<<< HEAD
def get_negative_sign_change_arrays(input_array):
    """This function takes an array of (+1, +1, +1, -1, -1, -1... +1, -1 ...) and splits it
       into a number of arrays in the y direction which are (0, 0, 0, 1, 1, 1... 0, 0)
       whenever the array hits a sign change. It should have the number of cycles as rows.
       Thus it will be size (N*M) for each output, where N is the number of cycles
       and M is the size of the array. In each ith row there are only 1's for the ith charging
       cycle.
       Returns beginning and end discharge and charge segments in order
       """
    sign_mults = np.zeros((len(input_array) - 1))  # is +1 if no sign change, -1 if sign change@i+1
    for i in range(len(input_array)-1):
        # ends up 0 if no sign change, +1 if sign change
        sign_mults[i] = (input_array[i] * input_array[i+1] - 1) / (-2)
    # if we have no outputs with sign change, then end
    if np.all(sign_mults == 0):
        print("ERROR: Did not complete a single cycle, cannot plot cycling plots")
        raise
    # the odd sign changes indicate the beginning of the discharge cycle
    indices = np.array(np.nonzero(sign_mults)).flatten()  # get indices of nonzero elements
    neg_indices_start = indices[::2] + 1
    neg_indices_end = indices[1::2] + 1
    pos_indices_start = indices[1::2] + 1
    pos_indices_start = np.delete(pos_indices_start, -1)
    pos_indices_start = np.insert(pos_indices_start, 0, 0)
    pos_indices_end = indices[::2] + 1
    return neg_indices_start, neg_indices_end, pos_indices_start, pos_indices_end


def get_density(material_type):
    """Gets active material density from input material type, in units of kg/m^3"""
    if material_type == "LMO":  # cathode, so do LiMn2O4
        return 4.01e3
    elif material_type == "LiC6":
        return 2.26e3  # anode, so do graphite
    elif material_type == "NCA":
        return 4.45e3
    elif material_type == "LFP":
        return 3.6e3
        # https://cdn.intechopen.com/pdfs/18671/InTech-Lifepo4_cathode_material.pdf
=======
def import_function(filename, function, mpet_module=None):
    """Load a function from a file that is not part of MPET, with a fallback to MPET internal
    functions.

    :param Config config: MPET configuration
    :param str filename: .py file containing the function to import. None to load from mpet_module
                         instead
    :param str function: Name of the function to import
    :param str mpet_module: MPET module to import function from if no filename is set (optional)

    :return: A callable function
    """
    if filename is None:
        # no filename set, load function from mpet itself
        module = importlib.import_module(mpet_module)
    else:
        # Import module  which contains the function we seek,
        # we need to call import_module because the module import is dependent
        # on a variable name.
        # sys.path is used to temporarily have only the folder containig the module we
        # need to import in the Python search path for imports
        # the following lines can be interpreted as "import <module_name>"
        folder = os.path.dirname(os.path.abspath(filename))
        module_name = os.path.splitext(os.path.basename(filename))[0]
        old_path = sys.path
        sys.path = [folder]
        module = importlib.import_module(module_name)
        sys.path = old_path

    # import the function from the module
    callable_function = getattr(module, function)

    return callable_function
>>>>>>> 2255afb4
<|MERGE_RESOLUTION|>--- conflicted
+++ resolved
@@ -144,7 +144,6 @@
         return data[string][...]
 
 
-<<<<<<< HEAD
 def get_negative_sign_change_arrays(input_array):
     """This function takes an array of (+1, +1, +1, -1, -1, -1... +1, -1 ...) and splits it
        into a number of arrays in the y direction which are (0, 0, 0, 1, 1, 1... 0, 0)
@@ -184,7 +183,8 @@
     elif material_type == "LFP":
         return 3.6e3
         # https://cdn.intechopen.com/pdfs/18671/InTech-Lifepo4_cathode_material.pdf
-=======
+
+        
 def import_function(filename, function, mpet_module=None):
     """Load a function from a file that is not part of MPET, with a fallback to MPET internal
     functions.
@@ -217,5 +217,4 @@
     # import the function from the module
     callable_function = getattr(module, function)
 
-    return callable_function
->>>>>>> 2255afb4
+    return callable_function