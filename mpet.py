#!/usr/bin/env python2
# -*- coding: utf-8 -*-

import sys
import os
import errno
import ConfigParser
import time

import numpy as np
import scipy.sparse as sprs
import scipy.special as spcl
import scipy.interpolate as sint
#import scipy.io as sio

from daetools.pyDAE import *
from daetools.pyDAE.data_reporters import *
from daetools.solvers.superlu import pySuperLU
#from daetools.solvers.superlu_mt import pySuperLU_MT
#from daetools.solvers.trilinos import pyTrilinos
#from daetools.solvers.intel_pardiso import pyIntelPardiso
#from pyUnits import s
#from pyUnits import s, kg, m, K, Pa, mol, J, W

import mpet_params_IO
import delta_phi_fits

eps = -1e-12

# Define some variable types
mole_frac_t = daeVariableType(name="mole_frac_t", units=unit(),
        lowerBound=0, upperBound=1, initialGuess=0.25,
        absTolerance=1e-6)
elec_pot_t = daeVariableType(name="elec_pot_t", units=unit(),
        lowerBound=-1e20, upperBound=1e20, initialGuess=0,
        absTolerance=1e-5)

outdir_name = "sim_output"
outdir = os.path.join(os.getcwd(), outdir_name)

class modMPET(daeModel):
    def __init__(self, Name, Parent=None, Description="", D=None):
        daeModel.__init__(self, Name, Parent, Description)

        if (D is None):
            raise Exception("Need particle size distr. as input")
        self.D = D
        self.profileType = D['profileType']
        Nvol_s = D['Nvol_s']
        Nvol_ac = np.array([D['Nvol_ac'][0], D['Nvol_ac'][1]])
        Npart_ac = np.array([D['Npart_ac'][0], D['Npart_ac'][1]])
        if Nvol_ac[0] >= 1: # If we have a full anode
            trodes = [0, 1]
        else:
            trodes = [1]
        self.trodes = trodes

        # Domains where variables are distributed
        self.Ntrode = daeDomain("Ntrode", self, unit(),
                "Number of porous electrodes in the cell")
        if Nvol_s >= 1: # If we have a separator
            self.Nvol_s = daeDomain("Nvol_s", self, unit(),
                    "Number of control volumes in the separator")
        self.Nvol_ac = np.empty(2, dtype=object)
        self.Npart_ac = np.empty(2, dtype=object)
        self.Nsld_mat_ac = np.empty(2, dtype=object)
        for l in trodes:
            self.Nvol_ac[l] = daeDomain("Nvol_{l}".format(l=l),
                    self, unit(),
                    "Number of control volumes in the electrode " +
                    "{l}".format(l=l))
            self.Npart_ac[l] = daeDomain("Npart_{l}".format(l=l),
                    self, unit(),
                    "Number of particles sampled per control " +
                    "volume in electrode {l}".format(l=l))
            Nvol = Nvol_ac[l]
            Npart = Npart_ac[l]
            Nsld_mat = np.empty((Nvol, Npart), dtype=object)
            for i in range(Nvol):
                for j in range(Npart):
                    Nsld_mat[i, j] = daeDomain("trode{l}_vol{i}_part{j}".format(
                        i=i, j=j, l=l), self, unit(),
                        "Number of discretizations for particle "
                        + "j in volume i".format(i=i,j=j))
            self.Nsld_mat_ac[l] = Nsld_mat

        # Variables
        self.c_lyte_ac = np.empty(2, dtype=object)
        self.phi_lyte_ac = np.empty(2, dtype=object)
        self.c_sld_ac = np.empty(2, dtype=object)
        self.phi_sld_ac = np.empty(2, dtype=object)
        self.cbar_sld_ac = np.empty(2, dtype=object)
        self.phi_ac = np.empty(2, dtype=object)
        self.j_plus_ac = np.empty(2, dtype=object)
        self.ffrac_ac = np.empty(2, dtype=object)
        for l in trodes:
            # Concentration/potential in electrode regions of elyte
            self.c_lyte_ac[l] = daeVariable("c_lyte_{l}".format(l=l),
                    mole_frac_t, self,
                    "Concentration in the electrolyte in " +
                    "electrode {l}".format(l=l),
                    [self.Nvol_ac[l]])
            self.phi_lyte_ac[l] = daeVariable("phi_lyte_{l}".format(l=l),
                    elec_pot_t, self,
                    "Electrostatic potential in electrolyte in " +
                    "electrode {l}".format(l=l),
                    [self.Nvol_ac[l]])
            # Concentration in electrode active particles
            Nvol = Nvol_ac[l]
            Npart = Npart_ac[l]
            self.c_sld_ac[l] = np.empty((Nvol, Npart), dtype=object)
            for i in range(Nvol):
                for j in range(Npart):
                    self.c_sld_ac[l][i, j] = daeVariable(
                            "c_sld_trode{l}vol{i}part{j}".format(
                            i=i, j=j, l=l), mole_frac_t, self,
                            "Concentration in each solid particle",
                            [self.Nsld_mat_ac[l][i, j]])
            # Potential in electrode active particles
            # Only make a variable of solid potentials if we have to
            # -- it's a lot of equations to keep track of for nothing
            # if we don't need it.
            if D['simSurfCond_ac'][l]:
                self.phi_sld_ac[l] = np.empty((Nvol, Npart), dtype=object)
                for i in range(Nvol):
                    for j in range(Npart):
                        self.phi_sld_ac[l][i, j] = daeVariable(
                                "p_sld_trode{l}_vol{i}_part{j}".format(
                                i=i, j=j, l=l), elec_pot_t, self,
                                "Electrostatic potential in each solid particle",
                                [self.Nsld_mat[l][i, j]])
            else:
                self.phi_sld_ac[l] = False
            # Average active particle concentrations
            self.cbar_sld_ac[l] = daeVariable("cbar_sld_{l}".format(l=l),
                    mole_frac_t, self,
                    "Average concentration in each particle",
                    [self.Nvol_ac[l], self.Npart_ac[l]])
            self.phi_ac[l] = daeVariable("phi_{l}".format(l=l),
                    elec_pot_t, self,
                    "Electrostatic potential in the bulk solid",
                    [self.Nvol_ac[l]])
            self.j_plus_ac[l] = daeVariable("j_plus_{l}".format(l=l),
                    no_t, self,
                    "Rate of reaction of positives per solid volume",
                    [self.Nvol_ac[l]])
            self.ffrac_ac[l] = daeVariable("ffrac_{l}".format(l=l),
                mole_frac_t, self,
                "Overall filling fraction of solids in electrodes")
        if Nvol_s >= 1: # If we have a separator
            self.c_lyte_s = daeVariable("c_lyte_s", mole_frac_t, self,
                    "Concentration in the electrolyte in the separator",
                    [self.Nvol_s])
            self.phi_lyte_s = daeVariable("phi_lyte_s", elec_pot_t, self,
                    "Electrostatic potential in electrolyte in separator",
                    [self.Nvol_s])
        self.phi_applied = daeVariable("phi_applied", elec_pot_t, self,
                "Overall battery voltage (at anode current collector)")
        self.current = daeVariable("current", no_t, self,
                "Total current of the cell")

        # Parameters
        self.NumTrode = daeParameter("NumTrode", unit(), self,
                "Number of electroes simulated (1 or 0)")
        self.NumVol_ac = daeParameter("NumVol_ac", unit(), self,
                "Number of volumes in the electrode",
                [self.Ntrode])
        self.NumPart_ac = daeParameter("NumPart_ac", unit(), self,
                "Number of particles in each electrode volume",
                [self.Ntrode])
        self.NumVol_s = daeParameter("NumVol_s", unit(), self,
                "Number of volumes in the electrolyte")
        self.L_ac = daeParameter("L_ac", unit(), self,
                "Length of electrodes (ndim to L_c)",
                [self.Ntrode])
        self.L_s = daeParameter("L_s", unit(), self,
                "Length of separator (ndim to L_c)")
        self.epsbeta_ac = daeParameter("epsbeta_ac", unit(), self,
                "porosity times beta in electrodes",
                [self.Ntrode])
        self.zp = daeParameter("zp", unit(), self,
                "cation charge number")
        self.zm = daeParameter("zm", unit(), self,
                "anion charge number")
        self.tp = daeParameter("tp", unit(), self,
                "positive transference number")
        self.poros_s = daeParameter("poros_s", unit(), self,
                "porosity in separator")
        self.poros_ac = daeParameter("poros_ac", unit(), self,
                "porosity in electrode",
                [self.Ntrode])
        self.phi_cathode = daeParameter("phi_cathode", unit(), self,
                "reference potential, at the cathode + "
                "(phi_applied is relative to this)")
        self.td = daeParameter("td", unit(), self,
                "Diffusive time [s]")
        self.dim_Damb = daeParameter("dim_Damb", unit(), self,
                "ambipolar diffusivity [m^2/s]")
        self.Dp = daeParameter("Dp", unit(), self,
                "non-dimensional diffusivity of positive ions")
        self.Dm = daeParameter("Dm", unit(), self,
                "non-dimensional diffusivity of negative ions")
        self.Dsld_ac = np.empty(2, dtype=object)
        self.kappa_ac = np.empty(2, dtype=object)
        self.Omga_ac = np.empty(2, dtype=object)
        self.k0_ac = np.empty(2, dtype=object)
        self.beta_s_ac = np.empty(2, dtype=object)
        self.delta_L_ac = np.empty(2, dtype=object)
        self.MHC_Aa_ac = np.empty(2, dtype=object)
        self.scond_ac = np.empty(2, dtype=object)
        self.psd_num_ac = np.empty(2, dtype=object)
        self.psd_len_ac = np.empty(2, dtype=object)
        self.psd_area_ac = np.empty(2, dtype=object)
        self.psd_vol_ac = np.empty(2, dtype=object)
        for l in trodes:
            self.Dsld_ac[l] = daeParameter("Dsld_{l}".format(l=l),
                    unit(), self,
                    "Diffusivity in electrode active particles",
                    [self.Nvol_ac[l], self.Npart_ac[l]])
            self.kappa_ac[l] = daeParameter("kappa_{l}".format(l=l),
                    unit(), self,
                    "kappa for each particle",
                    [self.Nvol_ac[l], self.Npart_ac[l]])
            self.Omga_ac[l] = daeParameter("Omga_{l}".format(l=l),
                    unit(), self,
                    "regular solution parameter for each particle [J]",
                    [self.Nvol_ac[l], self.Npart_ac[l]])
            self.k0_ac[l] = daeParameter("k0_{l}".format(l=l),
                    unit(), self,
                    "exchange current density rate constant for each particle",
                    [self.Nvol_ac[l], self.Npart_ac[l]])
            self.beta_s_ac[l] = daeParameter("beta_s_{l}".format(l=l),
                    unit(), self,
                    "surface wetting, nondim: kappa*d(gamma_s)/dc",
                    [self.Nvol_ac[l], self.Npart_ac[l]])
            self.delta_L_ac[l] = daeParameter("delta_L_{l}".format(l=l),
                    unit(), self,
                    "Length ratios for particle: Vp/(Ap*Rp)",
                    [self.Nvol_ac[l], self.Npart_ac[l]])
            self.MHC_Aa_ac[l] = daeParameter("MHC_Aa_{l}".format(l=l),
                    unit(), self,
                    "MHC factor for erf approximation parameter",
#                    [self.Ntrode])
                    [self.Nvol_ac[l], self.Npart_ac[l]])
            self.scond_ac[l] = daeParameter("scond_{l}".format(l=l),
                    unit(), self,
                    "surface conductivity of particles",
                    [self.Nvol_ac[l], self.Npart_ac[l]])
            self.psd_num_ac[l] = daeParameter("psd_numVols_{l}".format(l=l),
                    unit(), self,
                    "Particle numbers of discretizations",
                    [self.Nvol_ac[l], self.Npart_ac[l]])
            self.psd_len_ac[l] = daeParameter("psd_lengths_{l}".format(l=l),
                    unit(), self,
                    "Particle lengths [nm]",
                    [self.Nvol_ac[l], self.Npart_ac[l]])
            self.psd_area_ac[l] = daeParameter("psd_active_areas_{l}".format(l=l),
                    unit(), self,
                    "Particle active areas [nm^2]",
                    [self.Nvol_ac[l], self.Npart_ac[l]])
            self.psd_vol_ac[l] = daeParameter("psd_volumes_{l}".format(l=l),
                    unit(), self,
                    "Particle volumes [nm^3]",
                    [self.Nvol_ac[l], self.Npart_ac[l]])
        self.dphi_eq_ref_ac = daeParameter("dphi_eq_ref_ac",
                unit(), self,
                "dimensionless potential offset in referencing fit " +
                "delta_phi_eq curves -- used only for initialization",
                [self.Ntrode])
        self.alpha_ac = daeParameter("alpha_ac", unit(), self,
                " Charge transfer coefficient",
                [self.Ntrode])
        self.dim_csmax_ac = daeParameter("dim_csmax_ac", unit(), self,
                "maximum lithium concentration in solid [mol/m^3]",
                [self.Ntrode])
        self.MHC_erfstretch_ac = daeParameter("MHC_b_ac", unit(), self,
                "MHC factor for erf approximation parameter",
                [self.Ntrode])
        self.T = daeParameter("T", unit(), self,
                "Non dimensional temperature")
        self.currset = daeParameter("currset", unit(), self,
                "dimensionless current")
        self.Vset = daeParameter("Vset", unit(), self,
                "dimensionless applied voltage (relative to " +
                "Delta V OCV of the  cell)")
        self.cwet_ac = daeParameter("cwet_ac", unit(), self,
                "Wetted surface concentration",
                [self.Ntrode])
        self.B_ac = daeParameter("B_ac", unit(), self,
                "Stress coefficient for each particle",
                [self.Ntrode])
        self.lmbda_ac = daeParameter("lmbda_ac", unit(), self,
                "Marcus reorganizational energy",
                [self.Ntrode])
        self.mcond_ac = daeParameter("mcond_ac", unit(), self,
                "conductivity of cathode",
                [self.Ntrode])
        self.z = daeParameter("z", unit(), self,
                "capacity ratio of cathode:anode")

    def DeclareEquations(self):
        daeModel.DeclareEquations(self)

        # Some values of domain lengths
        trodes = self.trodes
        Nvol_ac = np.zeros(2, dtype=np.integer)
        Npart_ac = np.zeros(2, dtype=np.integer)
        for l in trodes:
            Nvol_ac[l] = self.Nvol_ac[l].NumberOfPoints
            Npart_ac[l] = self.Npart_ac[l].NumberOfPoints
        if self.D['Nvol_s'] >= 1: # if we have a separator
            Nvol_s = self.Nvol_s.NumberOfPoints
        else:
            Nvol_s = 0
        Nlyte = Nvol_s + np.sum(Nvol_ac)
        Nsld_mat_ac = np.empty(2, dtype=object)
        for l in trodes:
            Nsld_mat_ac[l] = np.zeros((Nvol_ac[l], Npart_ac[l]), dtype=np.integer)
            for i in range(Nvol_ac[l]):
                for j in range(Npart_ac[l]):
                    Nptsij = self.Nsld_mat_ac[l][i, j].NumberOfPoints
                    Nsld_mat_ac[l][i, j] = Nptsij
        # External function -- erf -- prepare to store external
        # function objects. For some reason, each external function
        # object that gets created has to stay 'alive' as an attribute
        # of the model, but we won't have to keep track of indexing.
        self.erfvec = []

#        # Prepare the noise
#        # maybe "numnoise" should be a parameter?
#        numnoise = 200/10.
#        noise_prefac = 2e-4
#        # a vector going from 0 to the max simulation time.
#        time_vec = np.linspace(0, (1./self.currset.GetValue()), numnoise)
#        # daeScalarExternalFunction (noise interpolation done as vector)
#        self.noise_local = np.empty(2, dtype=object)
#        for l in trodes:
#            self.noise_local[l] = np.empty((Nvol_ac[l], Npart_ac[l]),
#                    dtype=object)
#            for i in range(Nvol_ac[l]):
#                for j in range(Npart_ac[l]):
#                    Nsld = Nsld_mat_ac[l][i, j]
#                    noise_data = noise_prefac*np.random.randn(numnoise, Nsld)
#                    # Previous_output is common for all external functions
#                    previous_output = []
#                    self.noise_local[l][i, j] = [noise("Noise{l}{i}{j}".format(l=l,i=i,j=j), self,
#                        unit(), Time(), time_vec, noise_data,
#                        previous_output, _position_) for _position_
#                        in range(Nsld)]

        # Define the average concentration in each particle (algebraic
        # equations)
        for l in trodes:
            for i in range(Nvol_ac[l]):
                for j in range(Npart_ac[l]):
                    Nij = Nsld_mat_ac[l][i, j]
                    eq = self.CreateEquation("cbar_trode{l}vol{i}part{j}".format(i=i,j=j,l=l))
                    r_vec, volfrac_vec = self.get_unit_solid_discr(
                            self.D['solidShape_ac'][l],
                            self.D['solidType_ac'][l], Nij)
                    eq.Residual = self.cbar_sld_ac[l](i, j)
                    for k in range(Nij):
                        eq.Residual -= self.c_sld_ac[l][i, j](k)*volfrac_vec[k]
#                    eq.BuildJacobianExpressions = True
                    eq.CheckUnitsConsistency = False

        # Define the overall filling fraction in the electrodes
        for l in trodes:
            eq = self.CreateEquation("ffrac_{l}".format(l=l))
            eq.Residual = self.ffrac_ac[l]()
            # Make a float of Vtot, total particle volume in electrode
            # Note: for some reason, even when "factored out", it's a bit
            # slower to use Sum(self.psd_vol_ac[l].array([], [])
            Vtot = np.sum(self.psd_vol_ac[l].npyValues)
            tmp = 0
            for i in range(Nvol_ac[l]):
                for j in range(Npart_ac[l]):
                    Vpart = self.psd_vol_ac[l](i, j)
                    # For some reason the following slower, so
                    # it's helpful to factor out the Vtot sum:
                    # eq.Residual -= self.cbar_sld_ac[l](i, j) * (Vpart/Vtot)
                    tmp += self.cbar_sld_ac[l](i, j) * Vpart
            eq.Residual -= tmp / Vtot
            eq.CheckUnitsConsistency = False

        # Define dimensionless j_plus for each electrode volume
        for l in trodes:
            for i in range(Nvol_ac[l]):
                eq = self.CreateEquation("j_plus_trode{l}vol{i}".format(i=i,l=l))
                # Start with no reaction, then add reactions for each
                # particle in the volume.
                res = 0
                # sum over particle volumes in given electrode volume
                Vu = Sum(self.psd_vol_ac[l].array(i, []))
                for j in range(Npart_ac[l]):
                    # The volume of this particular particle
                    Vj = self.psd_vol_ac[l](i, j)
                    Nij = Nsld_mat_ac[l][i, j]
                    r_vec, volfrac_vec = self.get_unit_solid_discr(
                            self.D['solidShape_ac'][l],
                            self.D['solidType_ac'][l], Nij)
                    tmp = 0
                    for k in range(Nij):
                        tmp += (self.c_sld_ac[l][i, j].dt(k) *
                                volfrac_vec[k])
                    res += tmp * Vj
                eq.Residual = self.j_plus_ac[l](i) - res/Vu
                eq.CheckUnitsConsistency = False

        # Solid active particle concentrations, potential, and bulk
        # solid potential
        for l in trodes:
            # Solid active particles concentration/potential
            for i in range(Nvol_ac[l]):
                # Calculate the solid concentration rates of change
                for j in range(Npart_ac[l]):
                    # Prepare the RHS function
                    Nij = Nsld_mat_ac[l][i, j]
                    # Note Mmat is often the identity matrix...
                    (Mmat, RHS_c_sld_ij) = self.calc_sld_dcs_dt(l, i, j)
                    dcdt_vec = np.empty(Nij, dtype=object)
                    dcdt_vec[0:Nij] = [self.c_sld_ac[l][i, j].dt(k) for k in range(Nij)]
                    LHS_vec = self.MX(Mmat, dcdt_vec)
#                    noisevec = self.noise_local[l][i, j] # NOISE
                    # Set up equations: Mmat*dcdt = RHS
                    for k in range(Nij):
                        eq = self.CreateEquation(
                                "dcsdt_trode{l}vol{i}part{j}discr{k}".format(
                                    i=i,j=j,k=k,l=l))
#                        eq.Residual = self.c_sld[i, j].dt(k) - RHS_c_sld_ij[k]
                        eq.Residual = LHS_vec[k] - RHS_c_sld_ij[k]
#                        eq.Residual = (LHS_vec[k] - RHS_c_sld_ij[k] +
#                                noisevec[k]()) # NOISE
                        eq.CheckUnitsConsistency = False

                # Also calculate the potential drop along cathode
                # particle surfaces, if desired
                simSurfCathCond = self.D['simSurfCond_ac'][l]
                if simSurfCathCond:
                    # Conservation of charge in the solid particles with
                    # Ohm's Law
                    LHS = self.calc_part_surf_LHS(l, i, j)
                    k0_part = self.k0_ac[l](i, j)
                    for k in range(Nij):
                        eq = self.CreateEquation(
                                "charge_cons_trode{l}vol{i}part{j}discr{k}".format(
                                    i=i,j=j,k=k,l=l))
                        RHS = self.c_sld_ac[l][i, j].dt(k) / k0_part
                        eq.Residual = LHS[k] - RHS
                        eq.CheckUnitsConsistency = False

            # Simulate the potential drop along the bulk electrode
            # solid phase
            simBulkCond = self.D['simBulkCond_ac'][l]
            if simBulkCond:
                # Calculate the RHS for electrode conductivity
                phi_tmp = np.empty(Nvol_ac[l]+2, dtype=object)
                phi_tmp[1:-1] = [self.phi_ac[l](i) for i in range(Nvol_ac[l])]
                if l == 0: # anode
                    # Potential at the current collector is from
                    # simulation
                    phi_tmp[0] = self.phi_applied()
                    # No current passes into the electrolyte
                    phi_tmp[-1] = phi_tmp[-2]
                else: # cathode
                    phi_tmp[0] = phi_tmp[1]
                    # Potential at current at current collector is
                    # reference (set)
                    phi_tmp[-1] = self.phi_cathode()
                dx = 1./Nvol_ac[l]
                RHS_phi_tmp = -np.diff(-self.mcond_ac(l)*np.diff(phi_tmp)/dx)/dx
            # Actually set up the equations for bulk solid phi
            for i in range(Nvol_ac[l]):
                eq = self.CreateEquation("phi_ac_trode{l}vol{i}".format(i=i,l=l))
                if simBulkCond:
                    eq.Residual = (-self.epsbeta_ac(l)*self.j_plus_ac[l](i) -
                            RHS_phi_tmp[i])
                else:
                    if l == 0: # anode
                        eq.Residual = self.phi_ac[l](i) - self.phi_applied()
                    else: # cathode
                        eq.Residual = self.phi_ac[l](i) - self.phi_cathode()

        # If we have a single electrode volume (in a perfect bath),
        # electrolyte equations are simple
        if Nvol_ac[0] == 0 and Nvol_s == 0 and Nvol_ac[1] == 1:
            eq = self.CreateEquation("c_lyte")
            eq.Residual = self.c_lyte_ac[1].dt(0) - 0
            eq.CheckUnitsConsistency = False
            eq = self.CreateEquation("phi_lyte")
            eq.Residual = self.phi_lyte_ac[1](0) - self.phi_applied()
            eq.CheckUnitsConsistency = False
        else:
            # Calculate RHS for electrolyte equations
            c_lyte = np.empty(Nlyte, dtype=object)
            c_lyte[0:Nvol_ac[0]] = [self.c_lyte_ac[0](i)
                    for i in range(Nvol_ac[0])] # anode
            c_lyte[Nvol_ac[0]:Nvol_ac[0] + Nvol_s] = [self.c_lyte_s(i)
                    for i in range(Nvol_s)] # separator
            c_lyte[Nvol_ac[0] + Nvol_s:Nlyte] = [self.c_lyte_ac[1](i) for i in
                    range(Nvol_ac[1])] # cathode
            phi_lyte = np.empty(Nlyte, dtype=object)
            phi_lyte[0:Nvol_ac[0]] = [self.phi_lyte_ac[0](i)
                    for i in range(Nvol_ac[0])] # anode
            phi_lyte[Nvol_ac[0]:Nvol_ac[0] + Nvol_s] = [self.phi_lyte_s(i)
                    for i in range(Nvol_s)] # separator
            phi_lyte[Nvol_ac[0] + Nvol_s:Nlyte] = [self.phi_lyte_ac[1](i)
                    for i in range(Nvol_ac[1])] # cathode
            (RHS_c, RHS_phi) = self.calc_lyte_RHS(c_lyte, phi_lyte,
                    Nvol_ac, Nvol_s, Nlyte)
            # Equations governing the electrolyte in the separator
            offset = Nvol_ac[0]
            for i in range(Nvol_s):
                # Mass Conservation
                eq = self.CreateEquation(
                        "sep_lyte_mass_cons_vol{i}".format(i=i))
                eq.Residual = (self.poros_s()*self.c_lyte_s.dt(i) -
                        RHS_c[offset + i])
                eq.CheckUnitsConsistency = False
                # Charge Conservation
                eq = self.CreateEquation(
                        "sep_lyte_charge_cons_vol{i}".format(i=i))
                eq.Residual = (RHS_phi[offset + i])
                eq.CheckUnitsConsistency = False
            # Equations governing the electrolyte in the electrodes.
            # Here, we are coupled to the total reaction rates in the
            # solids.
            for l in trodes:
                if l == 0: # anode
                    offset = 0
                else: # cathode
                    offset = Nvol_ac[0] + Nvol_s
                for i in range(Nvol_ac[l]):
                    # Mass Conservation
                    eq = self.CreateEquation(
                            "lyteMassCons_trode{l}vol{i}".format(i=i,l=l))
                    eq.Residual = (self.poros_ac(l)*self.c_lyte_ac[l].dt(i) +
                            self.epsbeta_ac(l)*(1-self.tp())*self.j_plus_ac[l](i) -
                            RHS_c[offset + i])
                    eq.CheckUnitsConsistency = False
                    # Charge Conservation
                    eq = self.CreateEquation(
                            "lyteChargeCons_trode{l}vol{i}".format(i=i,l=l))
                    eq.Residual = (self.epsbeta_ac(l)*self.j_plus_ac[l](i) -
                            RHS_phi[offset + i])
                    eq.CheckUnitsConsistency = False

        # Define the total current. This can be done in either anode
        # or cathode equivalently.
        eq = self.CreateEquation("Total_Current")
        eq.Residual = self.current()
        limtrode = (1 if self.z.GetValue() < 1 else 0)
        dx = 1./Nvol_ac[limtrode]
        for i in range(Nvol_ac[limtrode]):
            # Factor of -1 is to get sign right if referencing anode
            eq.Residual -= dx * (-1)**(1-limtrode) * self.j_plus_ac[limtrode](i)
        eq.CheckUnitsConsistency = False

        if self.profileType == "CC":
            # Total Current Constraint Equation
            eq = self.CreateEquation("Total_Current_Constraint")
            timeHorizon = 1./Abs(self.currset())
            eq.Residual = self.current() - self.currset()*(1 -
                    np.exp(-Time()/(timeHorizon*1e-3)))
            eq.CheckUnitsConsistency = False
        elif self.profileType == "CV":
            # Keep applied potential constant
            eq = self.CreateEquation("applied_potential")
            Dp = self.D['Dp']
            Dm = self.D['Dm']
            zp = self.D['zp']
            zm = self.D['zm']
            Damb = ((zp+zm)*Dp*Dm)/(zp*Dp+zm*Dm)
            td = self.D['L_ac'][1]**2 / Damb
            timeHorizon = self.D['tend']/td
            eq.Residual = self.phi_applied() - self.Vset()*(1 -
                    np.exp(-Time()/(timeHorizon*1e-3)))
            eq.CheckUnitsConsistency = False

#        self.action = doNothingAction()
##        self.ON_CONDITION(Time() >= Constant(300*s),
#        self.ON_CONDITION(
##                Time() >= Constant(100*s) & Abs(self.phi_applied()) >= 60,
#                Abs(self.phi_applied()) >= 20,
#                switchToStates = [],
#                setVariableValues = [],
#                triggerEvents = [],
#                userDefinedActions = [self.action] )

    def calc_sld_dcs_dt(self, trode_indx, vol_indx, part_indx):
        # shorthand
        l = trode_indx
        i = vol_indx
        j = part_indx
        # Get some useful information
        simSurfCond = self.D['simSurfCond_ac'][l]
        solidType = self.D['solidType_ac'][l]
        solidShape = self.D['solidShape_ac'][l]
        rxnType = self.D['rxnType_ac'][l]
        delPhiEqFit = self.D['delPhiEqFit_ac'][l]
        # Get variables for this particle/electrode volume
        phi_lyte = self.phi_lyte_ac[l](i)
        phi_m = self.phi_ac[l](i)
        c_lyte = self.c_lyte_ac[l](i)
        # Get the relevant parameters for this particle
        k0 = self.k0_ac[l](i, j)
        kappa = self.kappa_ac[l](i, j) # only used for ACR/CHR
        cbar = self.cbar_sld_ac[l](i, j) # only used for ACR/CHR
        lmbda = self.lmbda_ac(l) # Only used for Marcus/MHC
        Aa = self.MHC_Aa_ac[l](i, j) # Only used for MHC
        b = self.MHC_erfstretch_ac(l) # Only used for MHC
        alpha = self.alpha_ac(l) # Only used for BV
        Omga = self.Omga_ac[l](i, j)
        Ds = self.Dsld_ac[l](i, j) # Only used for "diffn"
        # We need the (non-dimensional) temperature to get the
        # reaction rate dependence correct
        T = self.T()
        # Number of volumes in current particle
        Nij = self.Nsld_mat_ac[l][i, j].NumberOfPoints
        # Concentration (profile?) in the solid
        c_sld = np.empty(Nij, dtype=object)
        c_sld[:] = [self.c_sld_ac[l][i, j](k) for k in range(Nij)]
        # Assume dilute electrolyte
        act_O = c_lyte
        mu_O = T*np.log(Max(eps, act_O))
        # Calculate chemical potential of reduced state

        if solidType in ["ACR", "homog", "homog_sdn"]:
            if solidType == "ACR":
                # Make a blank array to allow for boundary conditions
                cstmp = np.empty(Nij+2, dtype=object)
                cstmp[1:-1] = c_sld
                cstmp[0] = self.cwet_ac(l)
                cstmp[-1] = self.cwet_ac(l)
                dxs = 1./Nij
                curv = np.diff(cstmp, 2)/(dxs**2)
                mu_R = ( self.mu_reg_sln(c_sld, Omga) - kappa*curv
                        + self.B_ac(l)*(c_sld - cbar) )
                # If we're also simulating potential drop along the solid,
                # use that instead of self.phi_c(i)
                if simSurfCond:
                    phi_m = np.empty(Nij, dtype=object)
                    phi_m[:] = [self.phi_sld_ac[l][i, j](k) for k in range(Nij)]
            elif solidType in ["homog", "homog_sdn"]:
                mu_R = self.mu_reg_sln(c_sld, Omga)
            # XXX -- Temp dependence!
            act_R = np.exp(mu_R/T)
            # eta = electrochem pot_R - electrochem pot_O
            # eta = (mu_R + phi_R) - (mu_O + phi_O)
            if delPhiEqFit:
                material = self.D['material_ac'][l]
                fits = delta_phi_fits.DPhiFits(self.D)
                phifunc = fits.materialData[material]
                delta_phi_eq = phifunc(c_sld[-1], self.dphi_eq_ref_ac(l))
                eta = (phi_m - phi_lyte) - delta_phi_eq
            else:
                eta = (mu_R + phi_m) - (mu_O + phi_lyte)
            if rxnType == "Marcus":
                Rate = self.R_Marcus(k0, lmbda, c_lyte, c_sld, eta, T)
            elif rxnType == "BV":
                Rate = self.R_BV(k0, alpha, c_sld, act_O, act_R, eta, T)
            elif rxnType == "MHC":
#                Rate = self.R_MHC(k0, lmbda, eta, Aa, b, T)
                Rate = self.R_MHC(k0, lmbda, eta, Aa, b, T, c_sld)
            M = sprs.eye(Nij, format="csr")
            return (M, Rate)

        elif solidType in ["diffn", "CHR"] and solidShape == "sphere":
            # For discretization background, see Zeng & Bazant 2013
<<<<<<< HEAD
            # Mass matrix is common for spherical shape, diffn or CHR
            Rs = 1.
            dr = Rs/(Nij - 1)
            r_vec = np.linspace(0, Rs, Nij)
            edges = np.hstack((0, (r_vec[0:-1] + r_vec[1:])/2, Rs))
            vol_vec = r_vec**2 * dr + (1./12)*dr**3
            vol_vec[0] = (1./24)*dr**3
            vol_vec[-1] = (1./3)*(Rs**3 - (Rs - dr/2.)**3)
=======
            Rs = 1. # (non-dimensionalized by itself)
            r_vec, volfrac_vec = self.get_unit_solid_discr(
                    solidShape, solidType, Nij)
            vol_vec = 4./3.*np.pi*Rs**3 * volfrac_vec
            dr = r_vec[1] - r_vec[0]
>>>>>>> 35d27d92
            M1 = sprs.diags([1./8, 3./4, 1./8], [-1, 0, 1],
                    shape=(Nij,Nij), format="csr")
            M1[1, 0] = M1[-2, -1] = 1./4
            M2 = sprs.diags(vol_vec, 0, format="csr")
            M = M1*M2
<<<<<<< HEAD

            # Diffn
            if solidType in ["diffn"]:
                RHS = np.empty(Nij, dtype=object)
                c_diffs = np.diff(c_sld)
                RHS[1:Nij - 1] = (
                        Ds*(r_vec[1:Nij - 1] + dr/2.)**2*c_diffs[1:]/dr -
                        Ds*(r_vec[1:Nij - 1] - dr/2.)**2*c_diffs[:-1]/dr )
                RHS[0] = Ds*(dr/2.)**2*c_diffs[0]/dr
                # Take the surface concentration
                c_surf = c_sld[-1]
                # Assuming dilute solid
                act_R_surf = c_surf
                mu_R_surf = T*np.log(Max(eps, act_R_surf))
            # CHR
            elif solidType in ["CHR"]:
                # mu_R is like for ACR, except kappa*curv term
                mu_R = ( self.mu_reg_sln(c_sld, Omga) +
                        self.B_ac(l)*(c_sld - cbar) )
                mu_R[0] -= 3 * kappa * (2*c_sld[1] - 2*c_sld[0])/dr**2
                mu_R[1:Nij - 1] -= kappa * (np.diff(c_sld, 2)/dr**2 +
#                        np.gradient(c_sld)[1:-1]/(dr*r_vec[1:-1])
                        (c_sld[2:] - c_sld[0:-2])/(dr*r_vec[1:-1])
                        )
                # Surface conc gradient given by natural BC
                beta_s = self.beta_s_ac[l](i, j)
                mu_R[Nij - 1] -= kappa * ((2./Rs)*beta_s +
                        (2*c_sld[-2] - 2*c_sld[-1] + 2*dr*beta_s)/dr**2
                        )
#                mu_R_surf = mu_R[-1]
                mu_R_surf = mu_R[Nij - 1]
                # With chem potentials, can now calculate fluxes
                Flux_vec = np.empty(Nij+1, dtype=object)
                Flux_vec[0] = 0  # Symmetry at r=0
                c_edges = (c_sld[0:-1]  + c_sld[1:])/2.
                Flux_vec[1:Nij] = (Ds * (1 - c_edges) * c_edges *
                        np.diff(mu_R)/dr)
                # Take the surface concentration
                c_surf = c_sld[-1]
                act_R_surf = np.exp(mu_R_surf/T)
            # Figure out overpotential
=======
            RHS = np.empty(Nij, dtype=object)
            c_diffs = np.diff(c_sld)
            RHS[1:Nij - 1] = 4*np.pi*(
                    Ds*(r_vec[1:Nij - 1] + dr/2)**2*c_diffs[1:]/dr -
                    Ds*(r_vec[1:Nij - 1] - dr/2)**2*c_diffs[:-1]/dr )
            RHS[0] = 4*np.pi*Ds*(dr/2)**2*c_diffs[0]/dr
            # Figure out reaction rate information, assuming DILUTE
            # electrolyte AND solid
            # Take the surface concentration
            c_surf = c_sld[-1]
            # Overpotential
            delta_phi = phi_m - phi_lyte
>>>>>>> 35d27d92
            if delPhiEqFit:
                material = self.D['material_ac'][l]
                fits = delta_phi_fits.DPhiFits(self.D)
                phifunc = fits.materialData[material]
                delta_phi_eq = phifunc(c_surf, self.dphi_eq_ref_ac(l))
                eta = (phi_m - phi_lyte) - delta_phi_eq
            else:
                eta = (mu_R_surf + phi_m) - (mu_O + phi_lyte)
            # Calculate reaction rate
            if rxnType == "Marcus":
                Rxn = self.R_Marcus(k0, lmbda, c_lyte, c_surf, eta, T)
            elif rxnType == "BV":
                Rxn = self.R_BV(k0, alpha, c_surf, act_O, act_R_surf, eta, T)
            elif rxnType == "MHC":
                Rxn = self.R_MHC(k0, lmbda, eta, Aa, b, T, c_surf)
<<<<<<< HEAD
            # Finish up RHS discretization at particle surface
            if solidType in ["diffn"]:
                RHS[-1] = (Rs**2 * Rxn -
                        Ds*(Rs - dr/2)**2*c_diffs[-1]/dr )
            elif solidType in ["CHR"]:
                Flux_vec[Nij] = -self.delta_L_ac[l](i, j)*Rxn
#                Flux_vec[Nij] = self.delta_L_ac[l](i, j)*Rxn
                area_vec = edges**2
                RHS = np.diff(Flux_vec*area_vec)
                tmpvec = Flux_vec*area_vec
#                RHS = tmpvec[0:-1] - tmpvec[1:]
#                RHS = -tmpvec[1:] + tmpvec[0:-1]
#                RHS = tmpvec[0:-1]
=======
            RHS[-1] = 4*np.pi*(Rs**2 * Rxn -
                    Ds*(Rs - dr/2)**2*c_diffs[-1]/dr )
>>>>>>> 35d27d92
            return (M, RHS)

    def calc_lyte_RHS(self, cvec, phivec, Nvol_ac, Nvol_s, Nlyte):
        # Discretization
        # The lengths are nondimensionalized by the cathode length
        dxvec = np.empty(np.sum(Nvol_ac) + Nvol_s + 2, dtype=object)
        dxa = np.array(Nvol_ac[0] * [self.L_ac(0)/Nvol_ac[0]])
        dxc = np.array(Nvol_ac[1] * [self.L_ac(1)/Nvol_ac[1]])
        dxs = np.array(Nvol_s * [self.L_s()/Nvol_s])
        dxtmp = np.hstack((dxa, dxs, dxc))
        dxvec[1:-1] = dxtmp
        dxvec[0] = dxvec[1]
        dxvec[-1] = dxvec[-2]
        dxd1 = (dxvec[0:-1] + dxvec[1:]) / 2.
        dxd2 = dxtmp

        # The porosity vector
        porosvec = np.empty(Nlyte + 1, dtype=object)
        # Use the Bruggeman relationship to approximate an effective
        # effect on the transport.
        porosvec[0:Nvol_ac[0]] = [self.poros_ac(0)**(3./2)
            for i in range(Nvol_ac[0])] # anode
        porosvec[Nvol_ac[0]:Nvol_ac[0] + Nvol_s] = [self.poros_s()**(3./2)
            for i in range(Nvol_s)] # separator
        porosvec[Nvol_ac[0] + Nvol_s:Nlyte+1] = [self.poros_ac(1)**(3./2)
            for i in range(Nvol_ac[1]+1)] # cathode

        # Mass conservation equations
        ctmp = np.empty(Nlyte + 2, dtype=object)
        ctmp[1:-1] = cvec
        # If we don't have a real anode, the total current flowing
        # into the electrolyte is set
        limtrode = (1 if self.z.GetValue() < 1 else 0)
        if Nvol_ac[0] == 0:
            ctmp[0] = ( ctmp[1] + (self.current() *
                self.epsbeta_ac(limtrode) *
                (1-self.tp())*dxvec[0])/porosvec[0] )
        else: # porous anode -- no elyte flux at anode current collector
            ctmp[0] = ctmp[1]
        # No electrolyte flux at the cathode current collector
        ctmp[-1] = ctmp[-2]
        # Diffusive flux in the electrolyte
        cflux = -porosvec*np.diff(ctmp)/dxd1
        # Divergence of the flux
        RHS_c = -np.diff(cflux)/dxd2

        # Charge conservation equations
        phitmp = np.empty(Nlyte + 2, dtype=object)
        phitmp[1:-1] = phivec
        # If we don't have a full anode, assume no rxn resistance at a
        # lithium anode, and measure relative to Li
        if Nvol_ac[0] == 0:
            phitmp[0] = self.phi_applied()
        else: # porous anode -- no flux into anode current collector
            phitmp[0] = phitmp[1]
        # No flux into cathode current collector from the electrolyte
        phitmp[-1] = phitmp[-2]
        # We need average values of c_lyte for the current densities
        # at the finite volume boundaries
        c_edges = (ctmp[0:-1] + ctmp[1:])/2.
        zp = self.zp()
        zm = self.zm()
        Dp = self.Dp()
        Dm = self.Dm()
        # Typo in Todd's code in currdens equation
        currdens = (-((Dp - Dm)*np.diff(ctmp)/dxd1) -
                (zp*Dp + zm*Dm)*c_edges*np.diff(phitmp)/dxd1)
        RHS_phi = -np.diff(porosvec*currdens)/dxd2
        return (RHS_c, RHS_phi)

    def calc_part_surf_LHS(self, trode_indx, vol_indx, part_indx):
        # shorthand
        l = trode_indx
        i = vol_indx
        j = part_indx
        # Number of volumes in current particle
        Nij = self.Nsld_mat_ac[l][i, j].NumberOfPoints
        # solid potential variables for this particle
        phi_tmp = np.empty(Nij + 2, dtype=object)
        phi_tmp[1:-1] = [self.phi_sld_ac[l][i, j](k) for k in
                range(Nij)]
        # BC's -- "touching carbon at each end"
        phi_s_local = self.phi_c(i)
        phi_tmp[0] = phi_s_local
        phi_tmp[-1] = phi_s_local
        # LHS
        dx = 1./Nij
        phi_edges = (phi_tmp[0:-1] + phi_tmp[1:])/2.
#        curr_dens = -self.scond(i, j)*np.diff(phi_tmp, 1)/dx
        # XXX -- Temp dependence!
        scond_vec = self.scond(i, j)*np.exp(-1*(phi_edges -
                phi_s_local))
        curr_dens = -scond_vec*np.diff(phi_tmp, 1)/dx
        return np.diff(curr_dens, 1)/dx

    def mu_reg_sln(self, c, Omga):
        return np.array([ Omga*(1-2*c[i])
                + self.T()*Log(Max(eps, c[i])/Max(eps, 1-c[i]))
                for i in range(len(c)) ])

    def R_BV(self, k0, alpha, c_sld, act_O, act_R, eta, T):
        gamma_ts = (1./(1-c_sld))
        ecd = ( k0 * act_O**(1-alpha)
                * act_R**(alpha) / gamma_ts )
        Rate = ( ecd *
            (np.exp(-alpha*eta/T) - np.exp((1-alpha)*eta/T)) )
        return Rate

    def R_Marcus(self, k0, lmbda, c_lyte, c_sld, eta, T):
        c_sld = np.array([Max(eps, c_sld[i]) for i in
            range(len(c_sld))])
        alpha = 0.5*(1 + (T/lmbda) * np.log(Max(eps, c_lyte)/c_sld))
        # We'll assume c_e = 1 (at the standard state for electrons)
#        ecd = ( k0 * np.exp(-lmbda/(4.*T)) *
#        ecd = ( k0 *
        ecd = ( k0 * (1-c_sld) *
                c_lyte**((3-2*alpha)/4.) *
                c_sld**((1+2*alpha)/4.) )
        Rate = ( ecd * np.exp(-eta**2/(4.*T*lmbda)) *
            (np.exp(-alpha*eta/T) - np.exp((1-alpha)*eta/T)) )
        return Rate

#    def R_MHC(self, k0, lmbda, eta, Aa, b, T):
    def R_MHC(self, k0, lmbda, eta, Aa, b, T, c_sld):
        def knet(eta, lmbda, b):
            argox = (eta - lmbda)/b
            argrd = (-eta - lmbda)/b
            k = Aa*((Erf(argrd) + 1) - (Erf(argox) +1))
            return k
        if type(eta) == np.ndarray:
            Rate = np.empty(len(eta), dtype=object)
            for i, etaval in enumerate(eta):
#                Rate[i] = knet(etaval, lmbda, b)
                Rate[i] = (1-c_sld[i])*knet(etaval, lmbda, b)
        else:
#            Rate = np.array([knet(eta, lmbda, b)])
            Rate = np.array([(1-c_sld)*knet(eta, lmbda, b)])
        return Rate

    def MX(self, mat, objvec):
        if type(mat) is not sprs.csr.csr_matrix:
            raise Exception("MX function designed for csr mult")
        n = objvec.shape[0]
        if (type(objvec[0]) == pyCore.adouble):
            out = np.empty(n, dtype=object)
        else:
            out = np.zeros(n, dtype=float)
        # Loop through the rows
        for i in range(n):
            low = mat.indptr[i]
            up = mat.indptr[i+1]
            if up > low:
                out[i] = np.sum(
                        mat.data[low:up] * objvec[mat.indices[low:up]] )
            else:
                out[i] = 0.0
        return out

    def get_unit_solid_discr(self, solidShape, solidType, Nij):
        if solidShape == "C3" and solidType in ["ACR"]:
            r_vec = None
            # For 1D particle, the vol fracs are simply related to the
            # length discretization
            volfrac_vec = (1./Nij) * np.ones(Nij)  # scaled to 1D particle volume
            return r_vec, volfrac_vec
        if solidType in ["homog", "homog_sdn"]:
            r_vec = None
            volfrac_vec = np.ones(1)
            return r_vec, volfrac_vec
        if solidShape == "sphere" and solidType in ["diffn"]:
            Rs = 1.
            dr = Rs/(Nij - 1)
            r_vec = np.linspace(0, Rs, Nij)
            vol_vec = 4*np.pi*(r_vec**2 * dr + (1./12)*dr**3)
            vol_vec[0] = 4*np.pi*(1./24)*dr**3
            vol_vec[-1] = (4./3)*np.pi*(Rs**3 - (Rs - dr/2.)**3)
            Vp = 4./3.*np.pi*Rs**3
            volfrac_vec = vol_vec/Vp
            return r_vec, volfrac_vec
        else:
            raise NotImplementedError("Fix shape volumes!")

class simMPET(daeSimulation):
    def __init__(self, D=None):
        daeSimulation.__init__(self)
        if D is None:
            raise Exception("Need parameters input")
        self.D = D
        # TODO -- why is psd generation in __init__??
        self.Nvol_s = D['Nvol_s']
        self.Nvol_ac = np.array([D['Nvol_ac'][0], D['Nvol_ac'][1]])
        self.Npart_ac = np.array([D['Npart_ac'][0], D['Npart_ac'][1]])
        if self.Nvol_ac[0] >= 1: # If we have a full anode
            self.trodes = [0, 1]
        else:
            self.trodes = [1]
        self.test_input(D)

        # Generate psd
        self.psd_num = np.empty(2, dtype=object)
        self.psd_len = np.empty(2, dtype=object)
        for l in self.trodes:
            mean = D['mean_ac'][l]
            stddev = D['stddev_ac'][l]
            Nvol = self.Nvol_ac[l]
            Npart = self.Npart_ac[l]
            solidType = D['solidType_ac'][l]
            # Make a length-sampled particle size distribution
            # Log-normally distributed
            if stddev == 0:
                psd_raw = mean*np.ones((Nvol, Npart))
            else:
                var = stddev**2
                mu = np.log((mean**2)/np.sqrt(var+mean**2))
                sigma = np.sqrt(np.log(var/(mean**2)+1))
                psd_raw = np.random.lognormal(mu, sigma,
                        size=(Nvol, Npart))
            # For particles with internal profiles, convert psd to
            # integers -- number of steps
#            if solidType in ["ACR", "CHR", "diffn"]:
            if solidType in ["ACR"]:
                solidDisc = D['solidDisc_ac'][l]
                self.psd_num[l] = np.ceil(psd_raw/solidDisc).astype(np.integer)
                self.psd_len[l] = solidDisc*self.psd_num[l]
            elif solidType in ["CHR", "diffn"]:
                solidDisc = D['solidDisc_ac'][l]
                self.psd_num[l] = np.ceil(psd_raw/solidDisc).astype(np.integer) + 1
                self.psd_len[l] = solidDisc*self.psd_num[l]
            # For homogeneous particles (only one "volume" per particle)
            elif solidType in ["homog", "homog_sdn"]:
                # Each particle is only one volume
                self.psd_num[l] = np.ones(psd_raw.shape).astype(np.integer)
                # The lengths are given by the original length distr.
                self.psd_len[l] = psd_raw
            else:
                raise NotImplementedError("Solid types missing here")

        # Define the model we're going to simulate
        self.m = modMPET("mpet", D=D)

    def SetUpParametersAndDomains(self):
        # Extract info from the config file
        # Simulation
        D = self.D
        # Geometry
        L_ref = D['L_ac'][1]
        # Electrolyte
        zp = D['zp']
        zm = D['zm']
        Dp = D['Dp']
        Dm = D['Dm']
        # Cathode Material Properties
        # Cathode reaction
        # ACR info
        # Constants
        k = D['k']
        Tref = D['Tref']
        e = D['e']
        N_A = D['N_A']
        # Calculated values
        # Faraday's number
        F = e*N_A
        # maximum concentration in cathode solid, mol/m^3
        csmax_ac = np.array([D['rhos_ac'][0], D['rhos_ac'][1]])/N_A
        # Ambipolar diffusivity
        Damb = ((zp+zm)*Dp*Dm)/(zp*Dp+zm*Dm)
        # Cation transference number
        tp = zp*Dp / (zp*Dp + zm*Dm)
        # Diffusive time scale
        td = L_ref**2 / Damb
        # Nondimensional Temperature
        T = float(D['Tabs'])/Tref
        # Electrode capacity ratio
        cap_c = (D['L_ac'][1] * (1-D['poros_ac'][1]) *
                D['P_L_ac'][1] * D['rhos_ac'][1])
        if D['Nvol_ac'][0]:
            # full porous anode with finite capacity
            cap_a = (D['L_ac'][0] * (1-D['poros_ac'][0]) *
                    D['P_L_ac'][0] * D['rhos_ac'][0])
            z = cap_c / cap_a
        else:
            # flat plate anode with assumed infinite supply of metal
            z = 0

        # Domains
        self.m.Ntrode.CreateArray(2)
        if self.Nvol_s >= 1:
            self.m.Nvol_s.CreateArray(self.Nvol_s)
        for l in self.trodes:
            self.m.Nvol_ac[l].CreateArray(self.Nvol_ac[l])
            self.m.Npart_ac[l].CreateArray(self.Npart_ac[l])
            for i in range(self.psd_num[l].shape[0]):
                for j in range(self.psd_num[l].shape[1]):
                    self.m.Nsld_mat_ac[l][i, j].CreateArray(
                            int(self.psd_num[l][i, j]))

        # Parameters
        self.m.T.SetValue(T)
        self.m.NumTrode.SetValue(len(self.trodes))
        for l in self.trodes:
            self.m.alpha_ac.SetValue(l, D['alpha_ac'][l])
            self.m.NumVol_ac.SetValue(l, self.Nvol_ac[l])
            self.m.NumPart_ac.SetValue(l, self.Npart_ac[l])
            self.m.L_ac.SetValue(l, D['L_ac'][l]/L_ref)
            self.m.dim_csmax_ac.SetValue(l, csmax_ac[l])
            self.m.poros_ac.SetValue(l, D['poros_ac'][l])
            self.m.epsbeta_ac.SetValue(l,
                    (1-D['poros_ac'][l]) * D['P_L_ac'][l] *
                    csmax_ac[l]/D['c0'])
            self.m.mcond_ac.SetValue(l,
                    D['mcond_ac'][l] * (td * k * N_A * Tref) /
                    (L_ref**2 * F**2 *D['c0']))
            if self.D['delPhiEqFit_ac'][l]:
                material = self.D['material_ac'][l]
                fits = delta_phi_fits.DPhiFits(self.D)
                phifunc = fits.materialData[material]
                self.m.dphi_eq_ref_ac.SetValue(l,
                        phifunc(self.D['cs0_ac'][l], 0))
            else:
                self.m.dphi_eq_ref_ac.SetValue(l,
                        0.0)
#                        -self.m.mu_reg_sln(D['cs0_ac'][l],
#                            D['Omga_ac'][l]/(k*Tref)))
            lmbda = D['lambda_ac'][l]/(k*Tref)
            self.m.lmbda_ac.SetValue(l, lmbda)
#            MHC_b = 2*np.sqrt(self.m.lmbda_ac.GetValue(l))
            MHC_erf_b = 2*np.sqrt(lmbda) # MHCerf
#            MHC_erf_b = np.sqrt(lmbda*np.pi) # MHCtanh
            self.m.MHC_erfstretch_ac.SetValue(l, MHC_erf_b)
#            self.m.MHC_Aa_ac.SetValue(l, )
            self.m.B_ac.SetValue(l,
                    D['B_ac'][l]/(k*Tref*D['rhos_ac'][l]))
            self.m.cwet_ac.SetValue(l, D['cwet_ac'][l])
            for i in range(self.Nvol_ac[l]):
                for j in range(self.Npart_ac[l]):
                    solidShape = D['solidShape_ac'][l]
                    solidType = D['solidType_ac'][l]
                    p_num = float(self.psd_num[l][i, j])
                    p_len = self.psd_len[l][i, j]
                    # k0 is based on the _active_ area per volume for the region
                    # of the solid of interest.
                    if solidShape == "sphere":
                        # Spherical particles
                        p_area = (4*np.pi)*p_len**2
                        p_vol = (4./3)*np.pi*p_len**3
                    elif solidShape == "C3":
                        # C3 particles
                        p_area = 2 * 1.2263 * p_len**2
                        p_vol = 1.2263 * p_len**2 * D['partThick_ac'][l]
                    self.m.psd_num_ac[l].SetValue(i, j, p_num)
                    self.m.psd_len_ac[l].SetValue(i, j, p_len)
                    self.m.psd_area_ac[l].SetValue(i, j, p_area)
                    self.m.psd_vol_ac[l].SetValue(i, j, p_vol)
#                    kappatmp = D['kappa_ac'][l]/(k*Tref*D['rhos_ac'][l]*p_len**2)
#                    self.m.kappa_ac[l].SetValue(i, j, kappatmp)
                    self.m.kappa_ac[l].SetValue(i, j,
                            D['kappa_ac'][l]/(k*Tref*D['rhos_ac'][l]*p_len**2))
                    k0tmp = ((p_area/p_vol)*D['k0_ac'][l]*td)/(F*csmax_ac[l])
                    self.m.k0_ac[l].SetValue(i, j, k0tmp)
#                            ((p_area/p_vol)*D['k0_ac'][l]*td)/(F*csmax_ac[l]))
                    self.m.beta_s_ac[l].SetValue(i, j,
                            D['dgammasdc_ac'][l]*p_len*D['rhos_ac'][l]/D['kappa_ac'][l])
                    self.m.delta_L_ac[l].SetValue(i, j,
                            p_vol/(p_area*p_len))
                    self.m.MHC_Aa_ac[l].SetValue(i, j, # MHCerf
                            k0tmp / (spcl.erf(-lmbda/MHC_erf_b) + 1))
#                    self.m.MHC_Aa_ac[l].SetValue(i, j, # MHCtanh
#                            k0tmp / (np.tanh(-lmbda/MHC_erf_b) + 1))
                    self.m.scond_ac[l].SetValue(i, j,
                            D['scond_ac'][l] * (k*Tref)/(D['k0_ac'][l]*e*p_len**2))
                    self.m.Dsld_ac[l].SetValue(i, j,
                            D['Dsld_ac'][l]*(p_area/p_vol)*td/p_len)
                    if solidType in ["homog", "ACR", "CHR", "diffn"]:
                        self.m.Omga_ac[l].SetValue(i, j,
                                D['Omga_ac'][l]/(k*Tref))
                    elif solidType == "homog_sdn":
                        # Not sure about factor of nondimensional T. Thus,
                        # only use this when T = 1, Tabs = Tref = 298
                        self.m.Omga_ac[l].SetValue(i, j,
                                T*self.size2regsln(p_len))
                    else:
                        raise NotImplementedError("Solid types missing here")
        self.m.NumVol_s.SetValue(self.Nvol_s)
        self.m.L_s.SetValue(D['L_s']/L_ref)
        self.m.td.SetValue(td)
        self.m.zp.SetValue(zp)
        self.m.zm.SetValue(zm)
        self.m.tp.SetValue(tp)
        self.m.dim_Damb.SetValue(Damb)
        self.m.Dp.SetValue(Dp / Damb)
        self.m.Dm.SetValue(Dm / Damb)
        self.m.poros_s.SetValue(1.)
        self.m.phi_cathode.SetValue(0.)
        self.m.currset.SetValue(D['Crate']*td/3600)
        self.m.Vset.SetValue(D['Vset']*e/(k*Tref))
        self.m.z.SetValue(z)

    def SetUpVariables(self):
        Nlyte = self.Nvol_s + np.sum(self.Nvol_ac)
        phi_cathode = self.m.phi_cathode.GetValue()
        # Solids
        for l in self.trodes:
            cs0 = self.D['cs0_ac'][l]
            # Guess initial filling fractions
            self.m.ffrac_ac[l].SetInitialGuess(cs0)
            for i in range(self.Nvol_ac[l]):
                # Guess initial volumetric reaction rates
                self.m.j_plus_ac[l].SetInitialGuess(i, 0.0)
                # Guess initial value for the potential of the
                # electrodes
                if l == 1: # anode
                    self.m.phi_ac[l].SetInitialGuess(i, 0.0)
                else: # cathode
                    self.m.phi_ac[l].SetInitialGuess(i, phi_cathode)
                for j in range(self.Npart_ac[l]):
                    # Guess initial value for the average solid concentrations
                    self.m.cbar_sld_ac[l].SetInitialGuess(i, j, cs0)
                    # Set initial solid concentration values
                    Nij = self.m.Nsld_mat_ac[l][i, j].NumberOfPoints
                    for k in range(Nij):
                        self.m.c_sld_ac[l][i, j].SetInitialCondition(k, cs0)
        # Electrolyte
        c_lyte_init = 1.
        phi_guess = 0.
        for i in range(self.Nvol_s):
            self.m.c_lyte_s.SetInitialCondition(i, c_lyte_init)
            self.m.phi_lyte_s.SetInitialGuess(i, phi_guess)
        for l in self.trodes:
            for i in range(self.Nvol_ac[l]):
                self.m.c_lyte_ac[l].SetInitialCondition(i, c_lyte_init)
                self.m.phi_lyte_ac[l].SetInitialGuess(i, phi_guess)
        # Guess the initial cell voltage
        self.m.phi_applied.SetInitialGuess(0.0)

    def size2regsln(self, size):
        """
        This function returns the non-dimensional regular solution
        parameter which creates a barrier height that corresponds to
        the given particle size (C3 particle, measured in nm in the
        [100] direction). The barrier height vs size is taken from
        Cogswell 2013, and the reg sln vs barrier height was done by
        TRF 2014.
        """
        # First, this function wants the argument to be in [nm]
        size *= 1e+9
        # Parameters for polynomial curve fit
        p1 = -1.168e4
        p2 = 2985
        p3 = -208.3
        p4 = -8.491
        p5 = -10.25
        p6 = 4.516
        # The nucleation barrier depends on the ratio of the particle
        # wetted area to total particle volume.
        # *Wetted* area to volume ratio for C3 particles (Cogswell
        # 2013 or Kyle Smith)
        AV = 3.6338/size
        # Fit function (TRF, "SWCS" paper 2014)
        param = p1*AV**5 + p2*AV**4 + p3*AV**3 + p4*AV**2 + p5*AV + p6
        if param < 2:
            param = 2
        return param

    def test_input(self, D):
        if D['Tabs'] != 298 or D['Tref'] != 298:
            raise Exception("Temp dependence not implemented")
        if D['Nvol_ac'][1] < 1:
            raise Exception("Must have at least one porous electrode")
        for l in self.trodes:
            solidType = D['solidType_ac'][l]
            solidShape = D['solidShape_ac'][l]
            if D['simSurfCond_ac'][l] and solidType != "ACR":
                raise Exception("simSurfCond req. ACR")
            if solidType in ["ACR", "homog_sdn"] and solidShape != "C3":
                raise Exception("ACR and homog_sdn req. C3 shape")
            if solidType in ["CHR"] and solidShape not in ["sphere"]:
                raise NotImplementedError("CHR req. sphere")
            if solidType not in ["ACR", "CHR", "homog", "homog_sdn", "diffn"]:
                raise NotImplementedError("Input solidType not defined")
            if solidShape not in ["C3", "sphere"]:
                raise NotImplementedError("Input solidShape not defined")
#            if solidType == "homog_sdn" and (D['Tabs'] != 298 or
#                    D['Tref'] != 298):
#                raise NotImplementedError("homog_snd req. Tref=Tabs=298")
            if solidType in ["diffn"] and solidShape != "sphere":
                raise NotImplementedError("diffn currently req. sphere")
            if D['delPhiEqFit_ac'][l] and solidType not in ["diffn", "homog"]:
                raise NotImplementedError("delPhiEqFit req. solidType = diffn or homog")
        return

#    def Run(self):
#        """
#        Overload the simulation "run" function so that the simulation
#        terminates when the specified condition is satisfied.
#        """
#        while self.CurrentTime < self.TimeHorizon:
#            t_step = self.CurrentTime + self.ReportingInterval
#            if t_step > self.TimeHorizon:
#                t_step = self.TimeHorizon
#
#            self.Log.Message("Integrating from %.2f to %.2fs ..." % (self.CurrentTime, t_step), 0)
#            self.IntegrateUntilTime(t_step, eStopAtModelDiscontinuity)
#            self.ReportData(self.CurrentTime)
#
#            if self.LastSatisfiedCondition:
#                self.Log.Message('Condition: [{0}] satisfied at time {1}s'.format(self.LastSatisfiedCondition, self.CurrentTime), 0)
#                self.Log.Message('Stopping the simulation...', 0)
#                return

class noise(daeScalarExternalFunction):
    def __init__(self, Name, Model, units, time, time_vec,
            noise_data, previous_output, position):
        arguments = {}
        self.counter = 0
        self.saved = 0
        self.previous_output = previous_output
        self.time_vec = time_vec
        self.noise_data = noise_data
        self.interp = sint.interp1d(time_vec, noise_data, axis=0)
#        self.tlo = time_vec[0]
#        self.thi = time_vec[-1]
#        self.numnoise = len(time_vec)
        arguments["time"] = time
        self.position = position
        daeScalarExternalFunction.__init__(self, Name, Model, units, arguments)

    def Calculate(self, values):
        time = values["time"]
        # A derivative for Jacobian is requested - return always 0.0
        if time.Derivative != 0:
            return adouble(0)
        # Store the previous time value to prevent excessive
        # interpolation.
        if len(self.previous_output) > 0 and self.previous_output[0] == time.Value:
            self.saved += 1
            return adouble(float(self.previous_output[1][self.position]))
        noise_vec = self.interp(time.Value)
        self.previous_output[:] = [time.Value, noise_vec] # it is a list now not a tuple
        self.counter += 1
        return adouble(noise_vec[self.position])
#        indx = (float(time.Value - self.tlo)/(self.thi-self.tlo) *
#                (self.numnoise - 1))
#        ilo = np.floor(indx)
#        ihi = np.ceil(indx)
#        # If we're exactly at a time in time_vec
#        if ilo == ihi:
#            noise_vec = self.noise_data[ilo, :]
#        else:
#            noise_vec = (self.noise_data[ilo, :] +
#                    (time.Value - self.time_vec[ilo]) /
#                    (self.time_vec[ihi] - self.time_vec[ilo]) *
#                    (self.noise_data[ihi, :] - self.noise_data[ilo, :])
#                    )
#        # previous_output is a reference to a common object and must
#        # be updated here - not deleted.  using self.previous_output = []
#        # it will delete the common object and create a new one
#        self.previous_output[:] = [time.Value, noise_vec] # it is a list now not a tuple
#        self.counter += 1
#        return adouble(float(noise_vec[self.position]))

class doNothingAction(daeAction):
    def __init__(self):
        daeAction.__init__(self)
    def Execute(self):
        pass

class MyMATDataReporter(daeMatlabMATFileDataReporter):
    """
    See Source code for pyDataReporting.daeMatlabMATFileDataReporter
    """
    def WriteDataToFile(self):
        mdict = {}
        for var in self.Process.Variables:
            mdict[var.Name] = var.Values
            mdict[var.Name + '_times'] = var.TimeValues
        try:
            scipy.io.savemat(self.ConnectionString,
                             mdict,
                             appendmat=False,
                             format='5',
                             long_field_names=False,
                             do_compression=False,
                             oned_as='row')
        except Exception, e:
            print 'Cannot call scipy.io.savemat(); is SciPy installed?\n' + str(e)

def setupDataReporters(simulation):
    """
    Create daeDelegateDataReporter and add data reporters:
     - daeMatlabMATFileDataReporter
    """
    datareporter = daeDelegateDataReporter()
    simulation.dr = MyMATDataReporter()
    datareporter.AddDataReporter(simulation.dr)
    # Connect data reporters
    simName = simulation.m.Name + time.strftime(" [%d.%m.%Y %H:%M:%S]",
            time.localtime())
    matDataName = "output_data.mat"
    matfilename = os.path.join(outdir, matDataName)
    if (simulation.dr.Connect(matfilename, simName) == False):
        sys.exit()
    return datareporter

def consoleRun(D):
    # Create Log, Solver, DataReporter and Simulation object
    log          = daePythonStdOutLog()
    daesolver    = daeIDAS()
    simulation   = simMPET(D)
    datareporter = setupDataReporters(simulation)

    # Use SuperLU direct sparse LA solver
    lasolver = pySuperLU.daeCreateSuperLUSolver()
#    lasolver = pyTrilinos.daeCreateTrilinosSolver("Amesos_Umfpack", "")
    daesolver.SetLASolver(lasolver)
    
    # Enable reporting of all variables
    simulation.m.SetReportingOn(True)

    # Set the time horizon and the reporting interval
    # We need to get info about the system to figure out the
    # simulation time horizon
    Dp = D['Dp']
    Dm = D['Dm']
    zp = D['zp']
    zm = D['zm']
    Damb = ((zp+zm)*Dp*Dm)/(zp*Dp+zm*Dm)
    td = D['L_ac'][1]**2 / Damb
    currset = D['Crate'] * td/3600.
    if D['profileType'] == "CC":
        simulation.TimeHorizon = np.abs(D['capFrac']/currset)
    else: # CV simulation
        simulation.TimeHorizon = D['tend']/td
    simulation.ReportingInterval = simulation.TimeHorizon/D['tsteps']

    # Connect data reporter
    simName = simulation.m.Name + time.strftime(" [%d.%m.%Y %H:%M:%S]",
            time.localtime())
    if(datareporter.Connect("", simName) == False):
        sys.exit()

    # Initialize the simulation
    simulation.Initialize(daesolver, datareporter, log)

#    # Save model report
#    simulation.m.SaveModelReport(os.path.join(os.getcwd(),
#        "../2013_08_daetools/daetools_tutorials/report_mpet.xml"))

    # Solve at time=0 (initialization)
    simulation.SolveInitial()

    # Run
    try:
        simulation.Run()
    except Exception as e:
        print str(e)
        simulation.ReportData(simulation.CurrentTime)
    except KeyboardInterrupt:
        print "\nphi_applied at ctrl-C:", simulation.m.phi_applied.GetValue(), "\n"
        simulation.ReportData(simulation.CurrentTime)
    simulation.Finalize()

if __name__ == "__main__":
    timeStart = time.time()
    default_flag = 0
    default_file = "params_default.cfg"
    if len(sys.argv) < 2:
        default_flag = 1
        paramfile = default_file
    else:
        paramfile = sys.argv[1]
    # Get the parameters dictionary (and the config instance) from the
    # parameter file
    IO = mpet_params_IO.mpetIO()
    P = IO.getConfig(paramfile)
    D = IO.getDictFromConfig(P)
    # Make sure there's a place to store the output
    try:
        os.makedirs(outdir)
    except OSError as exception:
        if exception.errno != errno.EEXIST:
            raise
    paramFileName = "output_params.cfg"
    paramFile = os.path.join(outdir, paramFileName)
    IO.writeConfigFile(P, filename=paramFile)
    consoleRun(D)
    if default_flag:
        print "\n\n*** WARNING: Used default file, ""{fname}"" ***".format(
                fname=default_file)
        print "Pass other parameter file as an argument to this script\n"
    else:
        print "\n\nUsed parameter file ""{fname}""\n\n".format(
                fname=paramfile)
    timeEnd = time.time()
    print "Total time:", (timeEnd - timeStart), "s"<|MERGE_RESOLUTION|>--- conflicted
+++ resolved
@@ -667,37 +667,27 @@
 
         elif solidType in ["diffn", "CHR"] and solidShape == "sphere":
             # For discretization background, see Zeng & Bazant 2013
-<<<<<<< HEAD
             # Mass matrix is common for spherical shape, diffn or CHR
-            Rs = 1.
-            dr = Rs/(Nij - 1)
-            r_vec = np.linspace(0, Rs, Nij)
-            edges = np.hstack((0, (r_vec[0:-1] + r_vec[1:])/2, Rs))
-            vol_vec = r_vec**2 * dr + (1./12)*dr**3
-            vol_vec[0] = (1./24)*dr**3
-            vol_vec[-1] = (1./3)*(Rs**3 - (Rs - dr/2.)**3)
-=======
             Rs = 1. # (non-dimensionalized by itself)
             r_vec, volfrac_vec = self.get_unit_solid_discr(
                     solidShape, solidType, Nij)
+            edges = np.hstack((0, (r_vec[0:-1] + r_vec[1:])/2, Rs))
             vol_vec = 4./3.*np.pi*Rs**3 * volfrac_vec
             dr = r_vec[1] - r_vec[0]
->>>>>>> 35d27d92
             M1 = sprs.diags([1./8, 3./4, 1./8], [-1, 0, 1],
                     shape=(Nij,Nij), format="csr")
             M1[1, 0] = M1[-2, -1] = 1./4
             M2 = sprs.diags(vol_vec, 0, format="csr")
             M = M1*M2
-<<<<<<< HEAD
 
             # Diffn
             if solidType in ["diffn"]:
                 RHS = np.empty(Nij, dtype=object)
                 c_diffs = np.diff(c_sld)
-                RHS[1:Nij - 1] = (
+                RHS[1:Nij - 1] = 4*np.pi*(
                         Ds*(r_vec[1:Nij - 1] + dr/2.)**2*c_diffs[1:]/dr -
                         Ds*(r_vec[1:Nij - 1] - dr/2.)**2*c_diffs[:-1]/dr )
-                RHS[0] = Ds*(dr/2.)**2*c_diffs[0]/dr
+                RHS[0] = 4*np.pi*Ds*(dr/2.)**2*c_diffs[0]/dr
                 # Take the surface concentration
                 c_surf = c_sld[-1]
                 # Assuming dilute solid
@@ -730,20 +720,6 @@
                 c_surf = c_sld[-1]
                 act_R_surf = np.exp(mu_R_surf/T)
             # Figure out overpotential
-=======
-            RHS = np.empty(Nij, dtype=object)
-            c_diffs = np.diff(c_sld)
-            RHS[1:Nij - 1] = 4*np.pi*(
-                    Ds*(r_vec[1:Nij - 1] + dr/2)**2*c_diffs[1:]/dr -
-                    Ds*(r_vec[1:Nij - 1] - dr/2)**2*c_diffs[:-1]/dr )
-            RHS[0] = 4*np.pi*Ds*(dr/2)**2*c_diffs[0]/dr
-            # Figure out reaction rate information, assuming DILUTE
-            # electrolyte AND solid
-            # Take the surface concentration
-            c_surf = c_sld[-1]
-            # Overpotential
-            delta_phi = phi_m - phi_lyte
->>>>>>> 35d27d92
             if delPhiEqFit:
                 material = self.D['material_ac'][l]
                 fits = delta_phi_fits.DPhiFits(self.D)
@@ -759,10 +735,9 @@
                 Rxn = self.R_BV(k0, alpha, c_surf, act_O, act_R_surf, eta, T)
             elif rxnType == "MHC":
                 Rxn = self.R_MHC(k0, lmbda, eta, Aa, b, T, c_surf)
-<<<<<<< HEAD
             # Finish up RHS discretization at particle surface
             if solidType in ["diffn"]:
-                RHS[-1] = (Rs**2 * Rxn -
+                RHS[-1] = 4*np.pi*(Rs**2 * Rxn -
                         Ds*(Rs - dr/2)**2*c_diffs[-1]/dr )
             elif solidType in ["CHR"]:
                 Flux_vec[Nij] = -self.delta_L_ac[l](i, j)*Rxn
@@ -770,13 +745,6 @@
                 area_vec = edges**2
                 RHS = np.diff(Flux_vec*area_vec)
                 tmpvec = Flux_vec*area_vec
-#                RHS = tmpvec[0:-1] - tmpvec[1:]
-#                RHS = -tmpvec[1:] + tmpvec[0:-1]
-#                RHS = tmpvec[0:-1]
-=======
-            RHS[-1] = 4*np.pi*(Rs**2 * Rxn -
-                    Ds*(Rs - dr/2)**2*c_diffs[-1]/dr )
->>>>>>> 35d27d92
             return (M, RHS)
 
     def calc_lyte_RHS(self, cvec, phivec, Nvol_ac, Nvol_s, Nlyte):
@@ -946,7 +914,7 @@
             r_vec = None
             volfrac_vec = np.ones(1)
             return r_vec, volfrac_vec
-        if solidShape == "sphere" and solidType in ["diffn"]:
+        if solidShape == "sphere" and solidType in ["diffn", "CHR"]:
             Rs = 1.
             dr = Rs/(Nij - 1)
             r_vec = np.linspace(0, Rs, Nij)
