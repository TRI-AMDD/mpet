--- conflicted
+++ resolved
@@ -404,11 +404,6 @@
                         eq1.Residual -= self.c1_sld_ac[l][i, j](k) * volfrac_vec[k]
                         eq2.Residual -= self.c2_sld_ac[l][i, j](k) * volfrac_vec[k]
 #                    eq.BuildJacobianExpressions = True
-<<<<<<< HEAD
-                    eq1.CheckUnitsConsistency = False
-                    eq2.CheckUnitsConsistency = False
-=======
->>>>>>> 0cc96752
 
         # Define the overall filling fraction in the electrodes
         for l in trodes:
@@ -480,15 +475,10 @@
                         eq.Residual = LHS1_vec[k] - RHS_c1_sld_ij[k]
 #                        eq.Residual = (LHS_vec[k] - RHS_c_sld_ij[k] +
 #                                noisevec[k]()) # NOISE
-<<<<<<< HEAD
-                        eq.CheckUnitsConsistency = False
                         eq = self.CreateEquation(
                                 "dc2sdt_trode{l}vol{i}part{j}discr{k}".format(
                                     i=i,j=j,k=k,l=l))
                         eq.Residual = LHS2_vec[k] - RHS_c2_sld_ij[k]
-                        eq.CheckUnitsConsistency = False
-=======
->>>>>>> 0cc96752
 
                 # Also calculate the potential drop along cathode
                 # particle surfaces, if desired
@@ -563,7 +553,9 @@
                             self.D['solidType_ac'][l], Nij)
                     dcsbardt = 0
                     for k in range(Nij):
-                        dcsbardt += (self.c_sld_ac[l][i, j].dt(k) *
+                        dcsbardt += (self.c1_sld_ac[l][i, j].dt(k) *
+                                volfrac_vec[k])
+                        dcsbardt += (self.c2_sld_ac[l][i, j].dt(k) *
                                 volfrac_vec[k])
                     # charge conservation equation around this particle
                     eq = self.CreateEquation("phi_ac_trode{l}vol{i}part{j}".format(i=i,l=l,j=j))
@@ -663,15 +655,11 @@
             td = self.D['L_ac'][1]**2 / Damb
             timeHorizon = self.D['tend']/td
             eq.Residual = self.phi_applied() - self.Vset()*(
-<<<<<<< HEAD
 #                    1)
 #                    1 - np.exp(-Time()/(timeHorizon*1e-3)))
                     np.tanh(Time()/(45.0)))
-=======
-                    1 -np.exp(-Time()/(timeHorizon*1e-3)))
 
         for eq in self.Equations:
->>>>>>> 0cc96752
             eq.CheckUnitsConsistency = False
 
 #        self.action = doNothingAction()
