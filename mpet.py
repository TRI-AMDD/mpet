#!/usr/bin/env python2
# -*- coding: utf-8 -*-

import sys
import os
import shutil
import errno
import ConfigParser
import time
import subprocess

import numpy as np
import scipy.sparse as sprs
import scipy.special as spcl
import scipy.interpolate as sint
#import scipy.io as sio

from daetools.pyDAE import *
from daetools.pyDAE.data_reporters import *
from daetools.solvers.superlu import pySuperLU
#from daetools.solvers.superlu_mt import pySuperLU_MT
#from daetools.solvers.trilinos import pyTrilinos
#from daetools.solvers.intel_pardiso import pyIntelPardiso

import mpet_params_IO
import delta_phi_fits
import mpetPorts
import mpetMaterials
import elyte_CST

eps = -1e-12

# Define some variable types
mole_frac_t = daeVariableType(name="mole_frac_t", units=unit(),
        lowerBound=0, upperBound=1, initialGuess=0.25,
<<<<<<< HEAD
        absTolerance=1e-6)
conc_t = daeVariableType(name="conc_t", units=unit(),
        lowerBound=0, upperBound=1e20, initialGuess=1.00,
        absTolerance=1e-6)
=======
        absTolerance=1e-7)
>>>>>>> 26906374
elec_pot_t = daeVariableType(name="elec_pot_t", units=unit(),
        lowerBound=-1e20, upperBound=1e20, initialGuess=0,
        absTolerance=1e-5)


class modMPET(daeModel):
    def __init__(self, Name, Parent=None, Description="", ndD_s=None,
            ndD_e=None):
        daeModel.__init__(self, Name, Parent, Description)

        if (ndD_s is None) or (ndD_e is None):
            raise Exception("Need input parameter dictionaries")
        self.ndD = ndD_s
        self.profileType = ndD_s['profileType']
        Nvol = ndD_s["Nvol"]
        Npart = ndD_s["Npart"]
        self.trodes = trodes = ndD_s["trodes"]

        # Domains where variables are distributed
        self.DmnCell = {} # domains over full cell dimensions
        self.DmnPart = {} # domains over particles in each cell volume
        if Nvol["s"] >= 1: # If we have a separator
            self.DmnCell["s"] = daeDomain("DmnCell_s", self, unit(),
                    "Simulated volumes in the separator")
        for l in trodes:
            self.DmnCell[l] = daeDomain("DmnCell_{l}".format(l=l),
                    self, unit(),
                    "Simulated volumes in electrode " +
                    "{l}".format(l=l))
            self.DmnPart[l] = daeDomain("Npart_{l}".format(l=l),
                    self, unit(),
                    "Particles sampled in each control " +
                    "volume in electrode {l}".format(l=l))
            Nv = Nvol[l]
            Np = Npart[l]

        # Variables
<<<<<<< HEAD
        self.c_lyte = {}
        self.phi_lyte = {}
        self.phi_bulk = {}
        self.phi_part = {}
        self.j_plus = {}
        self.ffrac = {}
=======
        self.c_lyte_ac = np.empty(2, dtype=object)
        self.phi_lyte_ac = np.empty(2, dtype=object)
        self.c1_sld_ac = np.empty(2, dtype=object)
        self.c2_sld_ac = np.empty(2, dtype=object)
        self.phi_sld_ac = np.empty(2, dtype=object)
        self.c1bar_sld_ac = np.empty(2, dtype=object)
        self.c2bar_sld_ac = np.empty(2, dtype=object)
        self.phi_ac = np.empty(2, dtype=object)
        self.phipart_ac = np.empty(2, dtype=object)
        self.j_plus_ac = np.empty(2, dtype=object)
        self.ffrac_ac = np.empty(2, dtype=object)
>>>>>>> 26906374
        for l in trodes:
            # Concentration/potential in electrode regions of elyte
            self.c_lyte[l] = daeVariable("c_lyte_{l}".format(l=l),
                    conc_t, self,
                    "Concentration in the electrolyte in " +
                    "electrode {l}".format(l=l),
                    [self.DmnCell[l]])
            self.phi_lyte[l] = daeVariable("phi_lyte_{l}".format(l=l),
                    elec_pot_t, self,
                    "Electrostatic potential in electrolyte in " +
                    "electrode {l}".format(l=l),
<<<<<<< HEAD
                    [self.DmnCell[l]])
            self.phi_bulk[l] = daeVariable("phi_bulk_{l}".format(l=l),
=======
                    [self.Nvol_ac[l]])
            # Concentration in electrode active particles
            Nvol = Nvol_ac[l]
            Npart = Npart_ac[l]
            self.c1_sld_ac[l] = np.empty((Nvol, Npart), dtype=object)
            self.c2_sld_ac[l] = np.empty((Nvol, Npart), dtype=object)
            for i in range(Nvol):
                for j in range(Npart):
                    self.c1_sld_ac[l][i, j] = daeVariable(
                            "c1_sld_trode{l}vol{i}part{j}".format(
                            i=i, j=j, l=l), mole_frac_t, self,
                            "Concentration in each solid particle",
                            [self.Nsld_mat_ac[l][i, j]])
                    self.c2_sld_ac[l][i, j] = daeVariable(
                            "c2_sld_trode{l}vol{i}part{j}".format(
                            i=i, j=j, l=l), mole_frac_t, self,
                            "Concentration in each solid particle",
                            [self.Nsld_mat_ac[l][i, j]])
            # Potential in electrode active particles
            # Only make a variable of solid potentials if we have to
            # -- it's a lot of equations to keep track of for nothing
            # if we don't need it.
            if D['simSurfCond_ac'][l]:
                self.phi_sld_ac[l] = np.empty((Nvol, Npart), dtype=object)
                for i in range(Nvol):
                    for j in range(Npart):
                        self.phi_sld_ac[l][i, j] = daeVariable(
                                "p_sld_trode{l}_vol{i}_part{j}".format(
                                i=i, j=j, l=l), elec_pot_t, self,
                                "Electrostatic potential in each solid particle",
                                [self.Nsld_mat[l][i, j]])
            else:
                self.phi_sld_ac[l] = False
            # Average active particle concentrations
            self.c1bar_sld_ac[l] = daeVariable("c1bar_sld_{l}".format(l=l),
                    mole_frac_t, self,
                    "Average concentration in each particle",
                    [self.Nvol_ac[l], self.Npart_ac[l]])
            self.c2bar_sld_ac[l] = daeVariable("c2bar_sld_{l}".format(l=l),
                    mole_frac_t, self,
                    "Average concentration in each particle",
                    [self.Nvol_ac[l], self.Npart_ac[l]])
            self.phi_ac[l] = daeVariable("phi_{l}".format(l=l),
>>>>>>> 26906374
                    elec_pot_t, self,
                    "Electrostatic potential in the bulk solid",
                    [self.DmnCell[l]])
            self.phi_part[l] = daeVariable("phi_part_{l}".format(l=l),
                    elec_pot_t, self,
                    "Electrostatic potential at each particle",
                    [self.DmnCell[l], self.DmnPart[l]])
            self.j_plus[l] = daeVariable("j_plus_{l}".format(l=l),
                    no_t, self,
                    "Rate of reaction of positives per solid volume",
                    [self.DmnCell[l]])
            self.ffrac[l] = daeVariable("ffrac_{l}".format(l=l),
                mole_frac_t, self,
                "Overall filling fraction of solids in electrodes")
        if Nvol["s"] >= 1: # If we have a separator
            self.c_lyte["s"] = daeVariable("c_lyte_s", conc_t, self,
                    "Concentration in the electrolyte in the separator",
                    [self.DmnCell["s"]])
            self.phi_lyte["s"] = daeVariable("phi_lyte_s", elec_pot_t, self,
                    "Electrostatic potential in electrolyte in separator",
                    [self.DmnCell["s"]])
        self.phi_applied = daeVariable("phi_applied", elec_pot_t, self,
                "Overall battery voltage (at anode current collector)")
        self.current = daeVariable("current", no_t, self,
                "Total current of the cell")
        self.dummyVar = daeVariable("dummyVar", no_t, self, "dummyVar")

<<<<<<< HEAD
        # Create models for representative particles within electrode
        # volumes and ports with which to talk to them.
        self.portsOutLyte = {}
        self.portsOutBulk = {}
        self.particles = {}
        for l in trodes:
            Nv = Nvol[l]
            Np = Npart[l]
            self.portsOutLyte[l] = np.empty(Nv, dtype=object)
            self.portsOutBulk[l] = np.empty((Nv, Np), dtype=object)
            self.particles[l] = np.empty((Nv, Np), dtype=object)
            for i in range(Nv):
                self.portsOutLyte[l][i] = mpetPorts.portFromElyte(
                        "portTrode{l}vol{i}".format(l=l,i=i),
                        eOutletPort, self,
                        "Electrolyte port to particles")
                for j in range(Np):
                    self.portsOutBulk[l][i, j] = mpetPorts.portFromBulk(
                        "portTrode{l}vol{i}part{j}".format(l=l,i=i,j=j),
                        eOutletPort, self,
                        "Bulk electrode port to particles")
                    solidType = ndD_e[l]["indvPart"][i, j]['type']
                    if solidType in ["ACR", "CHR", "diffn", "homog", "homog_sdn"]:
                        pMod = mpetMaterials.mod1var
                    else:
                        raise NotImplementedError("no model for given solid type")
                    self.particles[l][i, j] = pMod(
                            "partTrode{l}vol{i}part{j}".format(l=l,i=i,j=j),
                            self, ndD=ndD_e[l]["indvPart"][i, j],
                            ndD_s=ndD_s)
                    self.ConnectPorts(self.portsOutLyte[l][i],
                            self.particles[l][i, j].portInLyte)
                    self.ConnectPorts(
                            self.portsOutBulk[l][i, j],
                            self.particles[l][i, j].portInBulk)
=======
        # Parameters
        self.NumTrode = daeParameter("NumTrode", unit(), self,
                "Number of electroes simulated (1 or 0)")
        self.NumVol_ac = daeParameter("NumVol_ac", unit(), self,
                "Number of volumes in the electrode",
                [self.Ntrode])
        self.NumPart_ac = daeParameter("NumPart_ac", unit(), self,
                "Number of particles in each electrode volume",
                [self.Ntrode])
        self.NumVol_s = daeParameter("NumVol_s", unit(), self,
                "Number of volumes in the electrolyte")
        self.L_ac = daeParameter("L_ac", unit(), self,
                "Length of electrodes (ndim to L_c)",
                [self.Ntrode])
        self.L_s = daeParameter("L_s", unit(), self,
                "Length of separator (ndim to L_c)")
        self.epsbeta_ac = daeParameter("epsbeta_ac", unit(), self,
                "porosity times beta in electrodes",
                [self.Ntrode])
        self.zp = daeParameter("zp", unit(), self,
                "cation charge number")
        self.zm = daeParameter("zm", unit(), self,
                "anion charge number")
        self.tp = daeParameter("tp", unit(), self,
                "positive transference number")
        self.poros_s = daeParameter("poros_s", unit(), self,
                "porosity in separator")
        self.poros_ac = daeParameter("poros_ac", unit(), self,
                "porosity in electrode",
                [self.Ntrode])
        self.phi_cathode = daeParameter("phi_cathode", unit(), self,
                "reference potential, at the cathode + "
                "(phi_applied is relative to this)")
        self.td = daeParameter("td", unit(), self,
                "Diffusive time [s]")
        self.dim_Damb = daeParameter("dim_Damb", unit(), self,
                "ambipolar diffusivity [m^2/s]")
        self.Dp = daeParameter("Dp", unit(), self,
                "non-dimensional diffusivity of positive ions")
        self.Dm = daeParameter("Dm", unit(), self,
                "non-dimensional diffusivity of negative ions")
        self.Dsld_ac = np.empty(2, dtype=object)
        self.kappa_ac = np.empty(2, dtype=object)
        self.Omga_ac = np.empty(2, dtype=object)
        self.Omgb_ac = np.empty(2, dtype=object)
        self.Omgc_ac = np.empty(2, dtype=object)
        self.k0_ac = np.empty(2, dtype=object)
        self.beta_s_ac = np.empty(2, dtype=object)
        self.delta_L_ac = np.empty(2, dtype=object)
        self.MHC_Aa_ac = np.empty(2, dtype=object)
        self.scond_ac = np.empty(2, dtype=object)
        self.G_ac = np.empty(2, dtype=object)
        self.psd_num_ac = np.empty(2, dtype=object)
        self.psd_len_ac = np.empty(2, dtype=object)
        self.psd_area_ac = np.empty(2, dtype=object)
        self.psd_vol_ac = np.empty(2, dtype=object)
        for l in trodes:
            self.Dsld_ac[l] = daeParameter("Dsld_{l}".format(l=l),
                    unit(), self,
                    "Diffusivity in electrode active particles",
                    [self.Nvol_ac[l], self.Npart_ac[l]])
            self.kappa_ac[l] = daeParameter("kappa_{l}".format(l=l),
                    unit(), self,
                    "kappa for each particle",
                    [self.Nvol_ac[l], self.Npart_ac[l]])
            self.Omga_ac[l] = daeParameter("Omga_{l}".format(l=l),
                    unit(), self,
                    "regular solution parameter for each particle [J]",
                    [self.Nvol_ac[l], self.Npart_ac[l]])
            self.Omgb_ac[l] = daeParameter("Omgb_{l}".format(l=l),
                    unit(), self,
                    "regular solution parameter for each particle [J]",
                    [self.Nvol_ac[l], self.Npart_ac[l]])
            self.Omgc_ac[l] = daeParameter("Omgc_{l}".format(l=l),
                    unit(), self,
                    "regular solution parameter for each particle [J]",
                    [self.Nvol_ac[l], self.Npart_ac[l]])
            self.k0_ac[l] = daeParameter("k0_{l}".format(l=l),
                    unit(), self,
                    "exchange current density rate constant for each particle",
                    [self.Nvol_ac[l], self.Npart_ac[l]])
            self.beta_s_ac[l] = daeParameter("beta_s_{l}".format(l=l),
                    unit(), self,
                    "surface wetting, nondim: kappa*d(gamma_s)/dc",
                    [self.Nvol_ac[l], self.Npart_ac[l]])
            self.delta_L_ac[l] = daeParameter("delta_L_{l}".format(l=l),
                    unit(), self,
                    "Length ratios for particle: Vp/(Ap*Rp)",
                    [self.Nvol_ac[l], self.Npart_ac[l]])
            self.MHC_Aa_ac[l] = daeParameter("MHC_Aa_{l}".format(l=l),
                    unit(), self,
                    "MHC factor for erf approximation parameter",
#                    [self.Ntrode])
                    [self.Nvol_ac[l], self.Npart_ac[l]])
            self.scond_ac[l] = daeParameter("scond_{l}".format(l=l),
                    unit(), self,
                    "surface conductivity of particles",
                    [self.Nvol_ac[l], self.Npart_ac[l]])
            self.G_ac[l] = daeParameter("G_{l}".format(l=l),
                    unit(), self,
                    "conductance particles",
                    [self.Nvol_ac[l], self.Npart_ac[l]])
            self.psd_num_ac[l] = daeParameter("psd_numVols_{l}".format(l=l),
                    unit(), self,
                    "Particle numbers of discretizations",
                    [self.Nvol_ac[l], self.Npart_ac[l]])
            self.psd_len_ac[l] = daeParameter("psd_lengths_{l}".format(l=l),
                    unit(), self,
                    "Particle lengths [nm]",
                    [self.Nvol_ac[l], self.Npart_ac[l]])
            self.psd_area_ac[l] = daeParameter("psd_active_areas_{l}".format(l=l),
                    unit(), self,
                    "Particle active areas [nm^2]",
                    [self.Nvol_ac[l], self.Npart_ac[l]])
            self.psd_vol_ac[l] = daeParameter("psd_volumes_{l}".format(l=l),
                    unit(), self,
                    "Particle volumes [nm^3]",
                    [self.Nvol_ac[l], self.Npart_ac[l]])
        self.dphi_eq_ref_ac = daeParameter("dphi_eq_ref_ac",
                unit(), self,
                "dimensionless potential offset in referencing fit " +
                "delta_phi_eq curves -- used only for initialization",
                [self.Ntrode])
        self.alpha_ac = daeParameter("alpha_ac", unit(), self,
                " Charge transfer coefficient",
                [self.Ntrode])
        self.dim_csmax_ac = daeParameter("dim_csmax_ac", unit(), self,
                "maximum lithium concentration in solid [mol/m^3]",
                [self.Ntrode])
        self.MHC_erfstretch_ac = daeParameter("MHC_b_ac", unit(), self,
                "MHC factor for erf approximation parameter",
                [self.Ntrode])
        self.T = daeParameter("T", unit(), self,
                "Non dimensional temperature")
        self.currset = daeParameter("currset", unit(), self,
                "dimensionless current")
        self.Vset = daeParameter("Vset", unit(), self,
                "dimensionless applied voltage (relative to " +
                "Delta V OCV of the  cell)")
        self.cwet_ac = daeParameter("cwet_ac", unit(), self,
                "Wetted surface concentration",
                [self.Ntrode])
        self.B_ac = daeParameter("B_ac", unit(), self,
                "Stress coefficient for each particle",
                [self.Ntrode])
        self.EvdW_ac = daeParameter("EvdW_ac", unit(), self,
                "vdW energy between planes",
                [self.Ntrode])
        self.lmbda_ac = daeParameter("lmbda_ac", unit(), self,
                "Marcus reorganizational energy",
                [self.Ntrode])
        self.mcond_ac = daeParameter("mcond_ac", unit(), self,
                "conductivity of cathode",
                [self.Ntrode])
        self.z = daeParameter("z", unit(), self,
                "capacity ratio of cathode:anode")
>>>>>>> 26906374

    def DeclareEquations(self):
        daeModel.DeclareEquations(self)

        # Some values of domain lengths
        trodes = self.trodes
        ndD = self.ndD
        Nvol = ndD["Nvol"]
        Npart = ndD["Npart"]
        Nlyte = np.sum(Nvol.values())
        # External function -- erf -- prepare to store external
        # function objects. For some reason, each external function
        # object that gets created has to stay 'alive' as an attribute
        # of the model, but we won't have to keep track of indexing.
        self.erfvec = []

#        # Prepare the noise
#        # maybe "numnoise" should be a parameter?
#        numnoise = 200/10.
#        noise_prefac = 2e-4
#        # a vector going from 0 to the max simulation time.
#        time_vec = np.linspace(0, (1./self.currset.GetValue()), numnoise)
#        # daeScalarExternalFunction (noise interpolation done as vector)
#        self.noise_local = np.empty(2, dtype=object)
#        for l in trodes:
#            self.noise_local[l] = np.empty((Nvol_ac[l], Npart_ac[l]),
#                    dtype=object)
#            for i in range(Nvol_ac[l]):
#                for j in range(Npart_ac[l]):
#                    Nsld = Nsld_mat_ac[l][i, j]
#                    noise_data = noise_prefac*np.random.randn(numnoise, Nsld)
#                    # Previous_output is common for all external functions
#                    previous_output = []
#                    self.noise_local[l][i, j] = [noise("Noise{l}{i}{j}".format(l=l,i=i,j=j), self,
#                        unit(), Time(), time_vec, noise_data,
#                        previous_output, _position_) for _position_
#                        in range(Nsld)]

<<<<<<< HEAD
=======
        # Prepare the Ideal Solution log ratio terms
        self.ISfuncs = np.empty(2, dtype=object)
        for l in trodes:
            self.ISfuncs[l] = np.empty((Nvol_ac[l], Npart_ac[l]),
                    dtype=object)
            for i in range(Nvol_ac[l]):
                for j in range(Npart_ac[l]):
                    self.ISfuncs[l][i, j] = np.empty(2, dtype=object)
                    Nsld = Nsld_mat_ac[l][i, j]
                    self.ISfuncs[l][i, j][0] = np.array(
                            [LogRatio("LR{l}{i}{j}{k}1".format(l=l,i=i,j=j,k=k),
                                self, unit(),
                                self.c1_sld_ac[l][i, j](k)) for k in
                                range(Nsld)])
                    self.ISfuncs[l][i, j][1] = np.array(
                            [LogRatio("LR{l}{i}{j}{k}2".format(l=l,i=i,j=j,k=k),
                                self, unit(),
                                self.c2_sld_ac[l][i, j](k)) for k in
                                range(Nsld)])

        # Define the average concentration in each particle (algebraic
        # equations)
        for l in trodes:
            for i in range(Nvol_ac[l]):
                for j in range(Npart_ac[l]):
                    Nij = Nsld_mat_ac[l][i, j]
                    r_vec, volfrac_vec = self.get_unit_solid_discr(
                            self.D['solidShape_ac'][l],
                            self.D['solidType_ac'][l], Nij)
                    eq1 = self.CreateEquation("c1bar_trode{l}vol{i}part{j}".format(i=i,j=j,l=l))
                    eq2 = self.CreateEquation("c2bar_trode{l}vol{i}part{j}".format(i=i,j=j,l=l))
                    eq1.Residual = self.c1bar_sld_ac[l](i, j)
                    eq2.Residual = self.c2bar_sld_ac[l](i, j)
                    for k in range(Nij):
                        eq1.Residual -= self.c1_sld_ac[l][i, j](k) * volfrac_vec[k]
                        eq2.Residual -= self.c2_sld_ac[l][i, j](k) * volfrac_vec[k]
#                    eq.BuildJacobianExpressions = True

>>>>>>> 26906374
        # Define the overall filling fraction in the electrodes
        for l in trodes:
            eq = self.CreateEquation("ffrac_{l}".format(l=l))
            eq.Residual = self.ffrac[l]()
            # Make a float of Vtot, total particle volume in electrode
            # Note: for some reason, even when "factored out", it's a bit
            # slower to use Sum(self.psd_vol_ac[l].array([], [])
            tmp = 0
            for i in range(Nvol[l]):
                for j in range(Npart[l]):
                    Vpart = ndD["psd_vol_FracTot"][l][i, j]
                    # For some reason the following slower, so
                    # it's helpful to factor out the Vtot sum:
                    # eq.Residual -= self.cbar_sld_ac[l](i, j) * (Vpart/Vtot)
<<<<<<< HEAD
                    tmp += self.particles[l][i, j].cbar() * Vpart
            eq.Residual -= tmp
=======
                    tmp += 0.5 * (self.c1bar_sld_ac[l](i, j) +
                            self.c2bar_sld_ac[l](i, j) ) * Vpart
            eq.Residual -= tmp / Vtot
>>>>>>> 26906374

        # Define dimensionless j_plus for each electrode volume
        for l in trodes:
            for i in range(Nvol[l]):
                eq = self.CreateEquation("j_plus_trode{l}vol{i}".format(i=i,l=l))
                # Start with no reaction, then add reactions for each
                # particle in the volume.
                res = 0
                # sum over particle volumes in given electrode volume
                for j in range(Npart[l]):
                    # The volume of this particular particle
<<<<<<< HEAD
                    Vj = ndD["psd_vol_FracVol"][l][i, j]
                    res += self.particles[l][i, j].dcbardt() * Vj
                eq.Residual = self.j_plus[l](i) - res
=======
                    Vj = self.psd_vol_ac[l](i, j)
                    Nij = Nsld_mat_ac[l][i, j]
                    r_vec, volfrac_vec = self.get_unit_solid_discr(
                            self.D['solidShape_ac'][l],
                            self.D['solidType_ac'][l], Nij)
                    tmp = 0
                    for k in range(Nij):
                        tmp += (0.5 * (self.c1_sld_ac[l][i, j].dt(k) +
                                self.c2_sld_ac[l][i, j].dt(k)) *
                                volfrac_vec[k])
                    res += tmp * Vj
                eq.Residual = self.j_plus_ac[l](i) - res/Vu
>>>>>>> 26906374

        # Define output port variables
        for l in trodes:
<<<<<<< HEAD
            for i in range(Nvol[l]):
                eq = self.CreateEquation("portout_c_trode{l}vol{i}".format(i=i,l=l))
                eq.Residual = (self.c_lyte[l](i) -
                        self.portsOutLyte[l][i].c_lyte())
                eq = self.CreateEquation("portout_p_trode{l}vol{i}".format(i=i,l=l))
                phi_lyte = self.phi_lyte[l](i)
                eq.Residual = (phi_lyte - self.portsOutLyte[l][i].phi_lyte())
                for j in range(Npart[l]):
                    eq = self.CreateEquation(
                            "portout_pm_trode{l}vol{i}part{j}".format(i=i,j=j,l=l))
                    eq.Residual = (self.phi_part[l](i, j) -
                            self.portsOutBulk[l][i, j].phi_m())
=======
            # Solid active particles concentration/potential
            for i in range(Nvol_ac[l]):
                # Calculate the solid concentration rates of change
                for j in range(Npart_ac[l]):
                    # Prepare the RHS function
                    Nij = Nsld_mat_ac[l][i, j]
                    # Note Mmat is often the identity matrix...
                    (Mmat, RHS_c1_sld_ij, RHS_c2_sld_ij) = self.calc_sld_dcs_dt(l, i, j)
                    dc1dt_vec = np.empty(Nij, dtype=object)
                    dc2dt_vec = np.empty(Nij, dtype=object)
                    dc1dt_vec[0:Nij] = [self.c1_sld_ac[l][i, j].dt(k) for k in range(Nij)]
                    dc2dt_vec[0:Nij] = [self.c2_sld_ac[l][i, j].dt(k) for k in range(Nij)]
                    LHS1_vec = self.MX(Mmat, dc1dt_vec)
                    LHS2_vec = self.MX(Mmat, dc2dt_vec)
#                    noisevec = self.noise_local[l][i, j] # NOISE
                    # Set up equations: Mmat*dcdt = RHS
                    for k in range(Nij):
                        eq = self.CreateEquation(
                                "dc1sdt_trode{l}vol{i}part{j}discr{k}".format(
                                    i=i,j=j,k=k,l=l))
#                        eq.Residual = self.c_sld[i, j].dt(k) - RHS_c_sld_ij[k]
                        eq.Residual = LHS1_vec[k] - RHS_c1_sld_ij[k]
#                        eq.Residual = (LHS_vec[k] - RHS_c_sld_ij[k] +
#                                noisevec[k]()) # NOISE
                        eq = self.CreateEquation(
                                "dc2sdt_trode{l}vol{i}part{j}discr{k}".format(
                                    i=i,j=j,k=k,l=l))
                        eq.Residual = LHS2_vec[k] - RHS_c2_sld_ij[k]

                # Also calculate the potential drop along cathode
                # particle surfaces, if desired
                simSurfCathCond = self.D['simSurfCond_ac'][l]
                if simSurfCathCond:
                    # Conservation of charge in the solid particles with
                    # Ohm's Law
                    LHS = self.calc_part_surf_LHS(l, i, j)
                    k0_part = self.k0_ac[l](i, j)
                    for k in range(Nij):
                        eq = self.CreateEquation(
                                "charge_cons_trode{l}vol{i}part{j}discr{k}".format(
                                    i=i,j=j,k=k,l=l))
                        RHS = 0.5 * (self.c1_sld_ac[l][i, j].dt(k) +
                                self.c2_sld_ac[l][i, j].dt(k)) / k0_part
                        eq.Residual = LHS[k] - RHS
>>>>>>> 26906374

            # Simulate the potential drop along the bulk electrode
            # solid phase
            simBulkCond = ndD['simBulkCond'][l]
            if simBulkCond:
                # Calculate the RHS for electrode conductivity
                phi_tmp = np.empty(Nvol[l]+2, dtype=object)
                phi_tmp[1:-1] = [self.phi_bulk[l](i) for i in range(Nvol[l])]
                porosvec = np.empty(Nvol[l]+2, dtype=object)
                eps_sld = self.ndD["P_L"][l] * (1-self.ndD["poros"][l])
                porosvec[1:-1] = [eps_sld**(3./2) for i in range(Nvol[l])]
                porosvec[0] = porosvec[1]
                porosvec[-1] = porosvec[-2]
                porosvec = ((2*porosvec[1:]*porosvec[:-1])
                        / (porosvec[1:] + porosvec[:-1] + 1e-20))
                if l == "a": # anode
                    # Potential at the current collector is from
                    # simulation
                    phi_tmp[0] = self.phi_applied()
                    # No current passes into the electrolyte
                    phi_tmp[-1] = phi_tmp[-2]
                else: # cathode
                    phi_tmp[0] = phi_tmp[1]
                    # Potential at current at current collector is
                    # reference (set)
                    phi_tmp[-1] = ndD["phi_cathode"]
                dx = 1./Nvol[l]
                RHS_phi_tmp = -np.diff(-porosvec*ndD["mcond"][l]*np.diff(phi_tmp)/dx)/dx
            # Actually set up the equations for bulk solid phi
            for i in range(Nvol[l]):
                eq = self.CreateEquation("phi_ac_trode{l}vol{i}".format(i=i,l=l))
                if simBulkCond:
                    eq.Residual = (-ndD["epsbeta"][l]*self.j_plus[l](i) -
                            RHS_phi_tmp[i])
                else:
                    if l == "a": # anode
                        eq.Residual = self.phi_bulk[l](i) - self.phi_applied()
                    else: # cathode
                        eq.Residual = self.phi_bulk[l](i) - ndD["phi_cathode"]

            # Simulate the potential drop along the connected
            # particles
            simPartCond = ndD['simPartCond'][l]
            for i in range(Nvol[l]):
                phi_bulk = self.phi_bulk[l](i)
                for j in range(Npart[l]):
                    G_l = ndD["G"][l][i, j]
                    phi_n = self.phi_part[l](i, j)
                    if j == 0: # reference bulk phi
                        phi_l = self.phi_bulk[l](i)
                    else:
                        phi_l = self.phi_part[l](i, j - 1)
                    if j == (Npart[l] - 1): # No particle at and of "chain"
                        G_r = 0
                        phi_r = phi_n
                    else:
<<<<<<< HEAD
                        G_r = ndD["G"][l][i, j + 1]
                        phi_r = self.phi_part[l](i, j + 1)
=======
                        G_r = self.G_ac[l](i, j + 1)
                        phi_r = self.phipart_ac[l](i, j + 1)
                    # Find average dcs/dt for this particle
                    Nij = Nsld_mat_ac[l][i, j]
                    r_vec, volfrac_vec = self.get_unit_solid_discr(
                            self.D['solidShape_ac'][l],
                            self.D['solidType_ac'][l], Nij)
                    dcsbardt = 0
                    for k in range(Nij):
                        dcsbardt += (self.c1_sld_ac[l][i, j].dt(k) *
                                volfrac_vec[k])
                        dcsbardt += (self.c2_sld_ac[l][i, j].dt(k) *
                                volfrac_vec[k])
>>>>>>> 26906374
                    # charge conservation equation around this particle
                    eq = self.CreateEquation("phi_ac_trode{l}vol{i}part{j}".format(i=i,l=l,j=j))
                    if simPartCond:
                        # -dcsbar/dt = I_l - I_r
                        eq.Residual = (
                                self.particles[l][i, j].dcsbardt() + (
                                (-G_l * (phi_n - phi_l)) -
                                (-G_r * (phi_r - phi_n))))
                    else:
                        eq.Residual = self.phi_part[l](i, j) - self.phi_bulk[l](i)

        # If we have a single electrode volume (in a perfect bath),
        # electrolyte equations are simple
        if Nvol["a"] == 0 and Nvol["s"] == 0 and Nvol["c"] == 1:
            eq = self.CreateEquation("c_lyte")
            eq.Residual = self.c_lyte["c"].dt(0) - 0
            eq = self.CreateEquation("phi_lyte")
            eq.Residual = self.phi_lyte["c"](0) - self.phi_applied()
        else:
            # Calculate RHS for electrolyte equations
            c_lyte = np.empty(Nlyte, dtype=object)
            c_lyte[0:Nvol["a"]] = [self.c_lyte["a"](i)
                    for i in range(Nvol["a"])] # anode
            c_lyte[Nvol["a"]:Nvol["a"] + Nvol["s"]] = [self.c_lyte["s"](i)
                    for i in range(Nvol["s"])] # separator
            c_lyte[Nvol["a"] + Nvol["s"]:Nlyte] = [self.c_lyte["c"](i)
                    for i in range(Nvol["c"])] # cathode
            phi_lyte = np.empty(Nlyte, dtype=object)
            phi_lyte[0:Nvol["a"]] = [self.phi_lyte["a"](i)
                    for i in range(Nvol["a"])] # anode
            phi_lyte[Nvol["a"]:Nvol["a"] + Nvol["s"]] = [self.phi_lyte["s"](i)
                    for i in range(Nvol["s"])] # separator
            phi_lyte[Nvol["a"] + Nvol["s"]:Nlyte] = [self.phi_lyte["c"](i)
                    for i in range(Nvol["c"])] # cathode
            (RHS_c, RHS_phi) = self.calc_lyte_RHS(c_lyte, phi_lyte,
                    Nvol, Nlyte)
            # Equations governing the electrolyte in the separator
            offset = Nvol["a"]
            for i in range(Nvol["s"]):
                # Mass Conservation
                eq = self.CreateEquation(
                        "sep_lyte_mass_cons_vol{i}".format(i=i))
                eq.Residual = (ndD["poros"]["s"]*self.c_lyte["s"].dt(i) -
                        RHS_c[offset + i])
                # Charge Conservation
                eq = self.CreateEquation(
                        "sep_lyte_charge_cons_vol{i}".format(i=i))
                eq.Residual = (RHS_phi[offset + i])
            # Equations governing the electrolyte in the electrodes.
            # Here, we are coupled to the total reaction rates in the
            # solids.
            for l in trodes:
                if l == "a": # anode
                    offset = 0
                else: # cathode
                    offset = Nvol["a"] + Nvol["s"]
                for i in range(Nvol[l]):
                    # Mass Conservation
                    eq = self.CreateEquation(
                            "lyteMassCons_trode{l}vol{i}".format(i=i,l=l))
                    if ndD["elyteModelType"] == "dilute":
                        eq.Residual = (ndD["poros"][l]*self.c_lyte[l].dt(i) +
                                ndD["epsbeta"][l]*(1-ndD["tp"])*self.j_plus[l](i) -
                                RHS_c[offset + i])
                    elif ndD["elyteModelType"] == "SM":
                        eq.Residual = (ndD["poros"][l]*self.c_lyte[l].dt(i) -
                                RHS_c[offset + i])
                    # Charge Conservation
                    eq = self.CreateEquation(
                            "lyteChargeCons_trode{l}vol{i}".format(i=i,l=l))
                    eq.Residual = (ndD["epsbeta"][l]*self.j_plus[l](i) -
                            RHS_phi[offset + i])

        # Define the total current. This can be done in either anode
        # or cathode equivalently.
        eq = self.CreateEquation("Total_Current")
        eq.Residual = self.current()
        limtrode = ("c" if ndD["z"] < 1 else "a")
        dx = 1./Nvol[limtrode]
        for i in range(Nvol[limtrode]):
            if limtrode == "a":
                eq.Residual += dx * self.j_plus[limtrode](i)
            else:
                eq.Residual -= dx * self.j_plus[limtrode](i)

        Dp = self.D['Dp']
        Dm = self.D['Dm']
        zp = self.D['zp']
        zm = self.D['zm']
        Damb = ((zp+zm)*Dp*Dm)/(zp*Dp+zm*Dm)
        td = self.D['L_ac'][1]**2 / Damb
        if self.profileType == "CC":
            # Total Current Constraint Equation
            eq = self.CreateEquation("Total_Current_Constraint")
<<<<<<< HEAD
            eq.Residual = self.current() - ndD["currset"]*(
                    1 - np.exp(-Time()/(ndD["tend"]*1e-3)))
        elif self.profileType == "CV":
            # Keep applied potential constant
            eq = self.CreateEquation("applied_potential")
            eq.Residual = self.phi_applied() - ndD["Vset"]*(
                    1 - np.exp(-Time()/(ndD["tend"]*1e-3)))
=======
            if self.currset.GetValue() != 0.0:
                timeHorizon = 1./Abs(self.currset())
            else:
                timeHorizon = self.D['tend']/td
            eq.Residual = self.current() - self.currset()*(1 -
                    np.exp(-Time()/(timeHorizon*1e-3)))
        elif self.profileType == "CV":
            # Keep applied potential constant
            eq = self.CreateEquation("applied_potential")
            timeHorizon = self.D['tend']/td
            eq.Residual = self.phi_applied() - self.Vset()*(
#                    1)
                    1 - np.exp(-Time()/(timeHorizon*1e-3)))
#                    np.tanh(Time()/(45.0)))
>>>>>>> 26906374

        for eq in self.Equations:
            eq.CheckUnitsConsistency = False

<<<<<<< HEAD
        if self.profileType == "CC":
            # Set the condition to terminate the simulation upon reaching
            # a cutoff voltage.
            self.stopCondition = (
                    ((Abs(self.phi_applied()) <= ndD["phimin"]) |
                        (Abs(self.phi_applied()) >= ndD["phimax"]))
                    & (self.dummyVar() < 1))
            self.ON_CONDITION(self.stopCondition,
                    setVariableValues = [(self.dummyVar, 2)])

    def calc_lyte_RHS(self, cvec, phivec, Nvol, Nlyte):
        ndD = self.ndD
        zp = ndD["zp"]
        zm = ndD["zm"]
        nup = ndD["nup"]
        num = ndD["num"]
        nu = nup + num
        limtrode = ("c" if ndD["z"] < 1 else "a")
=======
#        self.action = doNothingAction()
##        self.ON_CONDITION(Time() >= Constant(300*s),
#        self.ON_CONDITION(
##                Time() >= Constant(100*s) & Abs(self.phi_applied()) >= 60,
#                Abs(self.phi_applied()) >= 20,
#                switchToStates = [],
#                setVariableValues = [],
#                triggerEvents = [],
#                userDefinedActions = [self.action] )

    def calc_sld_dcs_dt(self, trode_indx, vol_indx, part_indx):
        # shorthand
        l = trode_indx
        i = vol_indx
        j = part_indx
        # Get some useful information
        simSurfCond = self.D['simSurfCond_ac'][l]
        solidType = self.D['solidType_ac'][l]
        solidShape = self.D['solidShape_ac'][l]
        rxnType = self.D['rxnType_ac'][l]
        delPhiEqFit = self.D['delPhiEqFit_ac'][l]
        # Get variables for this particle/electrode volume
        phi_lyte = self.phi_lyte_ac[l](i)
        phi_m = self.phipart_ac[l](i, j)
        c_lyte = self.c_lyte_ac[l](i)
        # Get the relevant parameters for this particle
        k0 = self.k0_ac[l](i, j)
        kappa = self.kappa_ac[l](i, j) # only used for ACR/CHR
        B = self.B_ac(l) # only used for ACR/CHR
        c1bar = self.c1bar_sld_ac[l](i, j) # only used for ACR/CHR
        c2bar = self.c2bar_sld_ac[l](i, j) # only used for ACR/CHR
        lmbda = self.lmbda_ac(l) # Only used for Marcus/MHC
        Aa = self.MHC_Aa_ac[l](i, j) # Only used for MHC
        b = self.MHC_erfstretch_ac(l) # Only used for MHC
        alpha = self.alpha_ac(l) # Only used for BV
        Omga = self.Omga_ac[l](i, j)
        Omgb = self.Omgb_ac[l](i, j)
        Omgc = self.Omgc_ac[l](i, j)
        Ds = self.Dsld_ac[l](i, j) # Only used for "diffn"
        # We need the (non-dimensional) temperature to get the
        # reaction rate dependence correct
        T = self.T()
        # Number of volumes in current particle
        Nij = self.Nsld_mat_ac[l][i, j].NumberOfPoints
        # Concentration (profile?) in the solid
        c1_sld = np.empty(Nij, dtype=object)
        c1_sld[:] = [self.c1_sld_ac[l][i, j](k) for k in range(Nij)]
        c2_sld = np.empty(Nij, dtype=object)
        c2_sld[:] = [self.c2_sld_ac[l][i, j](k) for k in range(Nij)]
        # Assume dilute electrolyte
        act_O = c_lyte
        mu_O = T*np.log(Max(eps, act_O))
        # Calculate chemical potential of reduced state

        if solidType in ["ACR", "homog", "homog_sdn"]:
            if solidType == "ACR":
                # Make a blank array to allow for boundary conditions
                ISfuncs = self.ISfuncs[l][i, j]
                mu_R = self.calc_ACR_mu_R(c_sld, Omga, B, kappa, T, l,
                        ISfuncs)
                # If we're also simulating potential drop along the solid,
                # use that instead of self.phi_c(i)
                if simSurfCond:
                    phi_m = np.empty(Nij, dtype=object)
                    phi_m[:] = [self.phi_sld_ac[l][i, j](k) for k in range(Nij)]
            elif solidType in ["homog", "homog_sdn"]:
#                mu_R = self.mu_reg_sln(c_sld, Omga, T, eps)
                mu1_R = mu2_R = 0.
            # XXX -- Temp dependence!
            act1_R = np.exp(mu1_R/T)
            act2_R = np.exp(mu2_R/T)
            # eta = electrochem pot_R - electrochem pot_O
            # eta = (mu_R + phi_R) - (mu_O + phi_O)
            if delPhiEqFit:
                material = self.D['material_ac'][l]
                fits = delta_phi_fits.DPhiFits(self.D)
                phifunc = fits.materialData[material]
                delta_phi_eq = (phifunc(c1_sld[-1], self.dphi_eq_ref_ac(l))
                        + np.log(act_O))
                eta1 = eta2 = (phi_m - phi_lyte) - delta_phi_eq
            else:
                eta = (mu_R + phi_m) - (mu_O + phi_lyte)
            if rxnType == "Marcus":
                Rate1 = self.R_Marcus(k0, lmbda, c_lyte, c1_sld, eta1, T)
            elif rxnType == "BV":
                Rate1 = self.R_BV(k0, alpha, c1_sld, c2_sld, Omgb, act_O, act1_R, eta1, T)
                Rate2 = self.R_BV(k0, alpha, c2_sld, c1_sld, Omgb, act_O, act2_R, eta2, T)
            elif rxnType == "MHC":
#                Rate = self.R_MHC(k0, lmbda, eta, Aa, b, T)
                Rate = self.R_MHC(k0, lmbda, eta, Aa, b, T, c_sld)
            M = sprs.eye(Nij, Nij, format="csr")
            return (M, Rate1, Rate2)

        elif solidType in ["diffn", "CHR"] and solidShape in ["sphere", "cylinder"]:
            # For discretization background, see Zeng & Bazant 2013
            # Mass matrix is common for spherical shape, diffn or CHR
            Rs = 1. # (non-dimensionalized by itself)
            r_vec, volfrac_vec = self.get_unit_solid_discr(
                    solidShape, solidType, Nij)
            edges = np.hstack((0, (r_vec[0:-1] + r_vec[1:])/2, Rs))
            if solidShape == "sphere":
                Vp = 4./3. * np.pi * Rs**3
            elif solidShape == "cylinder":
                Vp = np.pi * Rs**2  # per unit height
            vol_vec = Vp * volfrac_vec
            dr = r_vec[1] - r_vec[0]
            M1 = sprs.diags([1./8, 3./4, 1./8], [-1, 0, 1],
                    shape=(Nij,Nij), format="csr")
            M1[1, 0] = M1[-2, -1] = 1./4
            M2 = sprs.diags(vol_vec, 0, format="csr")
            if solidShape == "sphere":
                M = M1*M2
            elif solidShape == "cylinder":
                M = M2

            # Diffn
            if solidType in ["diffn"]:
                if solidShape in ["cylinder"]:
                    raise NotImplementedError("cylinder-diffn!")
                # Take the surface concentration
                c_surf = c_sld[-1]
                # Assuming dilute solid
                act_R_surf = c_surf
                mu_R_surf = T*np.log(Max(eps, act_R_surf))
            # CHR
            elif solidType in ["CHR"]:
                # mu_R is like for ACR, except kappa*curv term
                EvdW = self.EvdW_ac(l)
                beta_s = self.beta_s_ac[l](i, j)
                ISfuncs1 = self.ISfuncs[l][i, j][0]
                ISfuncs2 = self.ISfuncs[l][i, j][1]
                mu1_R, mu2_R = self.calc_mu12_R(c1_sld, c2_sld, c1bar,
                        c2bar, Omga, Omgb, Omgc, B, kappa, EvdW,
                        beta_s, T, solidShape, ISfuncs1, ISfuncs2)
                act1_R = np.exp(mu1_R/T)
                act2_R = np.exp(mu2_R/T)
                mu1_R_surf = mu1_R[-1]
                mu2_R_surf = mu2_R[-1]
                # Take the surface concentration
                c1_surf = c1_sld[-1]
                c2_surf = c2_sld[-1]
                act1_R_surf = np.exp(mu1_R_surf/T)
                act2_R_surf = np.exp(mu2_R_surf/T)
            # Figure out overpotential
            if delPhiEqFit:
                material = self.D['material_ac'][l]
                fits = delta_phi_fits.DPhiFits(self.D)
                phifunc = fits.materialData[material]
                delta_phi_eq1 = (phifunc(c1_surf, self.dphi_eq_ref_ac(l))
                        + np.log(act_O))
                delta_phi_eq2 = (phifunc(c2_surf, self.dphi_eq_ref_ac(l))
                        + np.log(act_O))
                eta1 = (phi_m - phi_lyte) - delta_phi_eq1
                eta2 = (phi_m - phi_lyte) - delta_phi_eq2
            else:
                eta1 = (mu1_R_surf + phi_m) - (mu_O + phi_lyte)
                eta2 = (mu2_R_surf + phi_m) - (mu_O + phi_lyte)
            # Calculate reaction rate
            if rxnType == "Marcus":
                Rxn1 = self.R_Marcus(k0, lmbda, c_lyte, c1_surf, eta1, T)
                Rxn2 = self.R_Marcus(k0, lmbda, c_lyte, c2_surf, eta2, T)
            elif rxnType == "BV":
                Rxn1 = self.R_BV(k0, alpha, c1_surf, c2_surf, Omgb, act_O, act1_R_surf, eta1, T)
                Rxn2 = self.R_BV(k0, alpha, c2_surf, c1_surf, Omgb, act_O, act2_R_surf, eta2, T)
#                Rxn1 = self.R_BV(k0, alpha, c1_surf, act_O, act1_R_surf, eta1, T)
#                Rxn2 = self.R_BV(k0, alpha, c2_surf, act_O, act2_R_surf, eta2, T)
            elif rxnType == "MHC":
                Rxn1 = self.R_MHC(k0, lmbda, eta1, Aa, b, T, c1_surf)
                Rxn2 = self.R_MHC(k0, lmbda, eta2, Aa, b, T, c2_surf)
            # Finish up RHS discretization at particle surface
            if solidType in ["diffn"]:
#                RHS = np.empty(Nij, dtype=object)
                c_diffs = np.diff(c_sld)
#                RHS[1:Nij - 1] = 4*np.pi*(
#                        Ds*(r_vec[1:Nij - 1] + dr/2.)**2*c_diffs[1:]/dr -
#                        Ds*(r_vec[1:Nij - 1] - dr/2.)**2*c_diffs[:-1]/dr )
#                RHS[0] = 4*np.pi*Ds*(dr/2.)**2*c_diffs[0]/dr
                Flux_vec = self.calc_Flux_diffn(c_sld, Ds, Rxn, r_vec, dr)
                RHS = 4*np.pi*Flux_vec
#                RHS[-1] = 4*np.pi*(Rs**2 * self.delta_L_ac[l](i, j) * Rxn -
#                        Ds*(Rs - dr/2)**2*c_diffs[-1]/dr )
            elif solidType in ["CHR"]:
                Flux1_bc = 0.5*self.delta_L_ac[l](i, j)*Rxn1
                Flux2_bc = 0.5*self.delta_L_ac[l](i, j)*Rxn2
                # With chem potentials, can now calculate fluxes
                Flux1_vec, Flux2_vec = self.calc_Flux12(c1_sld,
                        c2_sld, mu1_R, mu2_R, Ds, Flux1_bc, Flux2_bc, dr, T)
                if solidShape == "sphere":
                    area_vec = 4*np.pi*edges**2
                elif solidShape == "cylinder":
                    area_vec = 2*np.pi*edges  # per unit height
                FluxTerm1 = np.diff(Flux1_vec*area_vec)
                FluxTerm2 = np.diff(Flux2_vec*area_vec)
#                kinterlayer = 1e2
#                interLayerRxn = (kinterlayer * (1 - c1_sld) *
#                        (1 - c2_sld) * (act1_R - act2_R))
#                RxnTerm1 = -interLayerRxn
#                RxnTerm2 = interLayerRxn
                RxnTerm1 = 0
                RxnTerm2 = 0
                RHS1 = FluxTerm1 + RxnTerm1
                RHS2 = FluxTerm2 + RxnTerm2
            return (M, RHS1, RHS2)

    def calc_ACR_mu_R(self, c_sld, Omga, B, kappa, T, l, ISfuncs=None):
        Nij = len(c_sld)
        cstmp = np.empty(Nij+2, dtype=object)
        cstmp[1:-1] = c_sld
        cstmp[0] = self.cwet_ac(l)
        cstmp[-1] = self.cwet_ac(l)
        dxs = 1./Nij
        curv = np.diff(cstmp, 2)/(dxs**2)
        mu_R = ( self.mu_reg_sln(c_sld, Omga, T, ISfuncs) - kappa*curv
                + self.B_ac(l)*(c_sld - cbar) )
        return mu_R

    def calc_mu12_R(self, c1_sld, c2_sld, c1bar, c2bar,
            Omga, Omgb, Omgc, B, kappa, EvdW, beta_s, T, solidShape,
            ISfuncs1=None, ISfuncs2=None):
        Nij = len(c1_sld)
        solidType = "CHR"
#        solidShape = "cylinder"
        Rs = 1. # (non-dimensionalized by itself)
        r_vec, volfrac_vec = self.get_unit_solid_discr(
                solidShape, solidType, Nij)
        dr = r_vec[1] - r_vec[0]
        # mu_R is like for ACR, except kappa*curv term
        mu1_R = ( self.mu_reg_sln(c1_sld, Omga, T, ISfuncs1) +
                B*(c1_sld - c1bar) )
        mu2_R = ( self.mu_reg_sln(c2_sld, Omga, T, ISfuncs2) +
                B*(c2_sld - c2bar) )
        mu1_reg = self.mu_reg_sln(c1_sld, Omga, T, ISfuncs1)
        mu2_reg = self.mu_reg_sln(c2_sld, Omga, T, ISfuncs2)
        mu1_B = B*(c1_sld - c1bar)
        mu2_B = B*(c2_sld - c2bar)
        mu1_vdW = EvdW*(30*c1_sld**2*(1-c1_sld)**2)
        mu2_vdW = EvdW*(30*c2_sld**2*(1-c2_sld)**2)
        mu1_intr = Omgb*c2_sld + Omgc*c2_sld*(1-c2_sld)*(1-2*c1_sld)
        mu2_intr = Omgb*c1_sld + Omgc*c1_sld*(1-c1_sld)*(1-2*c2_sld)
        # Graphite vdW interactions?
#        EvdW = self.EvdW_ac(l)
        mu1_R += EvdW*(30*c1_sld**2*(1-c1_sld)**2)
        mu2_R += EvdW*(30*c2_sld**2*(1-c2_sld)**2)
        # Surface conc gradient given by natural BC
#        beta_s = self.beta_s_ac[l](i, j)
        if solidShape == "sphere":
#            raise NotImplementedError("no sphere in this version")
            mu1_R[0] -= 3 * kappa * (2*c1_sld[1] - 2*c1_sld[0])/dr**2
            mu2_R[0] -= 3 * kappa * (2*c2_sld[1] - 2*c2_sld[0])/dr**2
            mu1_R[1:Nij - 1] -= kappa * (np.diff(c1_sld, 2)/dr**2 +
                    (c1_sld[2:] - c1_sld[0:-2])/(dr*r_vec[1:-1])
                    )
            mu2_R[1:Nij - 1] -= kappa * (np.diff(c2_sld, 2)/dr**2 +
                    (c2_sld[2:] - c2_sld[0:-2])/(dr*r_vec[1:-1])
                    )
            mu1_R[Nij - 1] -= kappa * ((2./Rs)*beta_s +
                    (2*c1_sld[-2] - 2*c1_sld[-1] + 2*dr*beta_s)/dr**2
                    )
            mu2_R[Nij - 1] -= kappa * ((2./Rs)*beta_s +
                    (2*c2_sld[-2] - 2*c2_sld[-1] + 2*dr*beta_s)/dr**2
                    )
        elif solidShape == "cylinder":
            mu1_R[0] -= 2 * kappa * (2*c1_sld[1] - 2*c1_sld[0])/dr**2
            mu2_R[0] -= 2 * kappa * (2*c2_sld[1] - 2*c2_sld[0])/dr**2
            mu1_R[1:Nij - 1] -= kappa * (np.diff(c1_sld, 2)/dr**2 +
                    (c1_sld[2:] - c1_sld[0:-2])/(2 * dr*r_vec[1:-1])
                    )
            mu2_R[1:Nij - 1] -= kappa * (np.diff(c2_sld, 2)/dr**2 +
                    (c2_sld[2:] - c2_sld[0:-2])/(2 * dr*r_vec[1:-1])
                    )
            mu1_R[Nij - 1] -= kappa * ((1./Rs)*beta_s +
                    (2*c1_sld[-2] - 2*c1_sld[-1] + 2*dr*beta_s)/dr**2
                    )
            mu2_R[Nij - 1] -= kappa * ((1./Rs)*beta_s +
                    (2*c2_sld[-2] - 2*c2_sld[-1] + 2*dr*beta_s)/dr**2
                    )
            mu1_R += Omgb*c2_sld + Omgc*c2_sld*(1-c2_sld)*(1-2*c1_sld)
            mu2_R += Omgb*c1_sld + Omgc*c1_sld*(1-c1_sld)*(1-2*c2_sld)
        if (type(c1_sld[0]) == pyCore.adouble):
            return (mu1_R, mu2_R)
        else:
            return (mu1_R, mu2_R, mu1_reg, mu2_reg, mu1_B, mu2_B, mu1_vdW,
                mu2_vdW, mu1_intr, mu2_intr)
#        return (mu1_R, mu2_R)
#        return (mu1_R, mu2_R, mu1_reg, mu2_reg, mu1_B, mu2_B, mu1_vdW,
#                mu2_vdW, mu1_intr, mu2_intr)

    def calc_Flux_diffn(self, c_sld, Ds, Rxn, r_vec, dr):
        Nij = len(c_sld)
        c_diffs = np.diff(c_sld)
        Flux_vec = np.empty(Nij, dtype=object)
        Flux_vec[1:Nij-1] =  ( Ds*(r_vec[1:Nij - 1] + dr/2.)**2*c_diffs[1:]/dr -
                Ds*(r_vec[1:Nij - 1] - dr/2.)**2*c_diffs[:-1]/dr )
        Flux_vec[0] = Ds*(dr/2.)**2*c_diffs[0]/dr
        Flux_vec[-1] = ( Rs**2 * self.delta_L_ac[l](i, j) * Rxn -
                        Ds*(Rs - dr/2)**2*c_diffs[-1]/dr )
        return Flux_vec

    def calc_Flux12(self, c1_sld, c2_sld, mu1_R, mu2_R, Ds, Flux1_bc,
            Flux2_bc, dr, T):
        if type(c1_sld[0]) == pyCore.adouble:
            MIN = Min
            MAX = Max
        else:
            MIN = min
            MAX = max
        Nij = len(c1_sld)
        Flux1_vec = np.empty(Nij+1, dtype=object)
        Flux2_vec = np.empty(Nij+1, dtype=object)
        Flux1_vec[0] = 0  # Symmetry at r=0
        Flux2_vec[0] = 0  # Symmetry at r=0
        Flux1_vec[-1] = Flux1_bc
        Flux2_vec[-1] = Flux2_bc
        c1_edges = (c1_sld[0:-1]  + c1_sld[1:])/2.
        c2_edges = (c2_sld[0:-1]  + c2_sld[1:])/2.
        # keep the concentrations between 0 and 1
        c1_edges = np.array([MAX(1e-6, c1_edges[i]) for i in
                range(len(c1_edges))])
        c1_edges = np.array([MIN((1-1e-6), c1_edges[i]) for i in
                range(len(c1_edges))])
        c2_edges = np.array([MAX(1e-6, c2_edges[i]) for i in
                range(len(c1_edges))])
        c2_edges = np.array([MIN((1-1e-6), c2_edges[i]) for i in
                range(len(c1_edges))])
        cbar_edges = 0.5*(c1_edges + c2_edges)
        Flux1_vec[1:Nij] = (Ds/T * (1 - c1_edges)**(1.00) * c1_edges *
                np.diff(mu1_R)/dr)
        Flux2_vec[1:Nij] = (Ds/T * (1 - c2_edges)**(1.00) * c2_edges *
                np.diff(mu2_R)/dr)
#        mu1_edges = (mu1_R[0:-1]  + mu1_R[1:])/2.
#        mu2_edges = (mu2_R[0:-1]  + mu2_R[1:])/2.
#        gamma1_TS_edges = np.exp(mu1_edges/T) / c1_edges
#        gamma2_TS_edges = np.exp(mu2_edges/T) / c2_edges
#        Flux1_vec[1:Nij] = (Ds/T * c1_edges / gamma1_TS_edges *
#                np.diff(mu1_R)/dr)
#        Flux2_vec[1:Nij] = (Ds/T * c2_edges / gamma2_TS_edges *
#                np.diff(mu2_R)/dr)
        return (Flux1_vec, Flux2_vec)

    def calc_lyte_RHS(self, cvec, phivec, Nvol_ac, Nvol_s, Nlyte):
>>>>>>> 26906374
        # Discretization
        # The lengths are nondimensionalized by the cathode length
        dxvec = np.empty(np.sum(Nvol.values()) + 2, dtype=object)
        if Nvol["a"]:
            dxa = Nvol["a"] * [ndD["L"]["a"]/Nvol["a"]]
        else:
            dxa = []
        if Nvol["s"]:
            dxs = Nvol["s"] * [ndD["L"]["s"]/Nvol["s"]]
        else:
            dxs = []
        dxc = Nvol["c"] * [ndD["L"]["c"]/Nvol["c"]]
        dxtmp = np.array(dxa + dxs + dxc)
        dxvec[1:-1] = dxtmp
        dxvec[0] = dxvec[1]
        dxvec[-1] = dxvec[-2]
        dxd1 = (dxvec[0:-1] + dxvec[1:]) / 2.
        dxd2 = dxtmp

        # The porosity vector
        porosvec = np.empty(Nlyte + 2, dtype=object)
        # Use the Bruggeman relationship to approximate an effective
        # effect on the transport.
<<<<<<< HEAD
        porosvec[0:Nvol["a"]+1] = [ndD["poros"]["a"]**(3./2)
                for i in range(Nvol["a"]+1)] # anode
        porosvec[Nvol["a"]+1:Nvol["a"]+1 + Nvol["s"]] = [ndD["poros"]["s"]**(3./2)
                for i in range(Nvol["s"])] # separator
        porosvec[Nvol["a"]+1 + Nvol["s"]:] = [ndD["poros"]["c"]**(3./2)
                for i in range(Nvol["c"]+1)] # cathode
        poros_edges = (2*porosvec[1:]*porosvec[:-1])/(porosvec[1:] +
                porosvec[:-1] + 1e-20)

        if ndD["elyteModelType"] == "dilute":
            # Mass conservation equations
            ctmp = np.empty(Nlyte + 2, dtype=object)
            ctmp[1:-1] = cvec
            # If we don't have a real anode, the total current flowing
            # into the electrolyte is set
            if Nvol["a"] == 0:
                ctmp[0] = ( ctmp[1] + (self.current() *
                    ndD["epsbeta"][limtrode] *
                    (1-ndD["tp"])*dxvec[0])/poros_edges[0] )
            else: # porous anode -- no elyte flux at anode current collector
                ctmp[0] = ctmp[1]
            # No electrolyte flux at the cathode current collector
            ctmp[-1] = ctmp[-2]
            # Diffusive flux in the electrolyte
            cflux = -poros_edges*np.diff(ctmp)/dxd1
            # Divergence of the flux
            RHS_c = -np.diff(cflux)/dxd2
            # Charge conservation equations
            phitmp = np.empty(Nlyte + 2, dtype=object)
            phitmp[1:-1] = phivec
            # If we don't have a full anode, assume no rxn resistance at a
            # lithium anode, and measure relative to Li
            if Nvol["a"] == 0:
                phitmp[0] = self.phi_applied()
            else: # porous anode -- no flux into anode current collector
                phitmp[0] = phitmp[1]
            # No flux into cathode current collector from the electrolyte
            phitmp[-1] = phitmp[-2]
            # We need average values of c_lyte for the current densities
            # at the finite volume boundaries
            c_edges = (2*ctmp[:-1]*ctmp[1:])/(ctmp[:-1] + ctmp[1:]+1e-20)
            Dp = ndD["Dp"]
            Dm = ndD["Dm"]
            # Typo in Todd's code in currdens equation
            currdens = (-((Dp - Dm)*np.diff(ctmp)/dxd1) -
                    (zp*Dp - zm*Dm)*c_edges*np.diff(phitmp)/dxd1)
            RHS_phi = -np.diff(poros_edges*currdens)/dxd2
            return (RHS_c, RHS_phi)

        elif ndD["elyteModelType"] == "SM":
            D, kappa, thermFac, tp0 = elyte_CST.getProps(ndD["SMset"])[:-1]
            # Vector of c values
            ctmp = np.empty(Nlyte + 2, dtype=object)
            ctmp[1:-1] = cvec
            # If we don't have a real anode, the total current flowing
            # into the electrolyte is set
            if Nvol["a"] == 0:
                ctmp[0] = ctmp[1] + (self.current() *
                    ndD["epsbeta"][limtrode] *
                    (1-ndD["SM_tp0"](ctmp[1]))) * (
                        dxvec[0]/(poros_edges[0]*D(ctmp[1])))
            else: # porous anode -- no elyte flux at anode current collector
                ctmp[0] = ctmp[1]
            # No electrolyte flux at the cathode current collector
            ctmp[-1] = ctmp[-2]

            # Vector of phi values and c at faces
            phitmp = np.empty(Nlyte + 2, dtype=object)
            phitmp[1:-1] = phivec
            # If we don't have a full anode, assume no rxn resistance at a
            # lithium anode, and measure relative to Li
            if Nvol["a"] == 0:
                phitmp[0] = self.phi_applied()
            else: # porous anode -- no flux into anode current collector
                phitmp[0] = phitmp[1]
            # No flux into cathode current collector from the electrolyte
            phitmp[-1] = phitmp[-2]
            # We need average values of c_lyte for the current densities
            # at the finite volume boundaries
            c_edges = (2*ctmp[:-1]*ctmp[1:])/(ctmp[:-1] + ctmp[1:]+1e-20)

            # current density in electrolyte
            i_edges = -poros_edges * kappa(c_edges) * (
                    np.diff(phitmp)/dxd1 -
                    nu/nup*(1-tp0(c_edges)) *
                    thermFac(c_edges) *
                    np.diff(np.log(ctmp))/dxd1
                    )
            # RHS for mass conservation equation
            RHS_c = (
                    np.diff(poros_edges * D(c_edges) *
                        np.diff(ctmp)/dxd1)/dxd2
                    +
                    1./(zp*nup)*np.diff((1-tp0(c_edges))*i_edges)/dxd2
                    )
            # RHS for charge conservation equation
            RHS_phi = -np.diff(i_edges)/dxd2
            return (RHS_c, RHS_phi)
=======
        porosvec[0:Nvol_ac[0]] = [self.poros_ac(0)**(3./2)
            for i in range(Nvol_ac[0])] # anode
        porosvec[Nvol_ac[0]:Nvol_ac[0] + Nvol_s] = [self.poros_s()**(3./2)
            for i in range(Nvol_s)] # separator
        porosvec[Nvol_ac[0] + Nvol_s:Nlyte+1] = [self.poros_ac(1)**(3./2)
            for i in range(Nvol_ac[1]+1)] # cathode

        # Mass conservation equations
        ctmp = np.empty(Nlyte + 2, dtype=object)
        ctmp[1:-1] = cvec
        # If we don't have a real anode, the total current flowing
        # into the electrolyte is set
        limtrode = (1 if self.z.GetValue() < 1 else 0)
        if Nvol_ac[0] == 0:
            ctmp[0] = ( ctmp[1] + (self.current() *
                self.epsbeta_ac(limtrode) *
                (1-self.tp())*dxvec[0])/porosvec[0] )
        else: # porous anode -- no elyte flux at anode current collector
            ctmp[0] = ctmp[1]
        # No electrolyte flux at the cathode current collector
        ctmp[-1] = ctmp[-2]
        # Diffusive flux in the electrolyte
        cflux = -porosvec*np.diff(ctmp)/dxd1
        # Divergence of the flux
        RHS_c = -np.diff(cflux)/dxd2

        # Charge conservation equations
        phitmp = np.empty(Nlyte + 2, dtype=object)
        phitmp[1:-1] = phivec
        # If we don't have a full anode, assume no rxn resistance at a
        # lithium anode, and measure relative to Li
        if Nvol_ac[0] == 0:
            phitmp[0] = self.phi_applied()
        else: # porous anode -- no flux into anode current collector
            phitmp[0] = phitmp[1]
        # No flux into cathode current collector from the electrolyte
        phitmp[-1] = phitmp[-2]
        # We need average values of c_lyte for the current densities
        # at the finite volume boundaries
        c_edges = (ctmp[0:-1] + ctmp[1:])/2.
        zp = self.zp()
        zm = self.zm()
        Dp = self.Dp()
        Dm = self.Dm()
        # Typo in Todd's code in currdens equation
        currdens = (-((Dp - Dm)*np.diff(ctmp)/dxd1) -
                (zp*Dp + zm*Dm)*c_edges*np.diff(phitmp)/dxd1)
        RHS_phi = -np.diff(porosvec*currdens)/dxd2
        return (RHS_c, RHS_phi)

    def calc_part_surf_LHS(self, trode_indx, vol_indx, part_indx):
        # shorthand
        l = trode_indx
        i = vol_indx
        j = part_indx
        # Number of volumes in current particle
        Nij = self.Nsld_mat_ac[l][i, j].NumberOfPoints
        # solid potential variables for this particle
        phi_tmp = np.empty(Nij + 2, dtype=object)
        phi_tmp[1:-1] = [self.phi_sld_ac[l][i, j](k) for k in
                range(Nij)]
        # BC's -- "touching carbon at each end"
        phi_s_local = self.phipart_ac[l](i, j)
        phi_tmp[0] = phi_s_local
        phi_tmp[-1] = phi_s_local
        # LHS
        dx = 1./Nij
        phi_edges = (phi_tmp[0:-1] + phi_tmp[1:])/2.
#        curr_dens = -self.scond(i, j)*np.diff(phi_tmp, 1)/dx
        # XXX -- Temp dependence!
        scond_vec = self.scond(i, j)*np.exp(-1*(phi_edges -
                phi_s_local))
        curr_dens = -scond_vec*np.diff(phi_tmp, 1)/dx
        return np.diff(curr_dens, 1)/dx

    def mu_reg_sln(self, c, Omga, T, ISfuncs=None):
        enthalpyTerm = np.array([Omga*(1-2*c[i]) for i in range(len(c))])
        if (type(c[0]) == pyCore.adouble):
#            logCterm = T*locCfunc()
            ISterm = T*np.array([ISfuncs[i]() for i in range(len(c))])
        else:
            ISterm = np.array([T*np.log(c[i]/(1-c[i])) for i in range(len(c))])
        return ISterm + enthalpyTerm

    def R_BV(self, k0, alpha, ci_sld, cj_sld, Omgb, act_O, act_R, eta, T):
        gamma_ts = (1./(ci_sld**1.0*(1-ci_sld)))#/ci_sld**(0.5)#*np.exp((Omgb/T)*cj_sld)
#    def R_BV(self, k0, alpha, c_sld, act_O, act_R, eta, T):
#        gamma_ts = (1./(1-c_sld))
        ecd = ( k0 * act_O**(1-alpha)
                * act_R**(alpha) / gamma_ts )
        Rate = ( ecd *
            (np.exp(-alpha*eta/T) - np.exp((1-alpha)*eta/T)) )
        return Rate

    def R_Marcus(self, k0, lmbda, c_lyte, c_sld, eta, T):
        c_sld = np.array([Max(eps, c_sld[i]) for i in
            range(len(c_sld))])
        alpha = 0.5*(1 + (T/lmbda) * np.log(Max(eps, c_lyte)/c_sld))
        # We'll assume c_e = 1 (at the standard state for electrons)
#        ecd = ( k0 * np.exp(-lmbda/(4.*T)) *
#        ecd = ( k0 *
        ecd = ( k0 * (1-c_sld) *
                c_lyte**((3-2*alpha)/4.) *
                c_sld**((1+2*alpha)/4.) )
        Rate = ( ecd * np.exp(-eta**2/(4.*T*lmbda)) *
            (np.exp(-alpha*eta/T) - np.exp((1-alpha)*eta/T)) )
        return Rate

#    def R_MHC(self, k0, lmbda, eta, Aa, b, T):
    def R_MHC(self, k0, lmbda, eta, Aa, b, T, c_sld):
        def knet(eta, lmbda, b):
            argox = (eta - lmbda)/b
            argrd = (-eta - lmbda)/b
            k = Aa*((Erf(argrd) + 1) - (Erf(argox) +1))
            return k
        if type(eta) == np.ndarray:
            Rate = np.empty(len(eta), dtype=object)
            for i, etaval in enumerate(eta):
#                Rate[i] = knet(etaval, lmbda, b)
                Rate[i] = (1-c_sld[i])*knet(etaval, lmbda, b)
        else:
#            Rate = np.array([knet(eta, lmbda, b)])
            Rate = np.array([(1-c_sld)*knet(eta, lmbda, b)])
        return Rate

    def MX(self, mat, objvec):
        if type(mat) is not sprs.csr.csr_matrix:
            raise Exception("MX function designed for csr mult")
        n = objvec.shape[0]
        if (type(objvec[0]) == pyCore.adouble):
            out = np.empty(n, dtype=object)
        else:
            out = np.zeros(n, dtype=float)
        # Loop through the rows
        for i in range(n):
            low = mat.indptr[i]
            up = mat.indptr[i+1]
            if up > low:
                out[i] = np.sum(
                        mat.data[low:up] * objvec[mat.indices[low:up]] )
            else:
                out[i] = 0.0
        return out

    def get_unit_solid_discr(self, solidShape, solidType, Nij):
        if solidShape == "C3" and solidType in ["ACR"]:
            r_vec = None
            # For 1D particle, the vol fracs are simply related to the
            # length discretization
            volfrac_vec = (1./Nij) * np.ones(Nij)  # scaled to 1D particle volume
            return r_vec, volfrac_vec
        if solidType in ["homog", "homog_sdn"]:
            r_vec = None
            volfrac_vec = np.ones(1)
            return r_vec, volfrac_vec
        if solidShape == "sphere" and solidType in ["diffn", "CHR"]:
            Rs = 1.
            dr = Rs/(Nij - 1)
            r_vec = np.linspace(0, Rs, Nij)
            vol_vec = 4*np.pi*(r_vec**2 * dr + (1./12)*dr**3)
            vol_vec[0] = 4*np.pi*(1./24)*dr**3
            vol_vec[-1] = (4./3)*np.pi*(Rs**3 - (Rs - dr/2.)**3)
            Vp = 4./3.*np.pi*Rs**3
            volfrac_vec = vol_vec/Vp
            return r_vec, volfrac_vec
        if solidShape == "cylinder" and solidType in ["diffn", "CHR"]:
            Rs = 1.
            h = 1.
            dr = Rs / (Nij - 1)
            r_vec = np.linspace(0, Rs, Nij)
            vol_vec = np.pi * h * 2 * r_vec * dr
            vol_vec[0] = np.pi * h * dr**2 / 4.
            vol_vec[-1] = np.pi * h * (Rs * dr - dr**2 / 4.)
            Vp = np.pi * Rs**2 * h
            volfrac_vec = vol_vec / Vp
            return r_vec, volfrac_vec
        else:
            raise NotImplementedError("Fix shape volumes!")
>>>>>>> 26906374

class simMPET(daeSimulation):
    def __init__(self, ndD_s=None, ndD_e=None):
        daeSimulation.__init__(self)
        if (ndD_s is None) or (ndD_e is None):
            raise Exception("Need input parameter dictionaries")
        self.ndD_s = ndD_s
        self.ndD_e = ndD_e
        # Define the model we're going to simulate
        self.m = modMPET("mpet", ndD_s=ndD_s, ndD_e=ndD_e)

    def SetUpParametersAndDomains(self):
<<<<<<< HEAD
        # Domains
        ndD = self.ndD_s
        if ndD["Nvol"]["s"] >= 1:
            self.m.DmnCell["s"].CreateArray(ndD["Nvol"]["s"])
        for l in ndD["trodes"]:
            self.m.DmnCell[l].CreateArray(ndD["Nvol"][l])
            self.m.DmnPart[l].CreateArray(ndD["Npart"][l])
            for i in range(ndD["Nvol"][l]):
                for j in range(ndD["Npart"][l]):
                    self.m.particles[l][i, j].Dmn.CreateArray(
                            int(ndD["psd_num"][l][i, j]))
=======
        # Extract info from the config file
        # Simulation
        D = self.D
        # Geometry
        L_ref = D['L_ac'][1]
        # Electrolyte
        zp = D['zp']
        zm = D['zm']
        Dp = D['Dp']
        Dm = D['Dm']
        # Cathode Material Properties
        # Cathode reaction
        # ACR info
        # Constants
        k = D['k']
        Tref = D['Tref']
        e = D['e']
        N_A = D['N_A']
        # Calculated values
        # Faraday's number
        F = e*N_A
        # maximum concentration in cathode solid, mol/m^3
        csmax_ac = np.array([D['rhos_ac'][0], D['rhos_ac'][1]])/N_A
        # Ambipolar diffusivity
        Damb = ((zp+zm)*Dp*Dm)/(zp*Dp+zm*Dm)
        # Cation transference number
        tp = zp*Dp / (zp*Dp + zm*Dm)
        # Diffusive time scale
        td = L_ref**2 / Damb
        # Nondimensional Temperature
        T = float(D['Tabs'])/Tref
        # Electrode capacity ratio
        cap_c = (D['L_ac'][1] * (1-D['poros_ac'][1]) *
                D['P_L_ac'][1] * D['rhos_ac'][1])
        if D['Nvol_ac'][0]:
            # full porous anode with finite capacity
            cap_a = (D['L_ac'][0] * (1) *
                    D['P_L_ac'][0] * D['rhos_ac'][0])
            z = cap_c / cap_a
        else:
            # flat plate anode with assumed infinite supply of metal
            z = 0

        # Domains
        self.m.Ntrode.CreateArray(2)
        if self.Nvol_s >= 1:
            self.m.Nvol_s.CreateArray(self.Nvol_s)
        for l in self.trodes:
            self.m.Nvol_ac[l].CreateArray(self.Nvol_ac[l])
            self.m.Npart_ac[l].CreateArray(self.Npart_ac[l])
            for i in range(self.psd_num[l].shape[0]):
                for j in range(self.psd_num[l].shape[1]):
                    self.m.Nsld_mat_ac[l][i, j].CreateArray(
                            int(self.psd_num[l][i, j]))

        # Parameters
        self.m.T.SetValue(T)
        self.m.NumTrode.SetValue(len(self.trodes))
        for l in self.trodes:
            self.m.alpha_ac.SetValue(l, D['alpha_ac'][l])
            self.m.NumVol_ac.SetValue(l, self.Nvol_ac[l])
            self.m.NumPart_ac.SetValue(l, self.Npart_ac[l])
            self.m.L_ac.SetValue(l, D['L_ac'][l]/L_ref)
            self.m.dim_csmax_ac.SetValue(l, csmax_ac[l])
            self.m.poros_ac.SetValue(l, D['poros_ac'][l])
            if l == 1: # cathode
                self.m.epsbeta_ac.SetValue(l,
                        (1-D['poros_ac'][l]) * D['P_L_ac'][l] *
                        csmax_ac[l]/D['c0'])
            else: # Li anode (weird, hacky)
                self.m.epsbeta_ac.SetValue(l,
                        (1) * D['P_L_ac'][l] *
                        csmax_ac[l]/D['c0'])
            self.m.mcond_ac.SetValue(l,
                    D['mcond_ac'][l] * (td * k * N_A * Tref) /
                    (L_ref**2 * F**2 *D['c0']))
            if self.D['delPhiEqFit_ac'][l]:
                material = self.D['material_ac'][l]
                fits = delta_phi_fits.DPhiFits(self.D)
                phifunc = fits.materialData[material]
                self.m.dphi_eq_ref_ac.SetValue(l,
                        phifunc(self.D['cs0_ac'][l], 0))
            else:
                self.m.dphi_eq_ref_ac.SetValue(l,
                        0.0)
#                        -self.m.mu_reg_sln(D['cs0_ac'][l],
#                            D['Omga_ac'][l]/(k*Tref)))
            lmbda = D['lambda_ac'][l]/(k*Tref)
            self.m.lmbda_ac.SetValue(l, lmbda)
#            MHC_b = 2*np.sqrt(self.m.lmbda_ac.GetValue(l))
            MHC_erf_b = 2*np.sqrt(lmbda) # MHCerf
#            MHC_erf_b = np.sqrt(lmbda*np.pi) # MHCtanh
            self.m.MHC_erfstretch_ac.SetValue(l, MHC_erf_b)
#            self.m.MHC_Aa_ac.SetValue(l, )
            self.m.B_ac.SetValue(l,
                    D['B_ac'][l]/(k*Tref*D['rhos_ac'][l]))
            self.m.EvdW_ac.SetValue(l,
                    D['EvdW_ac'][l]/(k*Tref))
            self.m.cwet_ac.SetValue(l, D['cwet_ac'][l])
            for i in range(self.Nvol_ac[l]):
                for j in range(self.Npart_ac[l]):
                    solidShape = D['solidShape_ac'][l]
                    solidType = D['solidType_ac'][l]
                    p_num = float(self.psd_num[l][i, j])
                    p_len = self.psd_len[l][i, j]
                    # k0 is based on the _active_ area per volume for the region
                    # of the solid of interest.
                    if solidShape == "sphere":
                        # Spherical particles
                        p_area = (4*np.pi)*p_len**2
                        p_vol = (4./3)*np.pi*p_len**3
                    elif solidShape == "C3":
                        # C3 particles
                        p_area = 2 * 1.2263 * p_len**2
                        p_vol = 1.2263 * p_len**2 * D['partThick_ac'][l]
                    elif solidShape == "cylinder":
                        p_area = 2 * np.pi * p_len * D['partThick_ac'][l]
                        p_vol = np.pi * p_len**2 * D['partThick_ac'][l]
                    self.m.psd_num_ac[l].SetValue(i, j, p_num)
                    self.m.psd_len_ac[l].SetValue(i, j, p_len)
                    self.m.psd_area_ac[l].SetValue(i, j, p_area)
                    self.m.psd_vol_ac[l].SetValue(i, j, p_vol)
#                    kappatmp = D['kappa_ac'][l]/(k*Tref*D['rhos_ac'][l]*p_len**2)
#                    self.m.kappa_ac[l].SetValue(i, j, kappatmp)
                    self.m.kappa_ac[l].SetValue(i, j,
                            D['kappa_ac'][l]/(k*Tref*D['rhos_ac'][l]*p_len**2))
                    k0tmp = ((p_area/p_vol)*D['k0_ac'][l]*td)/(F*csmax_ac[l])
                    self.m.k0_ac[l].SetValue(i, j, k0tmp)
#                            ((p_area/p_vol)*D['k0_ac'][l]*td)/(F*csmax_ac[l]))
                    self.m.beta_s_ac[l].SetValue(i, j,
                            D['dgammasdc_ac'][l]*p_len*D['rhos_ac'][l]/D['kappa_ac'][l])
                    self.m.delta_L_ac[l].SetValue(i, j,
                            p_vol/(p_area*p_len))
                    self.m.MHC_Aa_ac[l].SetValue(i, j, # MHCerf
                            k0tmp / (spcl.erf(-lmbda/MHC_erf_b) + 1))
#                    self.m.MHC_Aa_ac[l].SetValue(i, j, # MHCtanh
#                            k0tmp / (np.tanh(-lmbda/MHC_erf_b) + 1))
                    self.m.scond_ac[l].SetValue(i, j,
                            D['scond_ac'][l] * (k*Tref)/(D['k0_ac'][l]*e*p_len**2))
                    self.m.Dsld_ac[l].SetValue(i, j,
                            D['Dsld_ac'][l]*td/p_len**2)
                    self.m.G_ac[l].SetValue(i, j,
                            self.G[l][i, j] * (k*Tref/e) * td/(F*csmax_ac[l]*p_vol))
                    if solidType in ["homog", "ACR", "CHR", "diffn"]:
                        self.m.Omga_ac[l].SetValue(i, j,
                                D['Omga_ac'][l]/(k*Tref))
                        self.m.Omgb_ac[l].SetValue(i, j,
                                D['Omgb_ac'][l]/(k*Tref))
                        self.m.Omgc_ac[l].SetValue(i, j,
                                D['Omgc_ac'][l]/(k*Tref))
                    elif solidType == "homog_sdn":
                        # Not sure about factor of nondimensional T. Thus,
                        # only use this when T = 1, Tabs = Tref = 298
                        self.m.Omga_ac[l].SetValue(i, j,
                                T*self.size2regsln(p_len))
                    else:
                        raise NotImplementedError("Solid types missing here")
        self.m.NumVol_s.SetValue(self.Nvol_s)
        self.m.L_s.SetValue(D['L_s']/L_ref)
        self.m.td.SetValue(td)
        self.m.zp.SetValue(zp)
        self.m.zm.SetValue(zm)
        self.m.tp.SetValue(tp)
        self.m.dim_Damb.SetValue(Damb)
        self.m.Dp.SetValue(Dp / Damb)
        self.m.Dm.SetValue(Dm / Damb)
        self.m.poros_s.SetValue(1.)
        self.m.phi_cathode.SetValue(0.)
        self.m.currset.SetValue(D['Crate']*td/3600)
        self.m.Vset.SetValue(D['Vset']*e/(k*Tref))
        self.m.z.SetValue(z)
>>>>>>> 26906374

    def SetUpVariables(self):
        ndD_s = self.ndD_s
        Nvol = ndD_s["Nvol"]
        Npart = ndD_s["Npart"]
        Nlyte = np.sum(Nvol.values())
        phi_cathode = ndD_s["phi_cathode"]
        # Solids
        for l in ndD_s["trodes"]:
            cs0 = self.ndD_s['cs0'][l]
            # Guess initial filling fractions
            self.m.ffrac[l].SetInitialGuess(cs0)
            for i in range(Nvol[l]):
                # Guess initial volumetric reaction rates
                self.m.j_plus[l].SetInitialGuess(i, 0.0)
                # Guess initial value for the potential of the
                # electrodes
                if l == "a": # anode
                    self.m.phi_bulk[l].SetInitialGuess(i, 0.0)
                else: # cathode
                    self.m.phi_bulk[l].SetInitialGuess(i, phi_cathode)
                for j in range(Npart[l]):
                    # Guess initial value for the average solid concentrations
<<<<<<< HEAD
                    self.m.particles[l][i, j].cbar.SetInitialGuess(cs0)
                    # Set initial solid concentration values
                    Nij = ndD_s["psd_num"][l][i, j]
                    for k in range(Nij):
                        self.m.particles[l][i, j].c.SetInitialCondition(k, cs0)
=======
                    self.m.c1bar_sld_ac[l].SetInitialGuess(i, j, cs0)
                    self.m.c2bar_sld_ac[l].SetInitialGuess(i, j, cs0)
                    # Set initial solid concentration values
                    Nij = self.m.Nsld_mat_ac[l][i, j].NumberOfPoints
                    epsrnd = 0.0001
                    rnd1 = epsrnd*(np.random.rand(Nij) - 0.5)
                    rnd2 = epsrnd*(np.random.rand(Nij) - 0.5)
                    rnd1 -= np.mean(rnd1)
                    rnd2 -= np.mean(rnd2)
                    for k in range(Nij):
                        self.m.c1_sld_ac[l][i, j].SetInitialCondition(k, cs0+rnd1[k])
                        self.m.c2_sld_ac[l][i, j].SetInitialCondition(k, cs0+rnd2[k])
>>>>>>> 26906374
        # Electrolyte
        c_lyte_init = ndD_s['c0']
        phi_guess = 0.
        for i in range(Nvol["s"]):
            self.m.c_lyte["s"].SetInitialCondition(i, c_lyte_init)
            self.m.phi_lyte["s"].SetInitialGuess(i, phi_guess)
        for l in ndD_s["trodes"]:
            for i in range(Nvol[l]):
                self.m.c_lyte[l].SetInitialCondition(i, c_lyte_init)
                self.m.phi_lyte[l].SetInitialGuess(i, phi_guess)
        # Guess the initial cell voltage
        self.m.phi_applied.SetInitialGuess(0.0)
        self.m.dummyVar.AssignValue(0) # used for V cutoff condition

    def Run(self):
        """
        Overload the simulation "Run" function so that the simulation
        terminates when the specified condition is satisfied.
        """
        time = 0.
        while self.CurrentTime < self.TimeHorizon:
            nextTime = time + self.ReportingInterval
            if nextTime > self.TimeHorizon:
                nextTime = self.TimeHorizon
            self.Log.Message("Integrating from {t0:.2f} to {t1:.2f} s ...".format(
                t0=self.CurrentTime, t1=nextTime), 0)
            time = self.IntegrateUntilTime(nextTime,
                    eStopAtModelDiscontinuity, True)
            self.ReportData(self.CurrentTime)
            self.Log.SetProgress(int(100. * self.CurrentTime/self.TimeHorizon))
            if time < nextTime:
                # This means that the Integrate function returned
                # before reaching the specified nextTime.
                # This implies that the simulation stopped at the
                # "discontinuity".
                break

class LogRatio(daeScalarExternalFunction):
    """
    Class to make a piecewise function that evaluates
    log(c/(1-c)). However, near the edges (close to zero and one),
    extend the function linearly to avoid negative log errors and
    allow concentrations above one and below zero.
    """
    def __init__(self, Name, Model, units, c):
        arguments = {}
        arguments["c"] = c
        daeScalarExternalFunction.__init__(self, Name, Model, units,
                arguments)

    def Calculate(self, values):
        c = values["c"]
        cVal = c.Value
        EPS = 1e-6
        cL = EPS
        cH = 1 - EPS
        if cVal < cL:
            logRatio = (1./(cL*(1-cL)))*(cVal-cL) + np.log(cL/(1-cL))
        elif cVal > cH:
            logRatio = (1./(cH*(1-cH)))*(cVal-cH) + np.log(cH/(1-cH))
        else:
            logRatio = np.log(cVal/(1-cVal))
        logRatio = adouble(logRatio)
        if c.Derivative != 0:
            if cVal < cL:
                logRatio.Derivative = 1./(cL*(1-cL))
            elif cVal > cH:
                logRatio.Derivative = 1./(cH*(1-cH))
            else:
                logRatio.Derivative = 1./(cVal*(1-cVal))
            logRatio.Derivative *= c.Derivative
        return logRatio

class noise(daeScalarExternalFunction):
    def __init__(self, Name, Model, units, time, time_vec,
            noise_data, previous_output, position):
        arguments = {}
        self.counter = 0
        self.saved = 0
        self.previous_output = previous_output
        self.time_vec = time_vec
        self.noise_data = noise_data
        self.interp = sint.interp1d(time_vec, noise_data, axis=0)
#        self.tlo = time_vec[0]
#        self.thi = time_vec[-1]
#        self.numnoise = len(time_vec)
        arguments["time"] = time
        self.position = position
        daeScalarExternalFunction.__init__(self, Name, Model, units, arguments)

    def Calculate(self, values):
        time = values["time"]
        # A derivative for Jacobian is requested - return always 0.0
        if time.Derivative != 0:
            return adouble(0)
        # Store the previous time value to prevent excessive
        # interpolation.
        if len(self.previous_output) > 0 and self.previous_output[0] == time.Value:
            self.saved += 1
            return adouble(float(self.previous_output[1][self.position]))
        noise_vec = self.interp(time.Value)
        self.previous_output[:] = [time.Value, noise_vec] # it is a list now not a tuple
        self.counter += 1
        return adouble(noise_vec[self.position])
#        indx = (float(time.Value - self.tlo)/(self.thi-self.tlo) *
#                (self.numnoise - 1))
#        ilo = np.floor(indx)
#        ihi = np.ceil(indx)
#        # If we're exactly at a time in time_vec
#        if ilo == ihi:
#            noise_vec = self.noise_data[ilo, :]
#        else:
#            noise_vec = (self.noise_data[ilo, :] +
#                    (time.Value - self.time_vec[ilo]) /
#                    (self.time_vec[ihi] - self.time_vec[ilo]) *
#                    (self.noise_data[ihi, :] - self.noise_data[ilo, :])
#                    )
#        # previous_output is a reference to a common object and must
#        # be updated here - not deleted.  using self.previous_output = []
#        # it will delete the common object and create a new one
#        self.previous_output[:] = [time.Value, noise_vec] # it is a list now not a tuple
#        self.counter += 1
#        return adouble(float(noise_vec[self.position]))

class MyMATDataReporter(daeMatlabMATFileDataReporter):
    """
    See Source code for pyDataReporting.daeMatlabMATFileDataReporter
    """
    def WriteDataToFile(self):
        mdict = {}
        for var in self.Process.Variables:
            dkeybase = var.Name[len("mpet")+1:]
            mdict[dkeybase] = var.Values
            mdict[dkeybase + '_times'] = var.TimeValues
        try:
            import scipy.io
            scipy.io.savemat(self.ConnectionString,
                             mdict,
                             appendmat=False,
                             format='5',
                             long_field_names=False,
                             do_compression=False,
                             oned_as='row')
        except Exception, e:
            print 'Cannot call scipy.io.savemat(); is SciPy installed?\n' + str(e)

def setupDataReporters(simulation, outdir):
    """
    Create daeDelegateDataReporter and add data reporters:
     - daeMatlabMATFileDataReporter
    """
    datareporter = daeDelegateDataReporter()
    simulation.dr = MyMATDataReporter()
    datareporter.AddDataReporter(simulation.dr)
    # Connect data reporters
    simName = simulation.m.Name + time.strftime(" [%d.%m.%Y %H:%M:%S]",
            time.localtime())
    matDataName = "output_data.mat"
    matfilename = os.path.join(outdir, matDataName)
    if (simulation.dr.Connect(matfilename, simName) == False):
        sys.exit()
    # a hack to make compatible with pre/post r526 daetools
    try:
        simulation.dr.ConnectionString = simulation.dr.ConnectString
    except AttributeError:
        pass
    return datareporter

def consoleRun(ndD_s, ndD_e, outdir):
    # Create Log, Solver, DataReporter and Simulation object
    log          = daePythonStdOutLog()
    daesolver    = daeIDAS()
    simulation   = simMPET(ndD_s, ndD_e)
    datareporter = setupDataReporters(simulation, outdir)

    # Use SuperLU direct sparse LA solver
    lasolver = pySuperLU.daeCreateSuperLUSolver()
#    lasolver = pyTrilinos.daeCreateTrilinosSolver("Amesos_Umfpack", "")
    daesolver.SetLASolver(lasolver)
    
    # Enable reporting of all variables
    simulation.m.SetReportingOn(True)

    # Set relative tolerances
    daesolver.RelativeTolerance = 1e-6

    # Set the time horizon and the reporting interval
<<<<<<< HEAD
    simulation.TimeHorizon = ndD_s["tend"]
    simulation.ReportingInterval = ndD_s["tend"] / ndD_s['tsteps']
=======
    # We need to get info about the system to figure out the
    # simulation time horizon
    Dp = D['Dp']
    Dm = D['Dm']
    zp = D['zp']
    zm = D['zm']
    Damb = ((zp+zm)*Dp*Dm)/(zp*Dp+zm*Dm)
    td = D['L_ac'][1]**2 / Damb
    currset = D['Crate'] * td/3600.
    if D['profileType'] == "CC" and currset != 0.0:
        simulation.TimeHorizon = np.abs(D['capFrac']/currset)
    else: # CV or zero current simulation
        simulation.TimeHorizon = D['tend']/td
    simulation.ReportingInterval = simulation.TimeHorizon/D['tsteps']
#    simulation.ReportingTimes = list(np.logspace(-4, np.log10(simulation.TimeHorizon), D['tsteps']))
>>>>>>> 26906374

    # Connect data reporter
    simName = simulation.m.Name + time.strftime(" [%d.%m.%Y %H:%M:%S]",
            time.localtime())
    if(datareporter.Connect("", simName) == False):
        sys.exit()

    # Initialize the simulation
    simulation.Initialize(daesolver, datareporter, log)

    # Solve at time=0 (initialization)
    simulation.SolveInitial()

    # Run
    try:
        simulation.Run()
    except Exception as e:
        print str(e)
        simulation.ReportData(simulation.CurrentTime)
    except KeyboardInterrupt:
        print "\nphi_applied at ctrl-C:", simulation.m.phi_applied.GetValue(), "\n"
        simulation.ReportData(simulation.CurrentTime)
    simulation.Finalize()

def main(paramfile="params_default.cfg", keepArchive=True):
    timeStart = time.time()
    # Get the parameters dictionary (and the config instance) from the
    # parameter file
    IO = mpet_params_IO.mpetIO()
    P_s, P_e = IO.getConfigs(paramfile)
    dD_s, ndD_s, dD_e, ndD_e = IO.getDictsFromConfigs(P_s, P_e)

    # Directories we'll store output in.
    outdir_name = time.strftime("%Y%m%d_%H%M%S", time.localtime())
    outdir_path = os.path.join(os.getcwd(), "history")
    outdir = os.path.join(outdir_path, outdir_name)
    # Make sure there's a place to store the output
    try:
        os.makedirs(outdir)
    except OSError as exception:
        if exception.errno != errno.EEXIST:
            raise
        # Clean out the directory
        for file_obj in os.listdir(outdir):
            file_path = os.path.join(outdir, file_obj)
            if os.path.isfile(file_path):
                os.unlink(file_path)
            else:
                shutil.rmtree(file_path)
    paramFileName = "input_params_system.cfg"
    paramFile = os.path.join(outdir, paramFileName)
    IO.writeConfigFile(P_s, filename=paramFile)
    dictFile = os.path.join(outdir, "input_dict_system")
    IO.writeDicts(dD_s, ndD_s, filenamebase=dictFile)
    for trode in ndD_s["trodes"]:
        paramFileName = "input_params_{t}.cfg".format(t=trode)
        paramFile = os.path.join(outdir, paramFileName)
        IO.writeConfigFile(P_e[trode], filename=paramFile)
        dictFile = os.path.join(outdir,
                "input_dict_{t}".format(t=trode))
        IO.writeDicts(dD_e[trode], ndD_e[trode], filenamebase=dictFile)

    # Store info about this script
    try:
        # Git option, if it works -- commit info and current diff
        p1 = subprocess.Popen(['git', 'rev-parse', '--short', 'HEAD'],
                stdout=subprocess.PIPE)
        out1, err1 = p1.communicate()
        p2 = subprocess.Popen(['git', 'diff'],
                stdout=subprocess.PIPE)
        out2, err2 = p2.communicate()
        p3 = subprocess.Popen(['git', 'rev-parse', '--abbrev-ref', 'HEAD'],
                stdout=subprocess.PIPE)
        out3, err3 = p3.communicate()
        # Store commit info to file, as well as how to patch if
        # there's a diff
        with open(os.path.join(outdir, 'run_info.txt'), 'w') as fo:
            print >> fo, "branch name:"
            print >> fo, out3
            print >> fo, "commit hash:"
            print >> fo, out1
            print >> fo, "to run:"
            print >> fo, "$ git checkout [commit hash]"
            print >> fo, "$ patch -p1 < commit.diff:"
            print >> fo, "$ python[2] mpet.py input_params.cfg"
        with open(os.path.join(outdir, 'commit.diff'), 'w') as fo:
            print >> fo, out2
    except:
        # At least keep a copy of this file with the output
        shutil.copy(os.path.basename(__file__), outdir)
    try:
        shutil.copy("/etc/daetools/daetools.cfg", outdir)
    except:
        pass

    # Carry out the simulation
    consoleRun(ndD_s, ndD_e, outdir)

    # Final output for user
    if paramfile == "params_default.cfg":
        print "\n\n*** WARNING: Used default file, ""{fname}"" ***".format(
                fname=default_file)
        print "Pass other parameter file as an argument to this script\n"
    else:
        print "\n\nUsed parameter file ""{fname}""\n\n".format(
                fname=paramfile)
    timeEnd = time.time()
    tTot = timeEnd - timeStart
    print "Total time:", tTot, "s"
    try:
        with open(os.path.join(outdir, 'run_info.txt'), 'a') as fo:
            print >> fo, "\nTotal run time:", tTot, "s"
    except Exception as e:
        pass

    # Copy simulation output to current directory
    tmpDir_name = "sim_output"
    tmpDir = os.path.join(os.getcwd(), tmpDir_name)
    try:
        shutil.rmtree(tmpDir)
    except OSError as exception:
        if exception.errno != errno.ENOENT:
            raise
    shutil.copytree(outdir, tmpDir)

    if not keepArchive:
        shutil.rmtree(outdir)

if __name__ == "__main__":
    default_file = "params_default.cfg"
    if len(sys.argv) < 2:
        paramfile = default_file
    else:
        paramfile = sys.argv[1]
    main(paramfile, keepArchive=True)<|MERGE_RESOLUTION|>--- conflicted
+++ resolved
@@ -33,14 +33,10 @@
 # Define some variable types
 mole_frac_t = daeVariableType(name="mole_frac_t", units=unit(),
         lowerBound=0, upperBound=1, initialGuess=0.25,
-<<<<<<< HEAD
         absTolerance=1e-6)
 conc_t = daeVariableType(name="conc_t", units=unit(),
         lowerBound=0, upperBound=1e20, initialGuess=1.00,
         absTolerance=1e-6)
-=======
-        absTolerance=1e-7)
->>>>>>> 26906374
 elec_pot_t = daeVariableType(name="elec_pot_t", units=unit(),
         lowerBound=-1e20, upperBound=1e20, initialGuess=0,
         absTolerance=1e-5)
@@ -78,26 +74,12 @@
             Np = Npart[l]
 
         # Variables
-<<<<<<< HEAD
         self.c_lyte = {}
         self.phi_lyte = {}
         self.phi_bulk = {}
         self.phi_part = {}
         self.j_plus = {}
         self.ffrac = {}
-=======
-        self.c_lyte_ac = np.empty(2, dtype=object)
-        self.phi_lyte_ac = np.empty(2, dtype=object)
-        self.c1_sld_ac = np.empty(2, dtype=object)
-        self.c2_sld_ac = np.empty(2, dtype=object)
-        self.phi_sld_ac = np.empty(2, dtype=object)
-        self.c1bar_sld_ac = np.empty(2, dtype=object)
-        self.c2bar_sld_ac = np.empty(2, dtype=object)
-        self.phi_ac = np.empty(2, dtype=object)
-        self.phipart_ac = np.empty(2, dtype=object)
-        self.j_plus_ac = np.empty(2, dtype=object)
-        self.ffrac_ac = np.empty(2, dtype=object)
->>>>>>> 26906374
         for l in trodes:
             # Concentration/potential in electrode regions of elyte
             self.c_lyte[l] = daeVariable("c_lyte_{l}".format(l=l),
@@ -109,54 +91,8 @@
                     elec_pot_t, self,
                     "Electrostatic potential in electrolyte in " +
                     "electrode {l}".format(l=l),
-<<<<<<< HEAD
                     [self.DmnCell[l]])
             self.phi_bulk[l] = daeVariable("phi_bulk_{l}".format(l=l),
-=======
-                    [self.Nvol_ac[l]])
-            # Concentration in electrode active particles
-            Nvol = Nvol_ac[l]
-            Npart = Npart_ac[l]
-            self.c1_sld_ac[l] = np.empty((Nvol, Npart), dtype=object)
-            self.c2_sld_ac[l] = np.empty((Nvol, Npart), dtype=object)
-            for i in range(Nvol):
-                for j in range(Npart):
-                    self.c1_sld_ac[l][i, j] = daeVariable(
-                            "c1_sld_trode{l}vol{i}part{j}".format(
-                            i=i, j=j, l=l), mole_frac_t, self,
-                            "Concentration in each solid particle",
-                            [self.Nsld_mat_ac[l][i, j]])
-                    self.c2_sld_ac[l][i, j] = daeVariable(
-                            "c2_sld_trode{l}vol{i}part{j}".format(
-                            i=i, j=j, l=l), mole_frac_t, self,
-                            "Concentration in each solid particle",
-                            [self.Nsld_mat_ac[l][i, j]])
-            # Potential in electrode active particles
-            # Only make a variable of solid potentials if we have to
-            # -- it's a lot of equations to keep track of for nothing
-            # if we don't need it.
-            if D['simSurfCond_ac'][l]:
-                self.phi_sld_ac[l] = np.empty((Nvol, Npart), dtype=object)
-                for i in range(Nvol):
-                    for j in range(Npart):
-                        self.phi_sld_ac[l][i, j] = daeVariable(
-                                "p_sld_trode{l}_vol{i}_part{j}".format(
-                                i=i, j=j, l=l), elec_pot_t, self,
-                                "Electrostatic potential in each solid particle",
-                                [self.Nsld_mat[l][i, j]])
-            else:
-                self.phi_sld_ac[l] = False
-            # Average active particle concentrations
-            self.c1bar_sld_ac[l] = daeVariable("c1bar_sld_{l}".format(l=l),
-                    mole_frac_t, self,
-                    "Average concentration in each particle",
-                    [self.Nvol_ac[l], self.Npart_ac[l]])
-            self.c2bar_sld_ac[l] = daeVariable("c2bar_sld_{l}".format(l=l),
-                    mole_frac_t, self,
-                    "Average concentration in each particle",
-                    [self.Nvol_ac[l], self.Npart_ac[l]])
-            self.phi_ac[l] = daeVariable("phi_{l}".format(l=l),
->>>>>>> 26906374
                     elec_pot_t, self,
                     "Electrostatic potential in the bulk solid",
                     [self.DmnCell[l]])
@@ -184,7 +120,6 @@
                 "Total current of the cell")
         self.dummyVar = daeVariable("dummyVar", no_t, self, "dummyVar")
 
-<<<<<<< HEAD
         # Create models for representative particles within electrode
         # volumes and ports with which to talk to them.
         self.portsOutLyte = {}
@@ -207,7 +142,9 @@
                         eOutletPort, self,
                         "Bulk electrode port to particles")
                     solidType = ndD_e[l]["indvPart"][i, j]['type']
-                    if solidType in ["ACR", "CHR", "diffn", "homog", "homog_sdn"]:
+                    if solidType in ndD_s["2varTypes"]:
+                        pMod = mpetMaterials.mod2var
+                    elif solidType in ndD_s["1varTypes"]:
                         pMod = mpetMaterials.mod1var
                     else:
                         raise NotImplementedError("no model for given solid type")
@@ -220,164 +157,6 @@
                     self.ConnectPorts(
                             self.portsOutBulk[l][i, j],
                             self.particles[l][i, j].portInBulk)
-=======
-        # Parameters
-        self.NumTrode = daeParameter("NumTrode", unit(), self,
-                "Number of electroes simulated (1 or 0)")
-        self.NumVol_ac = daeParameter("NumVol_ac", unit(), self,
-                "Number of volumes in the electrode",
-                [self.Ntrode])
-        self.NumPart_ac = daeParameter("NumPart_ac", unit(), self,
-                "Number of particles in each electrode volume",
-                [self.Ntrode])
-        self.NumVol_s = daeParameter("NumVol_s", unit(), self,
-                "Number of volumes in the electrolyte")
-        self.L_ac = daeParameter("L_ac", unit(), self,
-                "Length of electrodes (ndim to L_c)",
-                [self.Ntrode])
-        self.L_s = daeParameter("L_s", unit(), self,
-                "Length of separator (ndim to L_c)")
-        self.epsbeta_ac = daeParameter("epsbeta_ac", unit(), self,
-                "porosity times beta in electrodes",
-                [self.Ntrode])
-        self.zp = daeParameter("zp", unit(), self,
-                "cation charge number")
-        self.zm = daeParameter("zm", unit(), self,
-                "anion charge number")
-        self.tp = daeParameter("tp", unit(), self,
-                "positive transference number")
-        self.poros_s = daeParameter("poros_s", unit(), self,
-                "porosity in separator")
-        self.poros_ac = daeParameter("poros_ac", unit(), self,
-                "porosity in electrode",
-                [self.Ntrode])
-        self.phi_cathode = daeParameter("phi_cathode", unit(), self,
-                "reference potential, at the cathode + "
-                "(phi_applied is relative to this)")
-        self.td = daeParameter("td", unit(), self,
-                "Diffusive time [s]")
-        self.dim_Damb = daeParameter("dim_Damb", unit(), self,
-                "ambipolar diffusivity [m^2/s]")
-        self.Dp = daeParameter("Dp", unit(), self,
-                "non-dimensional diffusivity of positive ions")
-        self.Dm = daeParameter("Dm", unit(), self,
-                "non-dimensional diffusivity of negative ions")
-        self.Dsld_ac = np.empty(2, dtype=object)
-        self.kappa_ac = np.empty(2, dtype=object)
-        self.Omga_ac = np.empty(2, dtype=object)
-        self.Omgb_ac = np.empty(2, dtype=object)
-        self.Omgc_ac = np.empty(2, dtype=object)
-        self.k0_ac = np.empty(2, dtype=object)
-        self.beta_s_ac = np.empty(2, dtype=object)
-        self.delta_L_ac = np.empty(2, dtype=object)
-        self.MHC_Aa_ac = np.empty(2, dtype=object)
-        self.scond_ac = np.empty(2, dtype=object)
-        self.G_ac = np.empty(2, dtype=object)
-        self.psd_num_ac = np.empty(2, dtype=object)
-        self.psd_len_ac = np.empty(2, dtype=object)
-        self.psd_area_ac = np.empty(2, dtype=object)
-        self.psd_vol_ac = np.empty(2, dtype=object)
-        for l in trodes:
-            self.Dsld_ac[l] = daeParameter("Dsld_{l}".format(l=l),
-                    unit(), self,
-                    "Diffusivity in electrode active particles",
-                    [self.Nvol_ac[l], self.Npart_ac[l]])
-            self.kappa_ac[l] = daeParameter("kappa_{l}".format(l=l),
-                    unit(), self,
-                    "kappa for each particle",
-                    [self.Nvol_ac[l], self.Npart_ac[l]])
-            self.Omga_ac[l] = daeParameter("Omga_{l}".format(l=l),
-                    unit(), self,
-                    "regular solution parameter for each particle [J]",
-                    [self.Nvol_ac[l], self.Npart_ac[l]])
-            self.Omgb_ac[l] = daeParameter("Omgb_{l}".format(l=l),
-                    unit(), self,
-                    "regular solution parameter for each particle [J]",
-                    [self.Nvol_ac[l], self.Npart_ac[l]])
-            self.Omgc_ac[l] = daeParameter("Omgc_{l}".format(l=l),
-                    unit(), self,
-                    "regular solution parameter for each particle [J]",
-                    [self.Nvol_ac[l], self.Npart_ac[l]])
-            self.k0_ac[l] = daeParameter("k0_{l}".format(l=l),
-                    unit(), self,
-                    "exchange current density rate constant for each particle",
-                    [self.Nvol_ac[l], self.Npart_ac[l]])
-            self.beta_s_ac[l] = daeParameter("beta_s_{l}".format(l=l),
-                    unit(), self,
-                    "surface wetting, nondim: kappa*d(gamma_s)/dc",
-                    [self.Nvol_ac[l], self.Npart_ac[l]])
-            self.delta_L_ac[l] = daeParameter("delta_L_{l}".format(l=l),
-                    unit(), self,
-                    "Length ratios for particle: Vp/(Ap*Rp)",
-                    [self.Nvol_ac[l], self.Npart_ac[l]])
-            self.MHC_Aa_ac[l] = daeParameter("MHC_Aa_{l}".format(l=l),
-                    unit(), self,
-                    "MHC factor for erf approximation parameter",
-#                    [self.Ntrode])
-                    [self.Nvol_ac[l], self.Npart_ac[l]])
-            self.scond_ac[l] = daeParameter("scond_{l}".format(l=l),
-                    unit(), self,
-                    "surface conductivity of particles",
-                    [self.Nvol_ac[l], self.Npart_ac[l]])
-            self.G_ac[l] = daeParameter("G_{l}".format(l=l),
-                    unit(), self,
-                    "conductance particles",
-                    [self.Nvol_ac[l], self.Npart_ac[l]])
-            self.psd_num_ac[l] = daeParameter("psd_numVols_{l}".format(l=l),
-                    unit(), self,
-                    "Particle numbers of discretizations",
-                    [self.Nvol_ac[l], self.Npart_ac[l]])
-            self.psd_len_ac[l] = daeParameter("psd_lengths_{l}".format(l=l),
-                    unit(), self,
-                    "Particle lengths [nm]",
-                    [self.Nvol_ac[l], self.Npart_ac[l]])
-            self.psd_area_ac[l] = daeParameter("psd_active_areas_{l}".format(l=l),
-                    unit(), self,
-                    "Particle active areas [nm^2]",
-                    [self.Nvol_ac[l], self.Npart_ac[l]])
-            self.psd_vol_ac[l] = daeParameter("psd_volumes_{l}".format(l=l),
-                    unit(), self,
-                    "Particle volumes [nm^3]",
-                    [self.Nvol_ac[l], self.Npart_ac[l]])
-        self.dphi_eq_ref_ac = daeParameter("dphi_eq_ref_ac",
-                unit(), self,
-                "dimensionless potential offset in referencing fit " +
-                "delta_phi_eq curves -- used only for initialization",
-                [self.Ntrode])
-        self.alpha_ac = daeParameter("alpha_ac", unit(), self,
-                " Charge transfer coefficient",
-                [self.Ntrode])
-        self.dim_csmax_ac = daeParameter("dim_csmax_ac", unit(), self,
-                "maximum lithium concentration in solid [mol/m^3]",
-                [self.Ntrode])
-        self.MHC_erfstretch_ac = daeParameter("MHC_b_ac", unit(), self,
-                "MHC factor for erf approximation parameter",
-                [self.Ntrode])
-        self.T = daeParameter("T", unit(), self,
-                "Non dimensional temperature")
-        self.currset = daeParameter("currset", unit(), self,
-                "dimensionless current")
-        self.Vset = daeParameter("Vset", unit(), self,
-                "dimensionless applied voltage (relative to " +
-                "Delta V OCV of the  cell)")
-        self.cwet_ac = daeParameter("cwet_ac", unit(), self,
-                "Wetted surface concentration",
-                [self.Ntrode])
-        self.B_ac = daeParameter("B_ac", unit(), self,
-                "Stress coefficient for each particle",
-                [self.Ntrode])
-        self.EvdW_ac = daeParameter("EvdW_ac", unit(), self,
-                "vdW energy between planes",
-                [self.Ntrode])
-        self.lmbda_ac = daeParameter("lmbda_ac", unit(), self,
-                "Marcus reorganizational energy",
-                [self.Ntrode])
-        self.mcond_ac = daeParameter("mcond_ac", unit(), self,
-                "conductivity of cathode",
-                [self.Ntrode])
-        self.z = daeParameter("z", unit(), self,
-                "capacity ratio of cathode:anode")
->>>>>>> 26906374
 
     def DeclareEquations(self):
         daeModel.DeclareEquations(self)
@@ -416,47 +195,6 @@
 #                        previous_output, _position_) for _position_
 #                        in range(Nsld)]
 
-<<<<<<< HEAD
-=======
-        # Prepare the Ideal Solution log ratio terms
-        self.ISfuncs = np.empty(2, dtype=object)
-        for l in trodes:
-            self.ISfuncs[l] = np.empty((Nvol_ac[l], Npart_ac[l]),
-                    dtype=object)
-            for i in range(Nvol_ac[l]):
-                for j in range(Npart_ac[l]):
-                    self.ISfuncs[l][i, j] = np.empty(2, dtype=object)
-                    Nsld = Nsld_mat_ac[l][i, j]
-                    self.ISfuncs[l][i, j][0] = np.array(
-                            [LogRatio("LR{l}{i}{j}{k}1".format(l=l,i=i,j=j,k=k),
-                                self, unit(),
-                                self.c1_sld_ac[l][i, j](k)) for k in
-                                range(Nsld)])
-                    self.ISfuncs[l][i, j][1] = np.array(
-                            [LogRatio("LR{l}{i}{j}{k}2".format(l=l,i=i,j=j,k=k),
-                                self, unit(),
-                                self.c2_sld_ac[l][i, j](k)) for k in
-                                range(Nsld)])
-
-        # Define the average concentration in each particle (algebraic
-        # equations)
-        for l in trodes:
-            for i in range(Nvol_ac[l]):
-                for j in range(Npart_ac[l]):
-                    Nij = Nsld_mat_ac[l][i, j]
-                    r_vec, volfrac_vec = self.get_unit_solid_discr(
-                            self.D['solidShape_ac'][l],
-                            self.D['solidType_ac'][l], Nij)
-                    eq1 = self.CreateEquation("c1bar_trode{l}vol{i}part{j}".format(i=i,j=j,l=l))
-                    eq2 = self.CreateEquation("c2bar_trode{l}vol{i}part{j}".format(i=i,j=j,l=l))
-                    eq1.Residual = self.c1bar_sld_ac[l](i, j)
-                    eq2.Residual = self.c2bar_sld_ac[l](i, j)
-                    for k in range(Nij):
-                        eq1.Residual -= self.c1_sld_ac[l][i, j](k) * volfrac_vec[k]
-                        eq2.Residual -= self.c2_sld_ac[l][i, j](k) * volfrac_vec[k]
-#                    eq.BuildJacobianExpressions = True
-
->>>>>>> 26906374
         # Define the overall filling fraction in the electrodes
         for l in trodes:
             eq = self.CreateEquation("ffrac_{l}".format(l=l))
@@ -471,14 +209,8 @@
                     # For some reason the following slower, so
                     # it's helpful to factor out the Vtot sum:
                     # eq.Residual -= self.cbar_sld_ac[l](i, j) * (Vpart/Vtot)
-<<<<<<< HEAD
                     tmp += self.particles[l][i, j].cbar() * Vpart
             eq.Residual -= tmp
-=======
-                    tmp += 0.5 * (self.c1bar_sld_ac[l](i, j) +
-                            self.c2bar_sld_ac[l](i, j) ) * Vpart
-            eq.Residual -= tmp / Vtot
->>>>>>> 26906374
 
         # Define dimensionless j_plus for each electrode volume
         for l in trodes:
@@ -490,28 +222,12 @@
                 # sum over particle volumes in given electrode volume
                 for j in range(Npart[l]):
                     # The volume of this particular particle
-<<<<<<< HEAD
                     Vj = ndD["psd_vol_FracVol"][l][i, j]
                     res += self.particles[l][i, j].dcbardt() * Vj
                 eq.Residual = self.j_plus[l](i) - res
-=======
-                    Vj = self.psd_vol_ac[l](i, j)
-                    Nij = Nsld_mat_ac[l][i, j]
-                    r_vec, volfrac_vec = self.get_unit_solid_discr(
-                            self.D['solidShape_ac'][l],
-                            self.D['solidType_ac'][l], Nij)
-                    tmp = 0
-                    for k in range(Nij):
-                        tmp += (0.5 * (self.c1_sld_ac[l][i, j].dt(k) +
-                                self.c2_sld_ac[l][i, j].dt(k)) *
-                                volfrac_vec[k])
-                    res += tmp * Vj
-                eq.Residual = self.j_plus_ac[l](i) - res/Vu
->>>>>>> 26906374
 
         # Define output port variables
         for l in trodes:
-<<<<<<< HEAD
             for i in range(Nvol[l]):
                 eq = self.CreateEquation("portout_c_trode{l}vol{i}".format(i=i,l=l))
                 eq.Residual = (self.c_lyte[l](i) -
@@ -524,52 +240,6 @@
                             "portout_pm_trode{l}vol{i}part{j}".format(i=i,j=j,l=l))
                     eq.Residual = (self.phi_part[l](i, j) -
                             self.portsOutBulk[l][i, j].phi_m())
-=======
-            # Solid active particles concentration/potential
-            for i in range(Nvol_ac[l]):
-                # Calculate the solid concentration rates of change
-                for j in range(Npart_ac[l]):
-                    # Prepare the RHS function
-                    Nij = Nsld_mat_ac[l][i, j]
-                    # Note Mmat is often the identity matrix...
-                    (Mmat, RHS_c1_sld_ij, RHS_c2_sld_ij) = self.calc_sld_dcs_dt(l, i, j)
-                    dc1dt_vec = np.empty(Nij, dtype=object)
-                    dc2dt_vec = np.empty(Nij, dtype=object)
-                    dc1dt_vec[0:Nij] = [self.c1_sld_ac[l][i, j].dt(k) for k in range(Nij)]
-                    dc2dt_vec[0:Nij] = [self.c2_sld_ac[l][i, j].dt(k) for k in range(Nij)]
-                    LHS1_vec = self.MX(Mmat, dc1dt_vec)
-                    LHS2_vec = self.MX(Mmat, dc2dt_vec)
-#                    noisevec = self.noise_local[l][i, j] # NOISE
-                    # Set up equations: Mmat*dcdt = RHS
-                    for k in range(Nij):
-                        eq = self.CreateEquation(
-                                "dc1sdt_trode{l}vol{i}part{j}discr{k}".format(
-                                    i=i,j=j,k=k,l=l))
-#                        eq.Residual = self.c_sld[i, j].dt(k) - RHS_c_sld_ij[k]
-                        eq.Residual = LHS1_vec[k] - RHS_c1_sld_ij[k]
-#                        eq.Residual = (LHS_vec[k] - RHS_c_sld_ij[k] +
-#                                noisevec[k]()) # NOISE
-                        eq = self.CreateEquation(
-                                "dc2sdt_trode{l}vol{i}part{j}discr{k}".format(
-                                    i=i,j=j,k=k,l=l))
-                        eq.Residual = LHS2_vec[k] - RHS_c2_sld_ij[k]
-
-                # Also calculate the potential drop along cathode
-                # particle surfaces, if desired
-                simSurfCathCond = self.D['simSurfCond_ac'][l]
-                if simSurfCathCond:
-                    # Conservation of charge in the solid particles with
-                    # Ohm's Law
-                    LHS = self.calc_part_surf_LHS(l, i, j)
-                    k0_part = self.k0_ac[l](i, j)
-                    for k in range(Nij):
-                        eq = self.CreateEquation(
-                                "charge_cons_trode{l}vol{i}part{j}discr{k}".format(
-                                    i=i,j=j,k=k,l=l))
-                        RHS = 0.5 * (self.c1_sld_ac[l][i, j].dt(k) +
-                                self.c2_sld_ac[l][i, j].dt(k)) / k0_part
-                        eq.Residual = LHS[k] - RHS
->>>>>>> 26906374
 
             # Simulate the potential drop along the bulk electrode
             # solid phase
@@ -626,24 +296,8 @@
                         G_r = 0
                         phi_r = phi_n
                     else:
-<<<<<<< HEAD
                         G_r = ndD["G"][l][i, j + 1]
                         phi_r = self.phi_part[l](i, j + 1)
-=======
-                        G_r = self.G_ac[l](i, j + 1)
-                        phi_r = self.phipart_ac[l](i, j + 1)
-                    # Find average dcs/dt for this particle
-                    Nij = Nsld_mat_ac[l][i, j]
-                    r_vec, volfrac_vec = self.get_unit_solid_discr(
-                            self.D['solidShape_ac'][l],
-                            self.D['solidType_ac'][l], Nij)
-                    dcsbardt = 0
-                    for k in range(Nij):
-                        dcsbardt += (self.c1_sld_ac[l][i, j].dt(k) *
-                                volfrac_vec[k])
-                        dcsbardt += (self.c2_sld_ac[l][i, j].dt(k) *
-                                volfrac_vec[k])
->>>>>>> 26906374
                     # charge conservation equation around this particle
                     eq = self.CreateEquation("phi_ac_trode{l}vol{i}part{j}".format(i=i,l=l,j=j))
                     if simPartCond:
@@ -738,7 +392,6 @@
         if self.profileType == "CC":
             # Total Current Constraint Equation
             eq = self.CreateEquation("Total_Current_Constraint")
-<<<<<<< HEAD
             eq.Residual = self.current() - ndD["currset"]*(
                     1 - np.exp(-Time()/(ndD["tend"]*1e-3)))
         elif self.profileType == "CV":
@@ -746,27 +399,12 @@
             eq = self.CreateEquation("applied_potential")
             eq.Residual = self.phi_applied() - ndD["Vset"]*(
                     1 - np.exp(-Time()/(ndD["tend"]*1e-3)))
-=======
-            if self.currset.GetValue() != 0.0:
-                timeHorizon = 1./Abs(self.currset())
-            else:
-                timeHorizon = self.D['tend']/td
-            eq.Residual = self.current() - self.currset()*(1 -
-                    np.exp(-Time()/(timeHorizon*1e-3)))
-        elif self.profileType == "CV":
-            # Keep applied potential constant
-            eq = self.CreateEquation("applied_potential")
-            timeHorizon = self.D['tend']/td
-            eq.Residual = self.phi_applied() - self.Vset()*(
 #                    1)
-                    1 - np.exp(-Time()/(timeHorizon*1e-3)))
 #                    np.tanh(Time()/(45.0)))
->>>>>>> 26906374
 
         for eq in self.Equations:
             eq.CheckUnitsConsistency = False
 
-<<<<<<< HEAD
         if self.profileType == "CC":
             # Set the condition to terminate the simulation upon reaching
             # a cutoff voltage.
@@ -785,348 +423,6 @@
         num = ndD["num"]
         nu = nup + num
         limtrode = ("c" if ndD["z"] < 1 else "a")
-=======
-#        self.action = doNothingAction()
-##        self.ON_CONDITION(Time() >= Constant(300*s),
-#        self.ON_CONDITION(
-##                Time() >= Constant(100*s) & Abs(self.phi_applied()) >= 60,
-#                Abs(self.phi_applied()) >= 20,
-#                switchToStates = [],
-#                setVariableValues = [],
-#                triggerEvents = [],
-#                userDefinedActions = [self.action] )
-
-    def calc_sld_dcs_dt(self, trode_indx, vol_indx, part_indx):
-        # shorthand
-        l = trode_indx
-        i = vol_indx
-        j = part_indx
-        # Get some useful information
-        simSurfCond = self.D['simSurfCond_ac'][l]
-        solidType = self.D['solidType_ac'][l]
-        solidShape = self.D['solidShape_ac'][l]
-        rxnType = self.D['rxnType_ac'][l]
-        delPhiEqFit = self.D['delPhiEqFit_ac'][l]
-        # Get variables for this particle/electrode volume
-        phi_lyte = self.phi_lyte_ac[l](i)
-        phi_m = self.phipart_ac[l](i, j)
-        c_lyte = self.c_lyte_ac[l](i)
-        # Get the relevant parameters for this particle
-        k0 = self.k0_ac[l](i, j)
-        kappa = self.kappa_ac[l](i, j) # only used for ACR/CHR
-        B = self.B_ac(l) # only used for ACR/CHR
-        c1bar = self.c1bar_sld_ac[l](i, j) # only used for ACR/CHR
-        c2bar = self.c2bar_sld_ac[l](i, j) # only used for ACR/CHR
-        lmbda = self.lmbda_ac(l) # Only used for Marcus/MHC
-        Aa = self.MHC_Aa_ac[l](i, j) # Only used for MHC
-        b = self.MHC_erfstretch_ac(l) # Only used for MHC
-        alpha = self.alpha_ac(l) # Only used for BV
-        Omga = self.Omga_ac[l](i, j)
-        Omgb = self.Omgb_ac[l](i, j)
-        Omgc = self.Omgc_ac[l](i, j)
-        Ds = self.Dsld_ac[l](i, j) # Only used for "diffn"
-        # We need the (non-dimensional) temperature to get the
-        # reaction rate dependence correct
-        T = self.T()
-        # Number of volumes in current particle
-        Nij = self.Nsld_mat_ac[l][i, j].NumberOfPoints
-        # Concentration (profile?) in the solid
-        c1_sld = np.empty(Nij, dtype=object)
-        c1_sld[:] = [self.c1_sld_ac[l][i, j](k) for k in range(Nij)]
-        c2_sld = np.empty(Nij, dtype=object)
-        c2_sld[:] = [self.c2_sld_ac[l][i, j](k) for k in range(Nij)]
-        # Assume dilute electrolyte
-        act_O = c_lyte
-        mu_O = T*np.log(Max(eps, act_O))
-        # Calculate chemical potential of reduced state
-
-        if solidType in ["ACR", "homog", "homog_sdn"]:
-            if solidType == "ACR":
-                # Make a blank array to allow for boundary conditions
-                ISfuncs = self.ISfuncs[l][i, j]
-                mu_R = self.calc_ACR_mu_R(c_sld, Omga, B, kappa, T, l,
-                        ISfuncs)
-                # If we're also simulating potential drop along the solid,
-                # use that instead of self.phi_c(i)
-                if simSurfCond:
-                    phi_m = np.empty(Nij, dtype=object)
-                    phi_m[:] = [self.phi_sld_ac[l][i, j](k) for k in range(Nij)]
-            elif solidType in ["homog", "homog_sdn"]:
-#                mu_R = self.mu_reg_sln(c_sld, Omga, T, eps)
-                mu1_R = mu2_R = 0.
-            # XXX -- Temp dependence!
-            act1_R = np.exp(mu1_R/T)
-            act2_R = np.exp(mu2_R/T)
-            # eta = electrochem pot_R - electrochem pot_O
-            # eta = (mu_R + phi_R) - (mu_O + phi_O)
-            if delPhiEqFit:
-                material = self.D['material_ac'][l]
-                fits = delta_phi_fits.DPhiFits(self.D)
-                phifunc = fits.materialData[material]
-                delta_phi_eq = (phifunc(c1_sld[-1], self.dphi_eq_ref_ac(l))
-                        + np.log(act_O))
-                eta1 = eta2 = (phi_m - phi_lyte) - delta_phi_eq
-            else:
-                eta = (mu_R + phi_m) - (mu_O + phi_lyte)
-            if rxnType == "Marcus":
-                Rate1 = self.R_Marcus(k0, lmbda, c_lyte, c1_sld, eta1, T)
-            elif rxnType == "BV":
-                Rate1 = self.R_BV(k0, alpha, c1_sld, c2_sld, Omgb, act_O, act1_R, eta1, T)
-                Rate2 = self.R_BV(k0, alpha, c2_sld, c1_sld, Omgb, act_O, act2_R, eta2, T)
-            elif rxnType == "MHC":
-#                Rate = self.R_MHC(k0, lmbda, eta, Aa, b, T)
-                Rate = self.R_MHC(k0, lmbda, eta, Aa, b, T, c_sld)
-            M = sprs.eye(Nij, Nij, format="csr")
-            return (M, Rate1, Rate2)
-
-        elif solidType in ["diffn", "CHR"] and solidShape in ["sphere", "cylinder"]:
-            # For discretization background, see Zeng & Bazant 2013
-            # Mass matrix is common for spherical shape, diffn or CHR
-            Rs = 1. # (non-dimensionalized by itself)
-            r_vec, volfrac_vec = self.get_unit_solid_discr(
-                    solidShape, solidType, Nij)
-            edges = np.hstack((0, (r_vec[0:-1] + r_vec[1:])/2, Rs))
-            if solidShape == "sphere":
-                Vp = 4./3. * np.pi * Rs**3
-            elif solidShape == "cylinder":
-                Vp = np.pi * Rs**2  # per unit height
-            vol_vec = Vp * volfrac_vec
-            dr = r_vec[1] - r_vec[0]
-            M1 = sprs.diags([1./8, 3./4, 1./8], [-1, 0, 1],
-                    shape=(Nij,Nij), format="csr")
-            M1[1, 0] = M1[-2, -1] = 1./4
-            M2 = sprs.diags(vol_vec, 0, format="csr")
-            if solidShape == "sphere":
-                M = M1*M2
-            elif solidShape == "cylinder":
-                M = M2
-
-            # Diffn
-            if solidType in ["diffn"]:
-                if solidShape in ["cylinder"]:
-                    raise NotImplementedError("cylinder-diffn!")
-                # Take the surface concentration
-                c_surf = c_sld[-1]
-                # Assuming dilute solid
-                act_R_surf = c_surf
-                mu_R_surf = T*np.log(Max(eps, act_R_surf))
-            # CHR
-            elif solidType in ["CHR"]:
-                # mu_R is like for ACR, except kappa*curv term
-                EvdW = self.EvdW_ac(l)
-                beta_s = self.beta_s_ac[l](i, j)
-                ISfuncs1 = self.ISfuncs[l][i, j][0]
-                ISfuncs2 = self.ISfuncs[l][i, j][1]
-                mu1_R, mu2_R = self.calc_mu12_R(c1_sld, c2_sld, c1bar,
-                        c2bar, Omga, Omgb, Omgc, B, kappa, EvdW,
-                        beta_s, T, solidShape, ISfuncs1, ISfuncs2)
-                act1_R = np.exp(mu1_R/T)
-                act2_R = np.exp(mu2_R/T)
-                mu1_R_surf = mu1_R[-1]
-                mu2_R_surf = mu2_R[-1]
-                # Take the surface concentration
-                c1_surf = c1_sld[-1]
-                c2_surf = c2_sld[-1]
-                act1_R_surf = np.exp(mu1_R_surf/T)
-                act2_R_surf = np.exp(mu2_R_surf/T)
-            # Figure out overpotential
-            if delPhiEqFit:
-                material = self.D['material_ac'][l]
-                fits = delta_phi_fits.DPhiFits(self.D)
-                phifunc = fits.materialData[material]
-                delta_phi_eq1 = (phifunc(c1_surf, self.dphi_eq_ref_ac(l))
-                        + np.log(act_O))
-                delta_phi_eq2 = (phifunc(c2_surf, self.dphi_eq_ref_ac(l))
-                        + np.log(act_O))
-                eta1 = (phi_m - phi_lyte) - delta_phi_eq1
-                eta2 = (phi_m - phi_lyte) - delta_phi_eq2
-            else:
-                eta1 = (mu1_R_surf + phi_m) - (mu_O + phi_lyte)
-                eta2 = (mu2_R_surf + phi_m) - (mu_O + phi_lyte)
-            # Calculate reaction rate
-            if rxnType == "Marcus":
-                Rxn1 = self.R_Marcus(k0, lmbda, c_lyte, c1_surf, eta1, T)
-                Rxn2 = self.R_Marcus(k0, lmbda, c_lyte, c2_surf, eta2, T)
-            elif rxnType == "BV":
-                Rxn1 = self.R_BV(k0, alpha, c1_surf, c2_surf, Omgb, act_O, act1_R_surf, eta1, T)
-                Rxn2 = self.R_BV(k0, alpha, c2_surf, c1_surf, Omgb, act_O, act2_R_surf, eta2, T)
-#                Rxn1 = self.R_BV(k0, alpha, c1_surf, act_O, act1_R_surf, eta1, T)
-#                Rxn2 = self.R_BV(k0, alpha, c2_surf, act_O, act2_R_surf, eta2, T)
-            elif rxnType == "MHC":
-                Rxn1 = self.R_MHC(k0, lmbda, eta1, Aa, b, T, c1_surf)
-                Rxn2 = self.R_MHC(k0, lmbda, eta2, Aa, b, T, c2_surf)
-            # Finish up RHS discretization at particle surface
-            if solidType in ["diffn"]:
-#                RHS = np.empty(Nij, dtype=object)
-                c_diffs = np.diff(c_sld)
-#                RHS[1:Nij - 1] = 4*np.pi*(
-#                        Ds*(r_vec[1:Nij - 1] + dr/2.)**2*c_diffs[1:]/dr -
-#                        Ds*(r_vec[1:Nij - 1] - dr/2.)**2*c_diffs[:-1]/dr )
-#                RHS[0] = 4*np.pi*Ds*(dr/2.)**2*c_diffs[0]/dr
-                Flux_vec = self.calc_Flux_diffn(c_sld, Ds, Rxn, r_vec, dr)
-                RHS = 4*np.pi*Flux_vec
-#                RHS[-1] = 4*np.pi*(Rs**2 * self.delta_L_ac[l](i, j) * Rxn -
-#                        Ds*(Rs - dr/2)**2*c_diffs[-1]/dr )
-            elif solidType in ["CHR"]:
-                Flux1_bc = 0.5*self.delta_L_ac[l](i, j)*Rxn1
-                Flux2_bc = 0.5*self.delta_L_ac[l](i, j)*Rxn2
-                # With chem potentials, can now calculate fluxes
-                Flux1_vec, Flux2_vec = self.calc_Flux12(c1_sld,
-                        c2_sld, mu1_R, mu2_R, Ds, Flux1_bc, Flux2_bc, dr, T)
-                if solidShape == "sphere":
-                    area_vec = 4*np.pi*edges**2
-                elif solidShape == "cylinder":
-                    area_vec = 2*np.pi*edges  # per unit height
-                FluxTerm1 = np.diff(Flux1_vec*area_vec)
-                FluxTerm2 = np.diff(Flux2_vec*area_vec)
-#                kinterlayer = 1e2
-#                interLayerRxn = (kinterlayer * (1 - c1_sld) *
-#                        (1 - c2_sld) * (act1_R - act2_R))
-#                RxnTerm1 = -interLayerRxn
-#                RxnTerm2 = interLayerRxn
-                RxnTerm1 = 0
-                RxnTerm2 = 0
-                RHS1 = FluxTerm1 + RxnTerm1
-                RHS2 = FluxTerm2 + RxnTerm2
-            return (M, RHS1, RHS2)
-
-    def calc_ACR_mu_R(self, c_sld, Omga, B, kappa, T, l, ISfuncs=None):
-        Nij = len(c_sld)
-        cstmp = np.empty(Nij+2, dtype=object)
-        cstmp[1:-1] = c_sld
-        cstmp[0] = self.cwet_ac(l)
-        cstmp[-1] = self.cwet_ac(l)
-        dxs = 1./Nij
-        curv = np.diff(cstmp, 2)/(dxs**2)
-        mu_R = ( self.mu_reg_sln(c_sld, Omga, T, ISfuncs) - kappa*curv
-                + self.B_ac(l)*(c_sld - cbar) )
-        return mu_R
-
-    def calc_mu12_R(self, c1_sld, c2_sld, c1bar, c2bar,
-            Omga, Omgb, Omgc, B, kappa, EvdW, beta_s, T, solidShape,
-            ISfuncs1=None, ISfuncs2=None):
-        Nij = len(c1_sld)
-        solidType = "CHR"
-#        solidShape = "cylinder"
-        Rs = 1. # (non-dimensionalized by itself)
-        r_vec, volfrac_vec = self.get_unit_solid_discr(
-                solidShape, solidType, Nij)
-        dr = r_vec[1] - r_vec[0]
-        # mu_R is like for ACR, except kappa*curv term
-        mu1_R = ( self.mu_reg_sln(c1_sld, Omga, T, ISfuncs1) +
-                B*(c1_sld - c1bar) )
-        mu2_R = ( self.mu_reg_sln(c2_sld, Omga, T, ISfuncs2) +
-                B*(c2_sld - c2bar) )
-        mu1_reg = self.mu_reg_sln(c1_sld, Omga, T, ISfuncs1)
-        mu2_reg = self.mu_reg_sln(c2_sld, Omga, T, ISfuncs2)
-        mu1_B = B*(c1_sld - c1bar)
-        mu2_B = B*(c2_sld - c2bar)
-        mu1_vdW = EvdW*(30*c1_sld**2*(1-c1_sld)**2)
-        mu2_vdW = EvdW*(30*c2_sld**2*(1-c2_sld)**2)
-        mu1_intr = Omgb*c2_sld + Omgc*c2_sld*(1-c2_sld)*(1-2*c1_sld)
-        mu2_intr = Omgb*c1_sld + Omgc*c1_sld*(1-c1_sld)*(1-2*c2_sld)
-        # Graphite vdW interactions?
-#        EvdW = self.EvdW_ac(l)
-        mu1_R += EvdW*(30*c1_sld**2*(1-c1_sld)**2)
-        mu2_R += EvdW*(30*c2_sld**2*(1-c2_sld)**2)
-        # Surface conc gradient given by natural BC
-#        beta_s = self.beta_s_ac[l](i, j)
-        if solidShape == "sphere":
-#            raise NotImplementedError("no sphere in this version")
-            mu1_R[0] -= 3 * kappa * (2*c1_sld[1] - 2*c1_sld[0])/dr**2
-            mu2_R[0] -= 3 * kappa * (2*c2_sld[1] - 2*c2_sld[0])/dr**2
-            mu1_R[1:Nij - 1] -= kappa * (np.diff(c1_sld, 2)/dr**2 +
-                    (c1_sld[2:] - c1_sld[0:-2])/(dr*r_vec[1:-1])
-                    )
-            mu2_R[1:Nij - 1] -= kappa * (np.diff(c2_sld, 2)/dr**2 +
-                    (c2_sld[2:] - c2_sld[0:-2])/(dr*r_vec[1:-1])
-                    )
-            mu1_R[Nij - 1] -= kappa * ((2./Rs)*beta_s +
-                    (2*c1_sld[-2] - 2*c1_sld[-1] + 2*dr*beta_s)/dr**2
-                    )
-            mu2_R[Nij - 1] -= kappa * ((2./Rs)*beta_s +
-                    (2*c2_sld[-2] - 2*c2_sld[-1] + 2*dr*beta_s)/dr**2
-                    )
-        elif solidShape == "cylinder":
-            mu1_R[0] -= 2 * kappa * (2*c1_sld[1] - 2*c1_sld[0])/dr**2
-            mu2_R[0] -= 2 * kappa * (2*c2_sld[1] - 2*c2_sld[0])/dr**2
-            mu1_R[1:Nij - 1] -= kappa * (np.diff(c1_sld, 2)/dr**2 +
-                    (c1_sld[2:] - c1_sld[0:-2])/(2 * dr*r_vec[1:-1])
-                    )
-            mu2_R[1:Nij - 1] -= kappa * (np.diff(c2_sld, 2)/dr**2 +
-                    (c2_sld[2:] - c2_sld[0:-2])/(2 * dr*r_vec[1:-1])
-                    )
-            mu1_R[Nij - 1] -= kappa * ((1./Rs)*beta_s +
-                    (2*c1_sld[-2] - 2*c1_sld[-1] + 2*dr*beta_s)/dr**2
-                    )
-            mu2_R[Nij - 1] -= kappa * ((1./Rs)*beta_s +
-                    (2*c2_sld[-2] - 2*c2_sld[-1] + 2*dr*beta_s)/dr**2
-                    )
-            mu1_R += Omgb*c2_sld + Omgc*c2_sld*(1-c2_sld)*(1-2*c1_sld)
-            mu2_R += Omgb*c1_sld + Omgc*c1_sld*(1-c1_sld)*(1-2*c2_sld)
-        if (type(c1_sld[0]) == pyCore.adouble):
-            return (mu1_R, mu2_R)
-        else:
-            return (mu1_R, mu2_R, mu1_reg, mu2_reg, mu1_B, mu2_B, mu1_vdW,
-                mu2_vdW, mu1_intr, mu2_intr)
-#        return (mu1_R, mu2_R)
-#        return (mu1_R, mu2_R, mu1_reg, mu2_reg, mu1_B, mu2_B, mu1_vdW,
-#                mu2_vdW, mu1_intr, mu2_intr)
-
-    def calc_Flux_diffn(self, c_sld, Ds, Rxn, r_vec, dr):
-        Nij = len(c_sld)
-        c_diffs = np.diff(c_sld)
-        Flux_vec = np.empty(Nij, dtype=object)
-        Flux_vec[1:Nij-1] =  ( Ds*(r_vec[1:Nij - 1] + dr/2.)**2*c_diffs[1:]/dr -
-                Ds*(r_vec[1:Nij - 1] - dr/2.)**2*c_diffs[:-1]/dr )
-        Flux_vec[0] = Ds*(dr/2.)**2*c_diffs[0]/dr
-        Flux_vec[-1] = ( Rs**2 * self.delta_L_ac[l](i, j) * Rxn -
-                        Ds*(Rs - dr/2)**2*c_diffs[-1]/dr )
-        return Flux_vec
-
-    def calc_Flux12(self, c1_sld, c2_sld, mu1_R, mu2_R, Ds, Flux1_bc,
-            Flux2_bc, dr, T):
-        if type(c1_sld[0]) == pyCore.adouble:
-            MIN = Min
-            MAX = Max
-        else:
-            MIN = min
-            MAX = max
-        Nij = len(c1_sld)
-        Flux1_vec = np.empty(Nij+1, dtype=object)
-        Flux2_vec = np.empty(Nij+1, dtype=object)
-        Flux1_vec[0] = 0  # Symmetry at r=0
-        Flux2_vec[0] = 0  # Symmetry at r=0
-        Flux1_vec[-1] = Flux1_bc
-        Flux2_vec[-1] = Flux2_bc
-        c1_edges = (c1_sld[0:-1]  + c1_sld[1:])/2.
-        c2_edges = (c2_sld[0:-1]  + c2_sld[1:])/2.
-        # keep the concentrations between 0 and 1
-        c1_edges = np.array([MAX(1e-6, c1_edges[i]) for i in
-                range(len(c1_edges))])
-        c1_edges = np.array([MIN((1-1e-6), c1_edges[i]) for i in
-                range(len(c1_edges))])
-        c2_edges = np.array([MAX(1e-6, c2_edges[i]) for i in
-                range(len(c1_edges))])
-        c2_edges = np.array([MIN((1-1e-6), c2_edges[i]) for i in
-                range(len(c1_edges))])
-        cbar_edges = 0.5*(c1_edges + c2_edges)
-        Flux1_vec[1:Nij] = (Ds/T * (1 - c1_edges)**(1.00) * c1_edges *
-                np.diff(mu1_R)/dr)
-        Flux2_vec[1:Nij] = (Ds/T * (1 - c2_edges)**(1.00) * c2_edges *
-                np.diff(mu2_R)/dr)
-#        mu1_edges = (mu1_R[0:-1]  + mu1_R[1:])/2.
-#        mu2_edges = (mu2_R[0:-1]  + mu2_R[1:])/2.
-#        gamma1_TS_edges = np.exp(mu1_edges/T) / c1_edges
-#        gamma2_TS_edges = np.exp(mu2_edges/T) / c2_edges
-#        Flux1_vec[1:Nij] = (Ds/T * c1_edges / gamma1_TS_edges *
-#                np.diff(mu1_R)/dr)
-#        Flux2_vec[1:Nij] = (Ds/T * c2_edges / gamma2_TS_edges *
-#                np.diff(mu2_R)/dr)
-        return (Flux1_vec, Flux2_vec)
-
-    def calc_lyte_RHS(self, cvec, phivec, Nvol_ac, Nvol_s, Nlyte):
->>>>>>> 26906374
         # Discretization
         # The lengths are nondimensionalized by the cathode length
         dxvec = np.empty(np.sum(Nvol.values()) + 2, dtype=object)
@@ -1150,7 +446,6 @@
         porosvec = np.empty(Nlyte + 2, dtype=object)
         # Use the Bruggeman relationship to approximate an effective
         # effect on the transport.
-<<<<<<< HEAD
         porosvec[0:Nvol["a"]+1] = [ndD["poros"]["a"]**(3./2)
                 for i in range(Nvol["a"]+1)] # anode
         porosvec[Nvol["a"]+1:Nvol["a"]+1 + Nvol["s"]] = [ndD["poros"]["s"]**(3./2)
@@ -1249,186 +544,6 @@
             # RHS for charge conservation equation
             RHS_phi = -np.diff(i_edges)/dxd2
             return (RHS_c, RHS_phi)
-=======
-        porosvec[0:Nvol_ac[0]] = [self.poros_ac(0)**(3./2)
-            for i in range(Nvol_ac[0])] # anode
-        porosvec[Nvol_ac[0]:Nvol_ac[0] + Nvol_s] = [self.poros_s()**(3./2)
-            for i in range(Nvol_s)] # separator
-        porosvec[Nvol_ac[0] + Nvol_s:Nlyte+1] = [self.poros_ac(1)**(3./2)
-            for i in range(Nvol_ac[1]+1)] # cathode
-
-        # Mass conservation equations
-        ctmp = np.empty(Nlyte + 2, dtype=object)
-        ctmp[1:-1] = cvec
-        # If we don't have a real anode, the total current flowing
-        # into the electrolyte is set
-        limtrode = (1 if self.z.GetValue() < 1 else 0)
-        if Nvol_ac[0] == 0:
-            ctmp[0] = ( ctmp[1] + (self.current() *
-                self.epsbeta_ac(limtrode) *
-                (1-self.tp())*dxvec[0])/porosvec[0] )
-        else: # porous anode -- no elyte flux at anode current collector
-            ctmp[0] = ctmp[1]
-        # No electrolyte flux at the cathode current collector
-        ctmp[-1] = ctmp[-2]
-        # Diffusive flux in the electrolyte
-        cflux = -porosvec*np.diff(ctmp)/dxd1
-        # Divergence of the flux
-        RHS_c = -np.diff(cflux)/dxd2
-
-        # Charge conservation equations
-        phitmp = np.empty(Nlyte + 2, dtype=object)
-        phitmp[1:-1] = phivec
-        # If we don't have a full anode, assume no rxn resistance at a
-        # lithium anode, and measure relative to Li
-        if Nvol_ac[0] == 0:
-            phitmp[0] = self.phi_applied()
-        else: # porous anode -- no flux into anode current collector
-            phitmp[0] = phitmp[1]
-        # No flux into cathode current collector from the electrolyte
-        phitmp[-1] = phitmp[-2]
-        # We need average values of c_lyte for the current densities
-        # at the finite volume boundaries
-        c_edges = (ctmp[0:-1] + ctmp[1:])/2.
-        zp = self.zp()
-        zm = self.zm()
-        Dp = self.Dp()
-        Dm = self.Dm()
-        # Typo in Todd's code in currdens equation
-        currdens = (-((Dp - Dm)*np.diff(ctmp)/dxd1) -
-                (zp*Dp + zm*Dm)*c_edges*np.diff(phitmp)/dxd1)
-        RHS_phi = -np.diff(porosvec*currdens)/dxd2
-        return (RHS_c, RHS_phi)
-
-    def calc_part_surf_LHS(self, trode_indx, vol_indx, part_indx):
-        # shorthand
-        l = trode_indx
-        i = vol_indx
-        j = part_indx
-        # Number of volumes in current particle
-        Nij = self.Nsld_mat_ac[l][i, j].NumberOfPoints
-        # solid potential variables for this particle
-        phi_tmp = np.empty(Nij + 2, dtype=object)
-        phi_tmp[1:-1] = [self.phi_sld_ac[l][i, j](k) for k in
-                range(Nij)]
-        # BC's -- "touching carbon at each end"
-        phi_s_local = self.phipart_ac[l](i, j)
-        phi_tmp[0] = phi_s_local
-        phi_tmp[-1] = phi_s_local
-        # LHS
-        dx = 1./Nij
-        phi_edges = (phi_tmp[0:-1] + phi_tmp[1:])/2.
-#        curr_dens = -self.scond(i, j)*np.diff(phi_tmp, 1)/dx
-        # XXX -- Temp dependence!
-        scond_vec = self.scond(i, j)*np.exp(-1*(phi_edges -
-                phi_s_local))
-        curr_dens = -scond_vec*np.diff(phi_tmp, 1)/dx
-        return np.diff(curr_dens, 1)/dx
-
-    def mu_reg_sln(self, c, Omga, T, ISfuncs=None):
-        enthalpyTerm = np.array([Omga*(1-2*c[i]) for i in range(len(c))])
-        if (type(c[0]) == pyCore.adouble):
-#            logCterm = T*locCfunc()
-            ISterm = T*np.array([ISfuncs[i]() for i in range(len(c))])
-        else:
-            ISterm = np.array([T*np.log(c[i]/(1-c[i])) for i in range(len(c))])
-        return ISterm + enthalpyTerm
-
-    def R_BV(self, k0, alpha, ci_sld, cj_sld, Omgb, act_O, act_R, eta, T):
-        gamma_ts = (1./(ci_sld**1.0*(1-ci_sld)))#/ci_sld**(0.5)#*np.exp((Omgb/T)*cj_sld)
-#    def R_BV(self, k0, alpha, c_sld, act_O, act_R, eta, T):
-#        gamma_ts = (1./(1-c_sld))
-        ecd = ( k0 * act_O**(1-alpha)
-                * act_R**(alpha) / gamma_ts )
-        Rate = ( ecd *
-            (np.exp(-alpha*eta/T) - np.exp((1-alpha)*eta/T)) )
-        return Rate
-
-    def R_Marcus(self, k0, lmbda, c_lyte, c_sld, eta, T):
-        c_sld = np.array([Max(eps, c_sld[i]) for i in
-            range(len(c_sld))])
-        alpha = 0.5*(1 + (T/lmbda) * np.log(Max(eps, c_lyte)/c_sld))
-        # We'll assume c_e = 1 (at the standard state for electrons)
-#        ecd = ( k0 * np.exp(-lmbda/(4.*T)) *
-#        ecd = ( k0 *
-        ecd = ( k0 * (1-c_sld) *
-                c_lyte**((3-2*alpha)/4.) *
-                c_sld**((1+2*alpha)/4.) )
-        Rate = ( ecd * np.exp(-eta**2/(4.*T*lmbda)) *
-            (np.exp(-alpha*eta/T) - np.exp((1-alpha)*eta/T)) )
-        return Rate
-
-#    def R_MHC(self, k0, lmbda, eta, Aa, b, T):
-    def R_MHC(self, k0, lmbda, eta, Aa, b, T, c_sld):
-        def knet(eta, lmbda, b):
-            argox = (eta - lmbda)/b
-            argrd = (-eta - lmbda)/b
-            k = Aa*((Erf(argrd) + 1) - (Erf(argox) +1))
-            return k
-        if type(eta) == np.ndarray:
-            Rate = np.empty(len(eta), dtype=object)
-            for i, etaval in enumerate(eta):
-#                Rate[i] = knet(etaval, lmbda, b)
-                Rate[i] = (1-c_sld[i])*knet(etaval, lmbda, b)
-        else:
-#            Rate = np.array([knet(eta, lmbda, b)])
-            Rate = np.array([(1-c_sld)*knet(eta, lmbda, b)])
-        return Rate
-
-    def MX(self, mat, objvec):
-        if type(mat) is not sprs.csr.csr_matrix:
-            raise Exception("MX function designed for csr mult")
-        n = objvec.shape[0]
-        if (type(objvec[0]) == pyCore.adouble):
-            out = np.empty(n, dtype=object)
-        else:
-            out = np.zeros(n, dtype=float)
-        # Loop through the rows
-        for i in range(n):
-            low = mat.indptr[i]
-            up = mat.indptr[i+1]
-            if up > low:
-                out[i] = np.sum(
-                        mat.data[low:up] * objvec[mat.indices[low:up]] )
-            else:
-                out[i] = 0.0
-        return out
-
-    def get_unit_solid_discr(self, solidShape, solidType, Nij):
-        if solidShape == "C3" and solidType in ["ACR"]:
-            r_vec = None
-            # For 1D particle, the vol fracs are simply related to the
-            # length discretization
-            volfrac_vec = (1./Nij) * np.ones(Nij)  # scaled to 1D particle volume
-            return r_vec, volfrac_vec
-        if solidType in ["homog", "homog_sdn"]:
-            r_vec = None
-            volfrac_vec = np.ones(1)
-            return r_vec, volfrac_vec
-        if solidShape == "sphere" and solidType in ["diffn", "CHR"]:
-            Rs = 1.
-            dr = Rs/(Nij - 1)
-            r_vec = np.linspace(0, Rs, Nij)
-            vol_vec = 4*np.pi*(r_vec**2 * dr + (1./12)*dr**3)
-            vol_vec[0] = 4*np.pi*(1./24)*dr**3
-            vol_vec[-1] = (4./3)*np.pi*(Rs**3 - (Rs - dr/2.)**3)
-            Vp = 4./3.*np.pi*Rs**3
-            volfrac_vec = vol_vec/Vp
-            return r_vec, volfrac_vec
-        if solidShape == "cylinder" and solidType in ["diffn", "CHR"]:
-            Rs = 1.
-            h = 1.
-            dr = Rs / (Nij - 1)
-            r_vec = np.linspace(0, Rs, Nij)
-            vol_vec = np.pi * h * 2 * r_vec * dr
-            vol_vec[0] = np.pi * h * dr**2 / 4.
-            vol_vec[-1] = np.pi * h * (Rs * dr - dr**2 / 4.)
-            Vp = np.pi * Rs**2 * h
-            volfrac_vec = vol_vec / Vp
-            return r_vec, volfrac_vec
-        else:
-            raise NotImplementedError("Fix shape volumes!")
->>>>>>> 26906374
 
 class simMPET(daeSimulation):
     def __init__(self, ndD_s=None, ndD_e=None):
@@ -1441,7 +556,6 @@
         self.m = modMPET("mpet", ndD_s=ndD_s, ndD_e=ndD_e)
 
     def SetUpParametersAndDomains(self):
-<<<<<<< HEAD
         # Domains
         ndD = self.ndD_s
         if ndD["Nvol"]["s"] >= 1:
@@ -1453,179 +567,6 @@
                 for j in range(ndD["Npart"][l]):
                     self.m.particles[l][i, j].Dmn.CreateArray(
                             int(ndD["psd_num"][l][i, j]))
-=======
-        # Extract info from the config file
-        # Simulation
-        D = self.D
-        # Geometry
-        L_ref = D['L_ac'][1]
-        # Electrolyte
-        zp = D['zp']
-        zm = D['zm']
-        Dp = D['Dp']
-        Dm = D['Dm']
-        # Cathode Material Properties
-        # Cathode reaction
-        # ACR info
-        # Constants
-        k = D['k']
-        Tref = D['Tref']
-        e = D['e']
-        N_A = D['N_A']
-        # Calculated values
-        # Faraday's number
-        F = e*N_A
-        # maximum concentration in cathode solid, mol/m^3
-        csmax_ac = np.array([D['rhos_ac'][0], D['rhos_ac'][1]])/N_A
-        # Ambipolar diffusivity
-        Damb = ((zp+zm)*Dp*Dm)/(zp*Dp+zm*Dm)
-        # Cation transference number
-        tp = zp*Dp / (zp*Dp + zm*Dm)
-        # Diffusive time scale
-        td = L_ref**2 / Damb
-        # Nondimensional Temperature
-        T = float(D['Tabs'])/Tref
-        # Electrode capacity ratio
-        cap_c = (D['L_ac'][1] * (1-D['poros_ac'][1]) *
-                D['P_L_ac'][1] * D['rhos_ac'][1])
-        if D['Nvol_ac'][0]:
-            # full porous anode with finite capacity
-            cap_a = (D['L_ac'][0] * (1) *
-                    D['P_L_ac'][0] * D['rhos_ac'][0])
-            z = cap_c / cap_a
-        else:
-            # flat plate anode with assumed infinite supply of metal
-            z = 0
-
-        # Domains
-        self.m.Ntrode.CreateArray(2)
-        if self.Nvol_s >= 1:
-            self.m.Nvol_s.CreateArray(self.Nvol_s)
-        for l in self.trodes:
-            self.m.Nvol_ac[l].CreateArray(self.Nvol_ac[l])
-            self.m.Npart_ac[l].CreateArray(self.Npart_ac[l])
-            for i in range(self.psd_num[l].shape[0]):
-                for j in range(self.psd_num[l].shape[1]):
-                    self.m.Nsld_mat_ac[l][i, j].CreateArray(
-                            int(self.psd_num[l][i, j]))
-
-        # Parameters
-        self.m.T.SetValue(T)
-        self.m.NumTrode.SetValue(len(self.trodes))
-        for l in self.trodes:
-            self.m.alpha_ac.SetValue(l, D['alpha_ac'][l])
-            self.m.NumVol_ac.SetValue(l, self.Nvol_ac[l])
-            self.m.NumPart_ac.SetValue(l, self.Npart_ac[l])
-            self.m.L_ac.SetValue(l, D['L_ac'][l]/L_ref)
-            self.m.dim_csmax_ac.SetValue(l, csmax_ac[l])
-            self.m.poros_ac.SetValue(l, D['poros_ac'][l])
-            if l == 1: # cathode
-                self.m.epsbeta_ac.SetValue(l,
-                        (1-D['poros_ac'][l]) * D['P_L_ac'][l] *
-                        csmax_ac[l]/D['c0'])
-            else: # Li anode (weird, hacky)
-                self.m.epsbeta_ac.SetValue(l,
-                        (1) * D['P_L_ac'][l] *
-                        csmax_ac[l]/D['c0'])
-            self.m.mcond_ac.SetValue(l,
-                    D['mcond_ac'][l] * (td * k * N_A * Tref) /
-                    (L_ref**2 * F**2 *D['c0']))
-            if self.D['delPhiEqFit_ac'][l]:
-                material = self.D['material_ac'][l]
-                fits = delta_phi_fits.DPhiFits(self.D)
-                phifunc = fits.materialData[material]
-                self.m.dphi_eq_ref_ac.SetValue(l,
-                        phifunc(self.D['cs0_ac'][l], 0))
-            else:
-                self.m.dphi_eq_ref_ac.SetValue(l,
-                        0.0)
-#                        -self.m.mu_reg_sln(D['cs0_ac'][l],
-#                            D['Omga_ac'][l]/(k*Tref)))
-            lmbda = D['lambda_ac'][l]/(k*Tref)
-            self.m.lmbda_ac.SetValue(l, lmbda)
-#            MHC_b = 2*np.sqrt(self.m.lmbda_ac.GetValue(l))
-            MHC_erf_b = 2*np.sqrt(lmbda) # MHCerf
-#            MHC_erf_b = np.sqrt(lmbda*np.pi) # MHCtanh
-            self.m.MHC_erfstretch_ac.SetValue(l, MHC_erf_b)
-#            self.m.MHC_Aa_ac.SetValue(l, )
-            self.m.B_ac.SetValue(l,
-                    D['B_ac'][l]/(k*Tref*D['rhos_ac'][l]))
-            self.m.EvdW_ac.SetValue(l,
-                    D['EvdW_ac'][l]/(k*Tref))
-            self.m.cwet_ac.SetValue(l, D['cwet_ac'][l])
-            for i in range(self.Nvol_ac[l]):
-                for j in range(self.Npart_ac[l]):
-                    solidShape = D['solidShape_ac'][l]
-                    solidType = D['solidType_ac'][l]
-                    p_num = float(self.psd_num[l][i, j])
-                    p_len = self.psd_len[l][i, j]
-                    # k0 is based on the _active_ area per volume for the region
-                    # of the solid of interest.
-                    if solidShape == "sphere":
-                        # Spherical particles
-                        p_area = (4*np.pi)*p_len**2
-                        p_vol = (4./3)*np.pi*p_len**3
-                    elif solidShape == "C3":
-                        # C3 particles
-                        p_area = 2 * 1.2263 * p_len**2
-                        p_vol = 1.2263 * p_len**2 * D['partThick_ac'][l]
-                    elif solidShape == "cylinder":
-                        p_area = 2 * np.pi * p_len * D['partThick_ac'][l]
-                        p_vol = np.pi * p_len**2 * D['partThick_ac'][l]
-                    self.m.psd_num_ac[l].SetValue(i, j, p_num)
-                    self.m.psd_len_ac[l].SetValue(i, j, p_len)
-                    self.m.psd_area_ac[l].SetValue(i, j, p_area)
-                    self.m.psd_vol_ac[l].SetValue(i, j, p_vol)
-#                    kappatmp = D['kappa_ac'][l]/(k*Tref*D['rhos_ac'][l]*p_len**2)
-#                    self.m.kappa_ac[l].SetValue(i, j, kappatmp)
-                    self.m.kappa_ac[l].SetValue(i, j,
-                            D['kappa_ac'][l]/(k*Tref*D['rhos_ac'][l]*p_len**2))
-                    k0tmp = ((p_area/p_vol)*D['k0_ac'][l]*td)/(F*csmax_ac[l])
-                    self.m.k0_ac[l].SetValue(i, j, k0tmp)
-#                            ((p_area/p_vol)*D['k0_ac'][l]*td)/(F*csmax_ac[l]))
-                    self.m.beta_s_ac[l].SetValue(i, j,
-                            D['dgammasdc_ac'][l]*p_len*D['rhos_ac'][l]/D['kappa_ac'][l])
-                    self.m.delta_L_ac[l].SetValue(i, j,
-                            p_vol/(p_area*p_len))
-                    self.m.MHC_Aa_ac[l].SetValue(i, j, # MHCerf
-                            k0tmp / (spcl.erf(-lmbda/MHC_erf_b) + 1))
-#                    self.m.MHC_Aa_ac[l].SetValue(i, j, # MHCtanh
-#                            k0tmp / (np.tanh(-lmbda/MHC_erf_b) + 1))
-                    self.m.scond_ac[l].SetValue(i, j,
-                            D['scond_ac'][l] * (k*Tref)/(D['k0_ac'][l]*e*p_len**2))
-                    self.m.Dsld_ac[l].SetValue(i, j,
-                            D['Dsld_ac'][l]*td/p_len**2)
-                    self.m.G_ac[l].SetValue(i, j,
-                            self.G[l][i, j] * (k*Tref/e) * td/(F*csmax_ac[l]*p_vol))
-                    if solidType in ["homog", "ACR", "CHR", "diffn"]:
-                        self.m.Omga_ac[l].SetValue(i, j,
-                                D['Omga_ac'][l]/(k*Tref))
-                        self.m.Omgb_ac[l].SetValue(i, j,
-                                D['Omgb_ac'][l]/(k*Tref))
-                        self.m.Omgc_ac[l].SetValue(i, j,
-                                D['Omgc_ac'][l]/(k*Tref))
-                    elif solidType == "homog_sdn":
-                        # Not sure about factor of nondimensional T. Thus,
-                        # only use this when T = 1, Tabs = Tref = 298
-                        self.m.Omga_ac[l].SetValue(i, j,
-                                T*self.size2regsln(p_len))
-                    else:
-                        raise NotImplementedError("Solid types missing here")
-        self.m.NumVol_s.SetValue(self.Nvol_s)
-        self.m.L_s.SetValue(D['L_s']/L_ref)
-        self.m.td.SetValue(td)
-        self.m.zp.SetValue(zp)
-        self.m.zm.SetValue(zm)
-        self.m.tp.SetValue(tp)
-        self.m.dim_Damb.SetValue(Damb)
-        self.m.Dp.SetValue(Dp / Damb)
-        self.m.Dm.SetValue(Dm / Damb)
-        self.m.poros_s.SetValue(1.)
-        self.m.phi_cathode.SetValue(0.)
-        self.m.currset.SetValue(D['Crate']*td/3600)
-        self.m.Vset.SetValue(D['Vset']*e/(k*Tref))
-        self.m.z.SetValue(z)
->>>>>>> 26906374
 
     def SetUpVariables(self):
         ndD_s = self.ndD_s
@@ -1648,27 +589,25 @@
                 else: # cathode
                     self.m.phi_bulk[l].SetInitialGuess(i, phi_cathode)
                 for j in range(Npart[l]):
+                    Nij = ndD_s["psd_num"][l][i, j]
                     # Guess initial value for the average solid concentrations
-<<<<<<< HEAD
-                    self.m.particles[l][i, j].cbar.SetInitialGuess(cs0)
-                    # Set initial solid concentration values
-                    Nij = ndD_s["psd_num"][l][i, j]
-                    for k in range(Nij):
-                        self.m.particles[l][i, j].c.SetInitialCondition(k, cs0)
-=======
-                    self.m.c1bar_sld_ac[l].SetInitialGuess(i, j, cs0)
-                    self.m.c2bar_sld_ac[l].SetInitialGuess(i, j, cs0)
-                    # Set initial solid concentration values
-                    Nij = self.m.Nsld_mat_ac[l][i, j].NumberOfPoints
-                    epsrnd = 0.0001
-                    rnd1 = epsrnd*(np.random.rand(Nij) - 0.5)
-                    rnd2 = epsrnd*(np.random.rand(Nij) - 0.5)
-                    rnd1 -= np.mean(rnd1)
-                    rnd2 -= np.mean(rnd2)
-                    for k in range(Nij):
-                        self.m.c1_sld_ac[l][i, j].SetInitialCondition(k, cs0+rnd1[k])
-                        self.m.c2_sld_ac[l][i, j].SetInitialCondition(k, cs0+rnd2[k])
->>>>>>> 26906374
+                    # and set initial value for solid concentrations
+                    solidType = self.ndD_e[l]["indvPart"][i, j]["type"]
+                    if solidType in ndD_s["1varTypes"]:
+                        self.m.particles[l][i, j].cbar.SetInitialGuess(cs0)
+                        for k in range(Nij):
+                            self.m.particles[l][i, j].c.SetInitialCondition(k, cs0)
+                    elif solidType in ndD_s["2varTypes"]:
+                        self.m.particles[l][i, j].c1bar.SetInitialGuess(cs0)
+                        self.m.particles[l][i, j].c2bar.SetInitialGuess(cs0)
+                        epsrnd = 0.0001
+                        rnd1 = epsrnd*(np.random.rand(Nij) - 0.5)
+                        rnd2 = epsrnd*(np.random.rand(Nij) - 0.5)
+                        rnd1 -= np.mean(rnd1)
+                        rnd2 -= np.mean(rnd2)
+                        for k in range(Nij):
+                            self.m.c1_sld_ac[l][i, j].SetInitialCondition(k, cs0+rnd1[k])
+                            self.m.c2_sld_ac[l][i, j].SetInitialCondition(k, cs0+rnd2[k])
         # Electrolyte
         c_lyte_init = ndD_s['c0']
         phi_guess = 0.
@@ -1856,26 +795,8 @@
     daesolver.RelativeTolerance = 1e-6
 
     # Set the time horizon and the reporting interval
-<<<<<<< HEAD
     simulation.TimeHorizon = ndD_s["tend"]
     simulation.ReportingInterval = ndD_s["tend"] / ndD_s['tsteps']
-=======
-    # We need to get info about the system to figure out the
-    # simulation time horizon
-    Dp = D['Dp']
-    Dm = D['Dm']
-    zp = D['zp']
-    zm = D['zm']
-    Damb = ((zp+zm)*Dp*Dm)/(zp*Dp+zm*Dm)
-    td = D['L_ac'][1]**2 / Damb
-    currset = D['Crate'] * td/3600.
-    if D['profileType'] == "CC" and currset != 0.0:
-        simulation.TimeHorizon = np.abs(D['capFrac']/currset)
-    else: # CV or zero current simulation
-        simulation.TimeHorizon = D['tend']/td
-    simulation.ReportingInterval = simulation.TimeHorizon/D['tsteps']
-#    simulation.ReportingTimes = list(np.logspace(-4, np.log10(simulation.TimeHorizon), D['tsteps']))
->>>>>>> 26906374
 
     # Connect data reporter
     simName = simulation.m.Name + time.strftime(" [%d.%m.%Y %H:%M:%S]",
