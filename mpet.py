#!/usr/bin/env python2
# -*- coding: utf-8 -*-

import sys
import os
import shutil
import errno
import ConfigParser
import time
import subprocess

import numpy as np
import scipy.sparse as sprs
import scipy.special as spcl
import scipy.interpolate as sint
#import scipy.io as sio

from daetools.pyDAE import *
from daetools.pyDAE.data_reporters import *
from daetools.solvers.superlu import pySuperLU
#from daetools.solvers.superlu_mt import pySuperLU_MT
#from daetools.solvers.trilinos import pyTrilinos
#from daetools.solvers.intel_pardiso import pyIntelPardiso
#from pyUnits import s
#from pyUnits import s, kg, m, K, Pa, mol, J, W

import mpet_params_IO
import delta_phi_fits

eps = -1e-12

# Define some variable types
mole_frac_t = daeVariableType(name="mole_frac_t", units=unit(),
        lowerBound=0, upperBound=1, initialGuess=0.25,
        absTolerance=1e-7)
elec_pot_t = daeVariableType(name="elec_pot_t", units=unit(),
        lowerBound=-1e20, upperBound=1e20, initialGuess=0,
        absTolerance=1e-5)


class modMPET(daeModel):
    def __init__(self, Name, Parent=None, Description="", D=None):
        daeModel.__init__(self, Name, Parent, Description)

        if (D is None):
            raise Exception("Need particle size distr. as input")
        self.D = D
        self.profileType = D['profileType']
        Nvol_s = D['Nvol_s']
        Nvol_ac = np.array([D['Nvol_ac'][0], D['Nvol_ac'][1]])
        Npart_ac = np.array([D['Npart_ac'][0], D['Npart_ac'][1]])
        if Nvol_ac[0] >= 1: # If we have a full anode
            trodes = [0, 1]
        else:
            trodes = [1]
        self.trodes = trodes

        # Domains where variables are distributed
        self.Ntrode = daeDomain("Ntrode", self, unit(),
                "Number of porous electrodes in the cell")
        if Nvol_s >= 1: # If we have a separator
            self.Nvol_s = daeDomain("Nvol_s", self, unit(),
                    "Number of control volumes in the separator")
        self.Nvol_ac = np.empty(2, dtype=object)
        self.Npart_ac = np.empty(2, dtype=object)
        self.Nsld_mat_ac = np.empty(2, dtype=object)
        for l in trodes:
            self.Nvol_ac[l] = daeDomain("Nvol_{l}".format(l=l),
                    self, unit(),
                    "Number of control volumes in the electrode " +
                    "{l}".format(l=l))
            self.Npart_ac[l] = daeDomain("Npart_{l}".format(l=l),
                    self, unit(),
                    "Number of particles sampled per control " +
                    "volume in electrode {l}".format(l=l))
            Nvol = Nvol_ac[l]
            Npart = Npart_ac[l]
            Nsld_mat = np.empty((Nvol, Npart), dtype=object)
            for i in range(Nvol):
                for j in range(Npart):
                    Nsld_mat[i, j] = daeDomain("trode{l}_vol{i}_part{j}".format(
                        i=i, j=j, l=l), self, unit(),
                        "Number of discretizations for particle "
                        + "j in volume i".format(i=i,j=j))
            self.Nsld_mat_ac[l] = Nsld_mat

        # Variables
        self.c_lyte_ac = np.empty(2, dtype=object)
        self.phi_lyte_ac = np.empty(2, dtype=object)
        self.c1_sld_ac = np.empty(2, dtype=object)
        self.c2_sld_ac = np.empty(2, dtype=object)
        self.phi_sld_ac = np.empty(2, dtype=object)
        self.c1bar_sld_ac = np.empty(2, dtype=object)
        self.c2bar_sld_ac = np.empty(2, dtype=object)
        self.phi_ac = np.empty(2, dtype=object)
        self.j_plus_ac = np.empty(2, dtype=object)
        self.ffrac_ac = np.empty(2, dtype=object)
        for l in trodes:
            # Concentration/potential in electrode regions of elyte
            self.c_lyte_ac[l] = daeVariable("c_lyte_{l}".format(l=l),
                    mole_frac_t, self,
                    "Concentration in the electrolyte in " +
                    "electrode {l}".format(l=l),
                    [self.Nvol_ac[l]])
            self.phi_lyte_ac[l] = daeVariable("phi_lyte_{l}".format(l=l),
                    elec_pot_t, self,
                    "Electrostatic potential in electrolyte in " +
                    "electrode {l}".format(l=l),
                    [self.Nvol_ac[l]])
            # Concentration in electrode active particles
            Nvol = Nvol_ac[l]
            Npart = Npart_ac[l]
            self.c1_sld_ac[l] = np.empty((Nvol, Npart), dtype=object)
            self.c2_sld_ac[l] = np.empty((Nvol, Npart), dtype=object)
            for i in range(Nvol):
                for j in range(Npart):
                    self.c1_sld_ac[l][i, j] = daeVariable(
                            "c1_sld_trode{l}vol{i}part{j}".format(
                            i=i, j=j, l=l), mole_frac_t, self,
                            "Concentration in each solid particle",
                            [self.Nsld_mat_ac[l][i, j]])
                    self.c2_sld_ac[l][i, j] = daeVariable(
                            "c2_sld_trode{l}vol{i}part{j}".format(
                            i=i, j=j, l=l), mole_frac_t, self,
                            "Concentration in each solid particle",
                            [self.Nsld_mat_ac[l][i, j]])
            # Potential in electrode active particles
            # Only make a variable of solid potentials if we have to
            # -- it's a lot of equations to keep track of for nothing
            # if we don't need it.
            if D['simSurfCond_ac'][l]:
                self.phi_sld_ac[l] = np.empty((Nvol, Npart), dtype=object)
                for i in range(Nvol):
                    for j in range(Npart):
                        self.phi_sld_ac[l][i, j] = daeVariable(
                                "p_sld_trode{l}_vol{i}_part{j}".format(
                                i=i, j=j, l=l), elec_pot_t, self,
                                "Electrostatic potential in each solid particle",
                                [self.Nsld_mat[l][i, j]])
            else:
                self.phi_sld_ac[l] = False
            # Average active particle concentrations
            self.c1bar_sld_ac[l] = daeVariable("c1bar_sld_{l}".format(l=l),
                    mole_frac_t, self,
                    "Average concentration in each particle",
                    [self.Nvol_ac[l], self.Npart_ac[l]])
            self.c2bar_sld_ac[l] = daeVariable("c2bar_sld_{l}".format(l=l),
                    mole_frac_t, self,
                    "Average concentration in each particle",
                    [self.Nvol_ac[l], self.Npart_ac[l]])
            self.phi_ac[l] = daeVariable("phi_{l}".format(l=l),
                    elec_pot_t, self,
                    "Electrostatic potential in the bulk solid",
                    [self.Nvol_ac[l]])
            self.j_plus_ac[l] = daeVariable("j_plus_{l}".format(l=l),
                    no_t, self,
                    "Rate of reaction of positives per solid volume",
                    [self.Nvol_ac[l]])
            self.ffrac_ac[l] = daeVariable("ffrac_{l}".format(l=l),
                mole_frac_t, self,
                "Overall filling fraction of solids in electrodes")
        if Nvol_s >= 1: # If we have a separator
            self.c_lyte_s = daeVariable("c_lyte_s", mole_frac_t, self,
                    "Concentration in the electrolyte in the separator",
                    [self.Nvol_s])
            self.phi_lyte_s = daeVariable("phi_lyte_s", elec_pot_t, self,
                    "Electrostatic potential in electrolyte in separator",
                    [self.Nvol_s])
        self.phi_applied = daeVariable("phi_applied", elec_pot_t, self,
                "Overall battery voltage (at anode current collector)")
        self.current = daeVariable("current", no_t, self,
                "Total current of the cell")
        self.rxn1 = daeVariable("rxn1", no_t, self,
                "reaction in plane 1")
        self.rxn2 = daeVariable("rxn2", no_t, self,
                "reaction in plane 2")

        # Parameters
        self.NumTrode = daeParameter("NumTrode", unit(), self,
                "Number of electroes simulated (1 or 0)")
        self.NumVol_ac = daeParameter("NumVol_ac", unit(), self,
                "Number of volumes in the electrode",
                [self.Ntrode])
        self.NumPart_ac = daeParameter("NumPart_ac", unit(), self,
                "Number of particles in each electrode volume",
                [self.Ntrode])
        self.NumVol_s = daeParameter("NumVol_s", unit(), self,
                "Number of volumes in the electrolyte")
        self.L_ac = daeParameter("L_ac", unit(), self,
                "Length of electrodes (ndim to L_c)",
                [self.Ntrode])
        self.L_s = daeParameter("L_s", unit(), self,
                "Length of separator (ndim to L_c)")
        self.epsbeta_ac = daeParameter("epsbeta_ac", unit(), self,
                "porosity times beta in electrodes",
                [self.Ntrode])
        self.zp = daeParameter("zp", unit(), self,
                "cation charge number")
        self.zm = daeParameter("zm", unit(), self,
                "anion charge number")
        self.tp = daeParameter("tp", unit(), self,
                "positive transference number")
        self.poros_s = daeParameter("poros_s", unit(), self,
                "porosity in separator")
        self.poros_ac = daeParameter("poros_ac", unit(), self,
                "porosity in electrode",
                [self.Ntrode])
        self.phi_cathode = daeParameter("phi_cathode", unit(), self,
                "reference potential, at the cathode + "
                "(phi_applied is relative to this)")
        self.td = daeParameter("td", unit(), self,
                "Diffusive time [s]")
        self.dim_Damb = daeParameter("dim_Damb", unit(), self,
                "ambipolar diffusivity [m^2/s]")
        self.Dp = daeParameter("Dp", unit(), self,
                "non-dimensional diffusivity of positive ions")
        self.Dm = daeParameter("Dm", unit(), self,
                "non-dimensional diffusivity of negative ions")
        self.Dsld_ac = np.empty(2, dtype=object)
        self.kappa_ac = np.empty(2, dtype=object)
        self.Omga_ac = np.empty(2, dtype=object)
        self.Omgb_ac = np.empty(2, dtype=object)
        self.Omgc_ac = np.empty(2, dtype=object)
        self.k0_ac = np.empty(2, dtype=object)
        self.beta_s_ac = np.empty(2, dtype=object)
        self.delta_L_ac = np.empty(2, dtype=object)
        self.MHC_Aa_ac = np.empty(2, dtype=object)
        self.scond_ac = np.empty(2, dtype=object)
        self.psd_num_ac = np.empty(2, dtype=object)
        self.psd_len_ac = np.empty(2, dtype=object)
        self.psd_area_ac = np.empty(2, dtype=object)
        self.psd_vol_ac = np.empty(2, dtype=object)
        for l in trodes:
            self.Dsld_ac[l] = daeParameter("Dsld_{l}".format(l=l),
                    unit(), self,
                    "Diffusivity in electrode active particles",
                    [self.Nvol_ac[l], self.Npart_ac[l]])
            self.kappa_ac[l] = daeParameter("kappa_{l}".format(l=l),
                    unit(), self,
                    "kappa for each particle",
                    [self.Nvol_ac[l], self.Npart_ac[l]])
            self.Omga_ac[l] = daeParameter("Omga_{l}".format(l=l),
                    unit(), self,
                    "regular solution parameter for each particle [J]",
                    [self.Nvol_ac[l], self.Npart_ac[l]])
            self.Omgb_ac[l] = daeParameter("Omgb_{l}".format(l=l),
                    unit(), self,
                    "regular solution parameter for each particle [J]",
                    [self.Nvol_ac[l], self.Npart_ac[l]])
            self.Omgc_ac[l] = daeParameter("Omgc_{l}".format(l=l),
                    unit(), self,
                    "regular solution parameter for each particle [J]",
                    [self.Nvol_ac[l], self.Npart_ac[l]])
            self.k0_ac[l] = daeParameter("k0_{l}".format(l=l),
                    unit(), self,
                    "exchange current density rate constant for each particle",
                    [self.Nvol_ac[l], self.Npart_ac[l]])
            self.beta_s_ac[l] = daeParameter("beta_s_{l}".format(l=l),
                    unit(), self,
                    "surface wetting, nondim: kappa*d(gamma_s)/dc",
                    [self.Nvol_ac[l], self.Npart_ac[l]])
            self.delta_L_ac[l] = daeParameter("delta_L_{l}".format(l=l),
                    unit(), self,
                    "Length ratios for particle: Vp/(Ap*Rp)",
                    [self.Nvol_ac[l], self.Npart_ac[l]])
            self.MHC_Aa_ac[l] = daeParameter("MHC_Aa_{l}".format(l=l),
                    unit(), self,
                    "MHC factor for erf approximation parameter",
#                    [self.Ntrode])
                    [self.Nvol_ac[l], self.Npart_ac[l]])
            self.scond_ac[l] = daeParameter("scond_{l}".format(l=l),
                    unit(), self,
                    "surface conductivity of particles",
                    [self.Nvol_ac[l], self.Npart_ac[l]])
            self.psd_num_ac[l] = daeParameter("psd_numVols_{l}".format(l=l),
                    unit(), self,
                    "Particle numbers of discretizations",
                    [self.Nvol_ac[l], self.Npart_ac[l]])
            self.psd_len_ac[l] = daeParameter("psd_lengths_{l}".format(l=l),
                    unit(), self,
                    "Particle lengths [nm]",
                    [self.Nvol_ac[l], self.Npart_ac[l]])
            self.psd_area_ac[l] = daeParameter("psd_active_areas_{l}".format(l=l),
                    unit(), self,
                    "Particle active areas [nm^2]",
                    [self.Nvol_ac[l], self.Npart_ac[l]])
            self.psd_vol_ac[l] = daeParameter("psd_volumes_{l}".format(l=l),
                    unit(), self,
                    "Particle volumes [nm^3]",
                    [self.Nvol_ac[l], self.Npart_ac[l]])
        self.dphi_eq_ref_ac = daeParameter("dphi_eq_ref_ac",
                unit(), self,
                "dimensionless potential offset in referencing fit " +
                "delta_phi_eq curves -- used only for initialization",
                [self.Ntrode])
        self.alpha_ac = daeParameter("alpha_ac", unit(), self,
                " Charge transfer coefficient",
                [self.Ntrode])
        self.dim_csmax_ac = daeParameter("dim_csmax_ac", unit(), self,
                "maximum lithium concentration in solid [mol/m^3]",
                [self.Ntrode])
        self.MHC_erfstretch_ac = daeParameter("MHC_b_ac", unit(), self,
                "MHC factor for erf approximation parameter",
                [self.Ntrode])
        self.T = daeParameter("T", unit(), self,
                "Non dimensional temperature")
        self.currset = daeParameter("currset", unit(), self,
                "dimensionless current")
        self.Vset = daeParameter("Vset", unit(), self,
                "dimensionless applied voltage (relative to " +
                "Delta V OCV of the  cell)")
        self.cwet_ac = daeParameter("cwet_ac", unit(), self,
                "Wetted surface concentration",
                [self.Ntrode])
        self.B_ac = daeParameter("B_ac", unit(), self,
                "Stress coefficient for each particle",
                [self.Ntrode])
        self.EvdW_ac = daeParameter("EvdW_ac", unit(), self,
                "vdW energy between planes",
                [self.Ntrode])
        self.lmbda_ac = daeParameter("lmbda_ac", unit(), self,
                "Marcus reorganizational energy",
                [self.Ntrode])
        self.mcond_ac = daeParameter("mcond_ac", unit(), self,
                "conductivity of cathode",
                [self.Ntrode])
        self.z = daeParameter("z", unit(), self,
                "capacity ratio of cathode:anode")

    def DeclareEquations(self):
        daeModel.DeclareEquations(self)

        # Some values of domain lengths
        trodes = self.trodes
        Nvol_ac = [0, 0]
        Npart_ac = [0, 0]
        for l in trodes:
            Nvol_ac[l] = self.Nvol_ac[l].NumberOfPoints
            Npart_ac[l] = self.Npart_ac[l].NumberOfPoints
        if self.D['Nvol_s'] >= 1: # if we have a separator
            Nvol_s = self.Nvol_s.NumberOfPoints
        else:
            Nvol_s = 0
        Nlyte = Nvol_s + np.sum(Nvol_ac)
        Nsld_mat_ac = np.empty(2, dtype=object)
        for l in trodes:
            Nsld_mat_ac[l] = np.zeros((Nvol_ac[l], Npart_ac[l]), dtype=np.integer)
            for i in range(Nvol_ac[l]):
                for j in range(Npart_ac[l]):
                    Nptsij = self.Nsld_mat_ac[l][i, j].NumberOfPoints
                    Nsld_mat_ac[l][i, j] = Nptsij
        # External function -- erf -- prepare to store external
        # function objects. For some reason, each external function
        # object that gets created has to stay 'alive' as an attribute
        # of the model, but we won't have to keep track of indexing.
        self.erfvec = []

#        # Prepare the noise
#        # maybe "numnoise" should be a parameter?
#        numnoise = 200/10.
#        noise_prefac = 2e-4
#        # a vector going from 0 to the max simulation time.
#        time_vec = np.linspace(0, (1./self.currset.GetValue()), numnoise)
#        # daeScalarExternalFunction (noise interpolation done as vector)
#        self.noise_local = np.empty(2, dtype=object)
#        for l in trodes:
#            self.noise_local[l] = np.empty((Nvol_ac[l], Npart_ac[l]),
#                    dtype=object)
#            for i in range(Nvol_ac[l]):
#                for j in range(Npart_ac[l]):
#                    Nsld = Nsld_mat_ac[l][i, j]
#                    noise_data = noise_prefac*np.random.randn(numnoise, Nsld)
#                    # Previous_output is common for all external functions
#                    previous_output = []
#                    self.noise_local[l][i, j] = [noise("Noise{l}{i}{j}".format(l=l,i=i,j=j), self,
#                        unit(), Time(), time_vec, noise_data,
#                        previous_output, _position_) for _position_
#                        in range(Nsld)]

        # Define the average concentration in each particle (algebraic
        # equations)
        for l in trodes:
            for i in range(Nvol_ac[l]):
                for j in range(Npart_ac[l]):
                    Nij = Nsld_mat_ac[l][i, j]
                    r_vec, volfrac_vec = self.get_unit_solid_discr(
                            self.D['solidShape_ac'][l],
                            self.D['solidType_ac'][l], Nij)
                    eq1 = self.CreateEquation("c1bar_trode{l}vol{i}part{j}".format(i=i,j=j,l=l))
                    eq2 = self.CreateEquation("c2bar_trode{l}vol{i}part{j}".format(i=i,j=j,l=l))
                    eq1.Residual = self.c1bar_sld_ac[l](i, j)
                    eq2.Residual = self.c2bar_sld_ac[l](i, j)
                    for k in range(Nij):
                        eq1.Residual -= self.c1_sld_ac[l][i, j](k) * volfrac_vec[k]
                        eq2.Residual -= self.c2_sld_ac[l][i, j](k) * volfrac_vec[k]
#                    eq.BuildJacobianExpressions = True
                    eq1.CheckUnitsConsistency = False
                    eq2.CheckUnitsConsistency = False

        # Define the overall filling fraction in the electrodes
        for l in trodes:
            eq = self.CreateEquation("ffrac_{l}".format(l=l))
            eq.Residual = self.ffrac_ac[l]()
            # Make a float of Vtot, total particle volume in electrode
            # Note: for some reason, even when "factored out", it's a bit
            # slower to use Sum(self.psd_vol_ac[l].array([], [])
            Vtot = np.sum(self.psd_vol_ac[l].npyValues)
            tmp = 0
            for i in range(Nvol_ac[l]):
                for j in range(Npart_ac[l]):
                    Vpart = self.psd_vol_ac[l](i, j)
                    # For some reason the following slower, so
                    # it's helpful to factor out the Vtot sum:
                    # eq.Residual -= self.cbar_sld_ac[l](i, j) * (Vpart/Vtot)
                    tmp += 0.5 * (self.c1bar_sld_ac[l](i, j) +
                            self.c2bar_sld_ac[l](i, j) ) * Vpart
            eq.Residual -= tmp / Vtot
            eq.CheckUnitsConsistency = False

        # Define dimensionless j_plus for each electrode volume
        for l in trodes:
            for i in range(Nvol_ac[l]):
                eq = self.CreateEquation("j_plus_trode{l}vol{i}".format(i=i,l=l))
                # Start with no reaction, then add reactions for each
                # particle in the volume.
                res = 0
                # sum over particle volumes in given electrode volume
                Vu = Sum(self.psd_vol_ac[l].array(i, []))
                for j in range(Npart_ac[l]):
                    # The volume of this particular particle
                    Vj = self.psd_vol_ac[l](i, j)
                    Nij = Nsld_mat_ac[l][i, j]
                    r_vec, volfrac_vec = self.get_unit_solid_discr(
                            self.D['solidShape_ac'][l],
                            self.D['solidType_ac'][l], Nij)
                    tmp = 0
                    for k in range(Nij):
                        tmp += (0.5 * (self.c1_sld_ac[l][i, j].dt(k) +
                                self.c2_sld_ac[l][i, j].dt(k)) *
                                volfrac_vec[k])
                    res += tmp * Vj
                eq.Residual = self.j_plus_ac[l](i) - res/Vu
                eq.CheckUnitsConsistency = False

        # Solid active particle concentrations, potential, and bulk
        # solid potential
        for l in trodes:
            # Solid active particles concentration/potential
            for i in range(Nvol_ac[l]):
                # Calculate the solid concentration rates of change
                for j in range(Npart_ac[l]):
                    # Prepare the RHS function
                    Nij = Nsld_mat_ac[l][i, j]
                    # Note Mmat is often the identity matrix...
                    (Mmat, RHS_c1_sld_ij, RHS_c2_sld_ij) = self.calc_sld_dcs_dt(l, i, j)
                    dc1dt_vec = np.empty(Nij, dtype=object)
                    dc2dt_vec = np.empty(Nij, dtype=object)
                    dc1dt_vec[0:Nij] = [self.c1_sld_ac[l][i, j].dt(k) for k in range(Nij)]
                    dc2dt_vec[0:Nij] = [self.c2_sld_ac[l][i, j].dt(k) for k in range(Nij)]
                    LHS1_vec = self.MX(Mmat, dc1dt_vec)
                    LHS2_vec = self.MX(Mmat, dc2dt_vec)
#                    noisevec = self.noise_local[l][i, j] # NOISE
                    # Set up equations: Mmat*dcdt = RHS
                    for k in range(Nij):
                        eq = self.CreateEquation(
                                "dc1sdt_trode{l}vol{i}part{j}discr{k}".format(
                                    i=i,j=j,k=k,l=l))
#                        eq.Residual = self.c_sld[i, j].dt(k) - RHS_c_sld_ij[k]
                        eq.Residual = LHS1_vec[k] - RHS_c1_sld_ij[k]
#                        eq.Residual = (LHS_vec[k] - RHS_c_sld_ij[k] +
#                                noisevec[k]()) # NOISE
                        eq.CheckUnitsConsistency = False
                        eq = self.CreateEquation(
                                "dc2sdt_trode{l}vol{i}part{j}discr{k}".format(
                                    i=i,j=j,k=k,l=l))
                        eq.Residual = LHS2_vec[k] - RHS_c2_sld_ij[k]
                        eq.CheckUnitsConsistency = False

                # Also calculate the potential drop along cathode
                # particle surfaces, if desired
                simSurfCathCond = self.D['simSurfCond_ac'][l]
                if simSurfCathCond:
                    # Conservation of charge in the solid particles with
                    # Ohm's Law
                    LHS = self.calc_part_surf_LHS(l, i, j)
                    k0_part = self.k0_ac[l](i, j)
                    for k in range(Nij):
                        eq = self.CreateEquation(
                                "charge_cons_trode{l}vol{i}part{j}discr{k}".format(
                                    i=i,j=j,k=k,l=l))
                        RHS = 0.5 * (self.c1_sld_ac[l][i, j].dt(k) +
                                self.c2_sld_ac[l][i, j].dt(k)) / k0_part
                        eq.Residual = LHS[k] - RHS
                        eq.CheckUnitsConsistency = False

            # Simulate the potential drop along the bulk electrode
            # solid phase
            simBulkCond = self.D['simBulkCond_ac'][l]
            if simBulkCond:
                # Calculate the RHS for electrode conductivity
                phi_tmp = np.empty(Nvol_ac[l]+2, dtype=object)
                phi_tmp[1:-1] = [self.phi_ac[l](i) for i in range(Nvol_ac[l])]
                if l == 0: # anode
                    # Potential at the current collector is from
                    # simulation
                    phi_tmp[0] = self.phi_applied()
                    # No current passes into the electrolyte
                    phi_tmp[-1] = phi_tmp[-2]
                else: # cathode
                    phi_tmp[0] = phi_tmp[1]
                    # Potential at current at current collector is
                    # reference (set)
                    phi_tmp[-1] = self.phi_cathode()
                dx = 1./Nvol_ac[l]
                RHS_phi_tmp = -np.diff(-self.mcond_ac(l)*np.diff(phi_tmp)/dx)/dx
            # Actually set up the equations for bulk solid phi
            for i in range(Nvol_ac[l]):
                eq = self.CreateEquation("phi_ac_trode{l}vol{i}".format(i=i,l=l))
                if simBulkCond:
                    eq.Residual = (-self.epsbeta_ac(l)*self.j_plus_ac[l](i) -
                            RHS_phi_tmp[i])
                else:
                    if l == 0: # anode
                        eq.Residual = self.phi_ac[l](i) - self.phi_applied()
                    else: # cathode
                        eq.Residual = self.phi_ac[l](i) - self.phi_cathode()

        # If we have a single electrode volume (in a perfect bath),
        # electrolyte equations are simple
        if Nvol_ac[0] == 0 and Nvol_s == 0 and Nvol_ac[1] == 1:
            eq = self.CreateEquation("c_lyte")
            eq.Residual = self.c_lyte_ac[1].dt(0) - 0
            eq.CheckUnitsConsistency = False
            eq = self.CreateEquation("phi_lyte")
            eq.Residual = self.phi_lyte_ac[1](0) - self.phi_applied()
            eq.CheckUnitsConsistency = False
        else:
            # Calculate RHS for electrolyte equations
            c_lyte = np.empty(Nlyte, dtype=object)
            c_lyte[0:Nvol_ac[0]] = [self.c_lyte_ac[0](i)
                    for i in range(Nvol_ac[0])] # anode
            c_lyte[Nvol_ac[0]:Nvol_ac[0] + Nvol_s] = [self.c_lyte_s(i)
                    for i in range(Nvol_s)] # separator
            c_lyte[Nvol_ac[0] + Nvol_s:Nlyte] = [self.c_lyte_ac[1](i) for i in
                    range(Nvol_ac[1])] # cathode
            phi_lyte = np.empty(Nlyte, dtype=object)
            phi_lyte[0:Nvol_ac[0]] = [self.phi_lyte_ac[0](i)
                    for i in range(Nvol_ac[0])] # anode
            phi_lyte[Nvol_ac[0]:Nvol_ac[0] + Nvol_s] = [self.phi_lyte_s(i)
                    for i in range(Nvol_s)] # separator
            phi_lyte[Nvol_ac[0] + Nvol_s:Nlyte] = [self.phi_lyte_ac[1](i)
                    for i in range(Nvol_ac[1])] # cathode
            (RHS_c, RHS_phi) = self.calc_lyte_RHS(c_lyte, phi_lyte,
                    Nvol_ac, Nvol_s, Nlyte)
            # Equations governing the electrolyte in the separator
            offset = Nvol_ac[0]
            for i in range(Nvol_s):
                # Mass Conservation
                eq = self.CreateEquation(
                        "sep_lyte_mass_cons_vol{i}".format(i=i))
                eq.Residual = (self.poros_s()*self.c_lyte_s.dt(i) -
                        RHS_c[offset + i])
                eq.CheckUnitsConsistency = False
                # Charge Conservation
                eq = self.CreateEquation(
                        "sep_lyte_charge_cons_vol{i}".format(i=i))
                eq.Residual = (RHS_phi[offset + i])
                eq.CheckUnitsConsistency = False
            # Equations governing the electrolyte in the electrodes.
            # Here, we are coupled to the total reaction rates in the
            # solids.
            for l in trodes:
                if l == 0: # anode
                    offset = 0
                else: # cathode
                    offset = Nvol_ac[0] + Nvol_s
                for i in range(Nvol_ac[l]):
                    # Mass Conservation
                    eq = self.CreateEquation(
                            "lyteMassCons_trode{l}vol{i}".format(i=i,l=l))
                    eq.Residual = (self.poros_ac(l)*self.c_lyte_ac[l].dt(i) +
                            self.epsbeta_ac(l)*(1-self.tp())*self.j_plus_ac[l](i) -
                            RHS_c[offset + i])
                    eq.CheckUnitsConsistency = False
                    # Charge Conservation
                    eq = self.CreateEquation(
                            "lyteChargeCons_trode{l}vol{i}".format(i=i,l=l))
                    eq.Residual = (self.epsbeta_ac(l)*self.j_plus_ac[l](i) -
                            RHS_phi[offset + i])
                    eq.CheckUnitsConsistency = False

        # Define the total current. This can be done in either anode
        # or cathode equivalently.
        eq = self.CreateEquation("Total_Current")
        eq.Residual = self.current()
        limtrode = (1 if self.z.GetValue() < 1 else 0)
        dx = 1./Nvol_ac[limtrode]
        for i in range(Nvol_ac[limtrode]):
            # Factor of -1 is to get sign right if referencing anode
            eq.Residual -= dx * (-1)**(1-limtrode) * self.j_plus_ac[limtrode](i)
        eq.CheckUnitsConsistency = False

        if self.profileType == "CC":
            # Total Current Constraint Equation
            eq = self.CreateEquation("Total_Current_Constraint")
            if self.currset.GetValue() != 0.0:
                timeHorizon = 1./Abs(self.currset())
            else:
                timeHorizon = 1.
            eq.Residual = self.current() - self.currset()*(1 -
                    np.exp(-Time()/(timeHorizon*1e-3)))
            eq.CheckUnitsConsistency = False
        elif self.profileType == "CV":
            # Keep applied potential constant
            eq = self.CreateEquation("applied_potential")
            Dp = self.D['Dp']
            Dm = self.D['Dm']
            zp = self.D['zp']
            zm = self.D['zm']
            Damb = ((zp+zm)*Dp*Dm)/(zp*Dp+zm*Dm)
            td = self.D['L_ac'][1]**2 / Damb
            timeHorizon = self.D['tend']/td
            eq.Residual = self.phi_applied() - self.Vset()*(
<<<<<<< HEAD
#                    1)
#                    1 - np.exp(-Time()/(timeHorizon*1e-3)))
                    np.tanh(Time()/(45.0)))
=======
                    1 -np.exp(-Time()/(timeHorizon*1e-3)))
>>>>>>> ccea3e3e
            eq.CheckUnitsConsistency = False

#        self.action = doNothingAction()
##        self.ON_CONDITION(Time() >= Constant(300*s),
#        self.ON_CONDITION(
##                Time() >= Constant(100*s) & Abs(self.phi_applied()) >= 60,
#                Abs(self.phi_applied()) >= 20,
#                switchToStates = [],
#                setVariableValues = [],
#                triggerEvents = [],
#                userDefinedActions = [self.action] )

    def calc_sld_dcs_dt(self, trode_indx, vol_indx, part_indx):
        # shorthand
        l = trode_indx
        i = vol_indx
        j = part_indx
        # Get some useful information
        simSurfCond = self.D['simSurfCond_ac'][l]
        solidType = self.D['solidType_ac'][l]
        solidShape = self.D['solidShape_ac'][l]
        rxnType = self.D['rxnType_ac'][l]
        delPhiEqFit = self.D['delPhiEqFit_ac'][l]
        # Get variables for this particle/electrode volume
        phi_lyte = self.phi_lyte_ac[l](i)
        phi_m = self.phi_ac[l](i)
        c_lyte = self.c_lyte_ac[l](i)
        # Get the relevant parameters for this particle
        k0 = self.k0_ac[l](i, j)
        kappa = self.kappa_ac[l](i, j) # only used for ACR/CHR
        B = self.B_ac(l) # only used for ACR/CHR
        c1bar = self.c1bar_sld_ac[l](i, j) # only used for ACR/CHR
        c2bar = self.c2bar_sld_ac[l](i, j) # only used for ACR/CHR
        lmbda = self.lmbda_ac(l) # Only used for Marcus/MHC
        Aa = self.MHC_Aa_ac[l](i, j) # Only used for MHC
        b = self.MHC_erfstretch_ac(l) # Only used for MHC
        alpha = self.alpha_ac(l) # Only used for BV
        Omga = self.Omga_ac[l](i, j)
        Omgb = self.Omgb_ac[l](i, j)
        Omgc = self.Omgc_ac[l](i, j)
        Ds = self.Dsld_ac[l](i, j) # Only used for "diffn"
        # We need the (non-dimensional) temperature to get the
        # reaction rate dependence correct
        T = self.T()
        # Number of volumes in current particle
        Nij = self.Nsld_mat_ac[l][i, j].NumberOfPoints
        # Concentration (profile?) in the solid
        c1_sld = np.empty(Nij, dtype=object)
        c1_sld[:] = [self.c1_sld_ac[l][i, j](k) for k in range(Nij)]
        c2_sld = np.empty(Nij, dtype=object)
        c2_sld[:] = [self.c2_sld_ac[l][i, j](k) for k in range(Nij)]
        # Assume dilute electrolyte
        act_O = c_lyte
        mu_O = T*np.log(Max(eps, act_O))
        # Calculate chemical potential of reduced state

        if solidType in ["ACR", "homog", "homog_sdn"]:
            if solidType == "ACR":
                # Make a blank array to allow for boundary conditions
                mu_R = self.calc_ACR_mu_R(c_sld, Omga, B, kappa, T)
                # If we're also simulating potential drop along the solid,
                # use that instead of self.phi_c(i)
                if simSurfCond:
                    phi_m = np.empty(Nij, dtype=object)
                    phi_m[:] = [self.phi_sld_ac[l][i, j](k) for k in range(Nij)]
            elif solidType in ["homog", "homog_sdn"]:
                mu_R = self.mu_reg_sln(c_sld, Omga, T, eps)
            # XXX -- Temp dependence!
            act_R = np.exp(mu_R/T)
            # eta = electrochem pot_R - electrochem pot_O
            # eta = (mu_R + phi_R) - (mu_O + phi_O)
            if delPhiEqFit:
                material = self.D['material_ac'][l]
                fits = delta_phi_fits.DPhiFits(self.D)
                phifunc = fits.materialData[material]
                delta_phi_eq = phifunc(c_sld[-1], self.dphi_eq_ref_ac(l))
                eta = (phi_m - phi_lyte) - delta_phi_eq
            else:
                eta = (mu_R + phi_m) - (mu_O + phi_lyte)
            if rxnType == "Marcus":
                Rate = self.R_Marcus(k0, lmbda, c_lyte, c_sld, eta, T)
            elif rxnType == "BV":
                Rate = self.R_BV(k0, alpha, c_sld, act_O, act_R, eta, T)
            elif rxnType == "MHC":
#                Rate = self.R_MHC(k0, lmbda, eta, Aa, b, T)
                Rate = self.R_MHC(k0, lmbda, eta, Aa, b, T, c_sld)
            M = sprs.eye(Nij, Nij, format="csr")
            return (M, Rate)

        elif solidType in ["diffn", "CHR"] and solidShape in ["sphere", "cylinder"]:
            # For discretization background, see Zeng & Bazant 2013
            # Mass matrix is common for spherical shape, diffn or CHR
            Rs = 1. # (non-dimensionalized by itself)
            r_vec, volfrac_vec = self.get_unit_solid_discr(
                    solidShape, solidType, Nij)
            edges = np.hstack((0, (r_vec[0:-1] + r_vec[1:])/2, Rs))
            if solidShape == "sphere":
                Vp = 4./3. * np.pi * Rs**3
            elif solidShape == "cylinder":
                Vp = np.pi * Rs**2  # per unit height
            vol_vec = Vp * volfrac_vec
            dr = r_vec[1] - r_vec[0]
            M1 = sprs.diags([1./8, 3./4, 1./8], [-1, 0, 1],
                    shape=(Nij,Nij), format="csr")
            M1[1, 0] = M1[-2, -1] = 1./4
            M2 = sprs.diags(vol_vec, 0, format="csr")
            if solidShape == "sphere":
                M = M1*M2
            elif solidShape == "cylinder":
                M = M2

            # Diffn
            if solidType in ["diffn"]:
                if solidShape in ["cylinder"]:
                    raise NotImplementedError("cylinder-diffn!")
                # Take the surface concentration
                c_surf = c_sld[-1]
                # Assuming dilute solid
                act_R_surf = c_surf
                mu_R_surf = T*np.log(Max(eps, act_R_surf))
            # CHR
            elif solidType in ["CHR"]:
                # mu_R is like for ACR, except kappa*curv term
                EvdW = self.EvdW_ac(l)
                beta_s = self.beta_s_ac[l](i, j)
                mu1_R, mu2_R = self.calc_mu12_R(c1_sld, c2_sld, c1bar,
                        c2bar, Omga, Omgb, Omgc, B, kappa, EvdW, beta_s, T)
                act1_R = np.exp(mu1_R/T)
                act2_R = np.exp(mu2_R/T)
                mu1_R_surf = mu1_R[-1]
                mu2_R_surf = mu2_R[-1]
                # Take the surface concentration
                c1_surf = c1_sld[-1]
                c2_surf = c2_sld[-1]
                act1_R_surf = np.exp(mu1_R_surf/T)
                act2_R_surf = np.exp(mu2_R_surf/T)
            # Figure out overpotential
            if delPhiEqFit:
                material = self.D['material_ac'][l]
                fits = delta_phi_fits.DPhiFits(self.D)
                phifunc = fits.materialData[material]
                delta_phi_eq1 = phifunc(c1_surf, self.dphi_eq_ref_ac(l))
                delta_phi_eq2 = phifunc(c2_surf, self.dphi_eq_ref_ac(l))
                eta1 = (phi_m - phi_lyte) - delta_phi_eq1
                eta2 = (phi_m - phi_lyte) - delta_phi_eq2
            else:
                eta1 = (mu1_R_surf + phi_m) - (mu_O + phi_lyte)
                eta2 = (mu2_R_surf + phi_m) - (mu_O + phi_lyte)
            # Calculate reaction rate
            if rxnType == "Marcus":
                Rxn1 = self.R_Marcus(k0, lmbda, c_lyte, c1_surf, eta1, T)
                Rxn2 = self.R_Marcus(k0, lmbda, c_lyte, c2_surf, eta2, T)
            elif rxnType == "BV":
                Rxn1 = self.R_BV(k0, alpha, c1_surf, c2_surf, Omgb, act_O, act1_R_surf, eta1, T)
                Rxn2 = self.R_BV(k0, alpha, c2_surf, c1_surf, Omgb, act_O, act2_R_surf, eta2, T)
#                Rxn1 = self.R_BV(k0, alpha, c1_surf, act_O, act1_R_surf, eta1, T)
#                Rxn2 = self.R_BV(k0, alpha, c2_surf, act_O, act2_R_surf, eta2, T)
            elif rxnType == "MHC":
                Rxn1 = self.R_MHC(k0, lmbda, eta1, Aa, b, T, c1_surf)
                Rxn2 = self.R_MHC(k0, lmbda, eta2, Aa, b, T, c2_surf)
            # Store surface reaction info
            eq = self.CreateEquation("rxn1")
            eq.Residual = self.rxn1() - Rxn1
            eq = self.CreateEquation("rxn2")
            eq.Residual = self.rxn2() - Rxn2
            # Finish up RHS discretization at particle surface
            if solidType in ["diffn"]:
#                RHS = np.empty(Nij, dtype=object)
                c_diffs = np.diff(c_sld)
#                RHS[1:Nij - 1] = 4*np.pi*(
#                        Ds*(r_vec[1:Nij - 1] + dr/2.)**2*c_diffs[1:]/dr -
#                        Ds*(r_vec[1:Nij - 1] - dr/2.)**2*c_diffs[:-1]/dr )
#                RHS[0] = 4*np.pi*Ds*(dr/2.)**2*c_diffs[0]/dr
                Flux_vec = self.calc_Flux_diffn(c_sld, Ds, Rxn, r_vec, dr)
                RHS = 4*np.pi*Flux_vec
#                RHS[-1] = 4*np.pi*(Rs**2 * self.delta_L_ac[l](i, j) * Rxn -
#                        Ds*(Rs - dr/2)**2*c_diffs[-1]/dr )
            elif solidType in ["CHR"]:
                Flux1_bc = 0.5*self.delta_L_ac[l](i, j)*Rxn1
                Flux2_bc = 0.5*self.delta_L_ac[l](i, j)*Rxn2
                # With chem potentials, can now calculate fluxes
                Flux1_vec, Flux2_vec = self.calc_Flux12(c1_sld,
                        c2_sld, mu1_R, mu2_R, Ds, Flux1_bc, Flux2_bc, dr, T)
                if solidShape == "sphere":
                    area_vec = 4*np.pi*edges**2
                elif solidShape == "cylinder":
                    area_vec = 2*np.pi*edges  # per unit height
                FluxTerm1 = np.diff(Flux1_vec*area_vec)
                FluxTerm2 = np.diff(Flux2_vec*area_vec)
#                kinterlayer = 1e2
#                interLayerRxn = (kinterlayer * (1 - c1_sld) *
#                        (1 - c2_sld) * (act1_R - act2_R))
#                RxnTerm1 = -interLayerRxn
#                RxnTerm2 = interLayerRxn
                RxnTerm1 = 0
                RxnTerm2 = 0
                RHS1 = FluxTerm1 + RxnTerm1
                RHS2 = FluxTerm2 + RxnTerm2
            return (M, RHS1, RHS2)

    def calc_ACR_mu_R(self, c_sld, Omga, B, kappa, T, l):
        Nij = len(c_sld)
        cstmp = np.empty(Nij+2, dtype=object)
        cstmp[1:-1] = c_sld
        cstmp[0] = self.cwet_ac(l)
        cstmp[-1] = self.cwet_ac(l)
        dxs = 1./Nij
        curv = np.diff(cstmp, 2)/(dxs**2)
        mu_R = ( self.mu_reg_sln(c_sld, Omga, T, eps) - kappa*curv
                + self.B_ac(l)*(c_sld - cbar) )
        return mu_R

    def calc_mu12_R(self, c1_sld, c2_sld, c1bar, c2bar,
            Omga, Omgb, Omgc, B, kappa, EvdW, beta_s, T):
        Nij = len(c1_sld)
        solidType = "CHR"
        solidShape = "cylinder"
        Rs = 1. # (non-dimensionalized by itself)
        r_vec, volfrac_vec = self.get_unit_solid_discr(
                solidShape, solidType, Nij)
        dr = r_vec[1] - r_vec[0]
        # mu_R is like for ACR, except kappa*curv term
        mu1_R = ( self.mu_reg_sln(c1_sld, Omga, T, eps) +
                B*(c1_sld - c1bar) )
        mu2_R = ( self.mu_reg_sln(c2_sld, Omga, T, eps) +
                B*(c2_sld - c2bar) )
        mu1_reg = self.mu_reg_sln(c1_sld, Omga, T, eps)
        mu2_reg = self.mu_reg_sln(c2_sld, Omga, T, eps)
        mu1_B = B*(c1_sld - c1bar)
        mu2_B = B*(c2_sld - c2bar)
        mu1_vdW = EvdW*(30*c1_sld**2*(1-c1_sld)**2)
        mu2_vdW = EvdW*(30*c2_sld**2*(1-c2_sld)**2)
        mu1_intr = Omgb*c2_sld + Omgc*c2_sld*(1-c2_sld)*(1-2*c1_sld)
        mu2_intr = Omgb*c1_sld + Omgc*c1_sld*(1-c1_sld)*(1-2*c2_sld)
        # Graphite vdW interactions?
#        EvdW = self.EvdW_ac(l)
        mu1_R += EvdW*(30*c1_sld**2*(1-c1_sld)**2)
        mu2_R += EvdW*(30*c2_sld**2*(1-c2_sld)**2)
        # Surface conc gradient given by natural BC
#        beta_s = self.beta_s_ac[l](i, j)
        if solidShape == "sphere":
            raise NotImplementedError("no sphere in this version")
            mu_R[0] -= 3 * kappa * (2*c_sld[1] - 2*c_sld[0])/dr**2
            mu_R[1:Nij - 1] -= kappa * (np.diff(c_sld, 2)/dr**2 +
                    (c_sld[2:] - c_sld[0:-2])/(dr*r_vec[1:-1])
                    )
            mu_R[Nij - 1] -= kappa * ((2./Rs)*beta_s +
                    (2*c_sld[-2] - 2*c_sld[-1] + 2*dr*beta_s)/dr**2
                    )
        elif solidShape == "cylinder":
            mu1_R[0] -= 2 * kappa * (2*c1_sld[1] - 2*c1_sld[0])/dr**2
            mu2_R[0] -= 2 * kappa * (2*c2_sld[1] - 2*c2_sld[0])/dr**2
            mu1_R[1:Nij - 1] -= kappa * (np.diff(c1_sld, 2)/dr**2 +
                    (c1_sld[2:] - c1_sld[0:-2])/(2 * dr*r_vec[1:-1])
                    )
            mu2_R[1:Nij - 1] -= kappa * (np.diff(c2_sld, 2)/dr**2 +
                    (c2_sld[2:] - c2_sld[0:-2])/(2 * dr*r_vec[1:-1])
                    )
            mu1_R[Nij - 1] -= kappa * ((1./Rs)*beta_s +
                    (2*c1_sld[-2] - 2*c1_sld[-1] + 2*dr*beta_s)/dr**2
                    )
            mu2_R[Nij - 1] -= kappa * ((1./Rs)*beta_s +
                    (2*c2_sld[-2] - 2*c2_sld[-1] + 2*dr*beta_s)/dr**2
                    )
            mu1_R += Omgb*c2_sld + Omgc*c2_sld*(1-c2_sld)*(1-2*c1_sld)
            mu2_R += Omgb*c1_sld + Omgc*c1_sld*(1-c1_sld)*(1-2*c2_sld)
        if (type(c1_sld[0]) == pyCore.adouble):
            return (mu1_R, mu2_R)
        else:
            return (mu1_R, mu2_R, mu1_reg, mu2_reg, mu1_B, mu2_B, mu1_vdW,
                mu2_vdW, mu1_intr, mu2_intr)
#        return (mu1_R, mu2_R)
#        return (mu1_R, mu2_R, mu1_reg, mu2_reg, mu1_B, mu2_B, mu1_vdW,
#                mu2_vdW, mu1_intr, mu2_intr)

    def calc_Flux_diffn(self, c_sld, Ds, Rxn, r_vec, dr):
        Nij = len(c_sld)
        c_diffs = np.diff(c_sld)
        Flux_vec = np.empty(Nij, dtype=object)
        Flux_vec[1:Nij-1] =  ( Ds*(r_vec[1:Nij - 1] + dr/2.)**2*c_diffs[1:]/dr -
                Ds*(r_vec[1:Nij - 1] - dr/2.)**2*c_diffs[:-1]/dr )
        Flux_vec[0] = Ds*(dr/2.)**2*c_diffs[0]/dr
        Flux_vec[-1] = ( Rs**2 * self.delta_L_ac[l](i, j) * Rxn -
                        Ds*(Rs - dr/2)**2*c_diffs[-1]/dr )
        return Flux_vec

    def calc_Flux12(self, c1_sld, c2_sld, mu1_R, mu2_R, Ds, Flux1_bc,
            Flux2_bc, dr, T):
        Nij = len(c1_sld)
        Flux1_vec = np.empty(Nij+1, dtype=object)
        Flux2_vec = np.empty(Nij+1, dtype=object)
        Flux1_vec[0] = 0  # Symmetry at r=0
        Flux2_vec[0] = 0  # Symmetry at r=0
        Flux1_vec[-1] = Flux1_bc
        Flux2_vec[-1] = Flux2_bc
        c1_edges = (c1_sld[0:-1]  + c1_sld[1:])/2.
        c2_edges = (c2_sld[0:-1]  + c2_sld[1:])/2.
        cbar_edges = 0.5*(c1_edges + c2_edges)
        Flux1_vec[1:Nij] = (Ds/T * (1 - c1_edges)**(1.00) * c1_edges *
                np.diff(mu1_R)/dr)
        Flux2_vec[1:Nij] = (Ds/T * (1 - c2_edges)**(1.00) * c2_edges *
                np.diff(mu2_R)/dr)
#        mu1_edges = (mu1_R[0:-1]  + mu1_R[1:])/2.
#        mu2_edges = (mu2_R[0:-1]  + mu2_R[1:])/2.
#        gamma1_TS_edges = np.exp(mu1_edges/T) / c1_edges
#        gamma2_TS_edges = np.exp(mu2_edges/T) / c2_edges
#        Flux1_vec[1:Nij] = (Ds/T * c1_edges / gamma1_TS_edges *
#                np.diff(mu1_R)/dr)
#        Flux2_vec[1:Nij] = (Ds/T * c2_edges / gamma2_TS_edges *
#                np.diff(mu2_R)/dr)
        return (Flux1_vec, Flux2_vec)

    def calc_lyte_RHS(self, cvec, phivec, Nvol_ac, Nvol_s, Nlyte):
        # Discretization
        # The lengths are nondimensionalized by the cathode length
        dxvec = np.empty(np.sum(Nvol_ac) + Nvol_s + 2, dtype=object)
        dxa = np.array(Nvol_ac[0] * [self.L_ac(0)/Nvol_ac[0]])
        dxc = np.array(Nvol_ac[1] * [self.L_ac(1)/Nvol_ac[1]])
        dxs = np.array(Nvol_s * [self.L_s()/Nvol_s])
        dxtmp = np.hstack((dxa, dxs, dxc))
        dxvec[1:-1] = dxtmp
        dxvec[0] = dxvec[1]
        dxvec[-1] = dxvec[-2]
        dxd1 = (dxvec[0:-1] + dxvec[1:]) / 2.
        dxd2 = dxtmp

        # The porosity vector
        porosvec = np.empty(Nlyte + 1, dtype=object)
        # Use the Bruggeman relationship to approximate an effective
        # effect on the transport.
        porosvec[0:Nvol_ac[0]] = [self.poros_ac(0)**(3./2)
            for i in range(Nvol_ac[0])] # anode
        porosvec[Nvol_ac[0]:Nvol_ac[0] + Nvol_s] = [self.poros_s()**(3./2)
            for i in range(Nvol_s)] # separator
        porosvec[Nvol_ac[0] + Nvol_s:Nlyte+1] = [self.poros_ac(1)**(3./2)
            for i in range(Nvol_ac[1]+1)] # cathode

        # Mass conservation equations
        ctmp = np.empty(Nlyte + 2, dtype=object)
        ctmp[1:-1] = cvec
        # If we don't have a real anode, the total current flowing
        # into the electrolyte is set
        limtrode = (1 if self.z.GetValue() < 1 else 0)
        if Nvol_ac[0] == 0:
            ctmp[0] = ( ctmp[1] + (self.current() *
                self.epsbeta_ac(limtrode) *
                (1-self.tp())*dxvec[0])/porosvec[0] )
        else: # porous anode -- no elyte flux at anode current collector
            ctmp[0] = ctmp[1]
        # No electrolyte flux at the cathode current collector
        ctmp[-1] = ctmp[-2]
        # Diffusive flux in the electrolyte
        cflux = -porosvec*np.diff(ctmp)/dxd1
        # Divergence of the flux
        RHS_c = -np.diff(cflux)/dxd2

        # Charge conservation equations
        phitmp = np.empty(Nlyte + 2, dtype=object)
        phitmp[1:-1] = phivec
        # If we don't have a full anode, assume no rxn resistance at a
        # lithium anode, and measure relative to Li
        if Nvol_ac[0] == 0:
            phitmp[0] = self.phi_applied()
        else: # porous anode -- no flux into anode current collector
            phitmp[0] = phitmp[1]
        # No flux into cathode current collector from the electrolyte
        phitmp[-1] = phitmp[-2]
        # We need average values of c_lyte for the current densities
        # at the finite volume boundaries
        c_edges = (ctmp[0:-1] + ctmp[1:])/2.
        zp = self.zp()
        zm = self.zm()
        Dp = self.Dp()
        Dm = self.Dm()
        # Typo in Todd's code in currdens equation
        currdens = (-((Dp - Dm)*np.diff(ctmp)/dxd1) -
                (zp*Dp + zm*Dm)*c_edges*np.diff(phitmp)/dxd1)
        RHS_phi = -np.diff(porosvec*currdens)/dxd2
        return (RHS_c, RHS_phi)

    def calc_part_surf_LHS(self, trode_indx, vol_indx, part_indx):
        # shorthand
        l = trode_indx
        i = vol_indx
        j = part_indx
        # Number of volumes in current particle
        Nij = self.Nsld_mat_ac[l][i, j].NumberOfPoints
        # solid potential variables for this particle
        phi_tmp = np.empty(Nij + 2, dtype=object)
        phi_tmp[1:-1] = [self.phi_sld_ac[l][i, j](k) for k in
                range(Nij)]
        # BC's -- "touching carbon at each end"
        phi_s_local = self.phi_c(i)
        phi_tmp[0] = phi_s_local
        phi_tmp[-1] = phi_s_local
        # LHS
        dx = 1./Nij
        phi_edges = (phi_tmp[0:-1] + phi_tmp[1:])/2.
#        curr_dens = -self.scond(i, j)*np.diff(phi_tmp, 1)/dx
        # XXX -- Temp dependence!
        scond_vec = self.scond(i, j)*np.exp(-1*(phi_edges -
                phi_s_local))
        curr_dens = -scond_vec*np.diff(phi_tmp, 1)/dx
        return np.diff(curr_dens, 1)/dx

    def mu_reg_sln(self, c, Omga, T, eps):
        if (type(c[0]) == pyCore.adouble):
            maxfunc = Max
        else:
            maxfunc = max
        return np.array([ Omga*(1-2*c[i])
                + T*np.log(maxfunc(eps, c[i])/maxfunc(eps, 1-c[i]))
                for i in range(len(c)) ])

    def R_BV(self, k0, alpha, ci_sld, cj_sld, Omgb, act_O, act_R, eta, T):
        gamma_ts = (1./(ci_sld**1.0*(1-ci_sld)))#/ci_sld**(0.5)#*np.exp((Omgb/T)*cj_sld)
#    def R_BV(self, k0, alpha, c_sld, act_O, act_R, eta, T):
#        gamma_ts = (1./(1-c_sld))
        ecd = ( k0 * act_O**(1-alpha)
                * act_R**(alpha) / gamma_ts )
        Rate = ( ecd *
            (np.exp(-alpha*eta/T) - np.exp((1-alpha)*eta/T)) )
        return Rate

    def R_Marcus(self, k0, lmbda, c_lyte, c_sld, eta, T):
        c_sld = np.array([Max(eps, c_sld[i]) for i in
            range(len(c_sld))])
        alpha = 0.5*(1 + (T/lmbda) * np.log(Max(eps, c_lyte)/c_sld))
        # We'll assume c_e = 1 (at the standard state for electrons)
#        ecd = ( k0 * np.exp(-lmbda/(4.*T)) *
#        ecd = ( k0 *
        ecd = ( k0 * (1-c_sld) *
                c_lyte**((3-2*alpha)/4.) *
                c_sld**((1+2*alpha)/4.) )
        Rate = ( ecd * np.exp(-eta**2/(4.*T*lmbda)) *
            (np.exp(-alpha*eta/T) - np.exp((1-alpha)*eta/T)) )
        return Rate

#    def R_MHC(self, k0, lmbda, eta, Aa, b, T):
    def R_MHC(self, k0, lmbda, eta, Aa, b, T, c_sld):
        def knet(eta, lmbda, b):
            argox = (eta - lmbda)/b
            argrd = (-eta - lmbda)/b
            k = Aa*((Erf(argrd) + 1) - (Erf(argox) +1))
            return k
        if type(eta) == np.ndarray:
            Rate = np.empty(len(eta), dtype=object)
            for i, etaval in enumerate(eta):
#                Rate[i] = knet(etaval, lmbda, b)
                Rate[i] = (1-c_sld[i])*knet(etaval, lmbda, b)
        else:
#            Rate = np.array([knet(eta, lmbda, b)])
            Rate = np.array([(1-c_sld)*knet(eta, lmbda, b)])
        return Rate

    def MX(self, mat, objvec):
        if type(mat) is not sprs.csr.csr_matrix:
            raise Exception("MX function designed for csr mult")
        n = objvec.shape[0]
        if (type(objvec[0]) == pyCore.adouble):
            out = np.empty(n, dtype=object)
        else:
            out = np.zeros(n, dtype=float)
        # Loop through the rows
        for i in range(n):
            low = mat.indptr[i]
            up = mat.indptr[i+1]
            if up > low:
                out[i] = np.sum(
                        mat.data[low:up] * objvec[mat.indices[low:up]] )
            else:
                out[i] = 0.0
        return out

    def get_unit_solid_discr(self, solidShape, solidType, Nij):
        if solidShape == "C3" and solidType in ["ACR"]:
            r_vec = None
            # For 1D particle, the vol fracs are simply related to the
            # length discretization
            volfrac_vec = (1./Nij) * np.ones(Nij)  # scaled to 1D particle volume
            return r_vec, volfrac_vec
        if solidType in ["homog", "homog_sdn"]:
            r_vec = None
            volfrac_vec = np.ones(1)
            return r_vec, volfrac_vec
        if solidShape == "sphere" and solidType in ["diffn", "CHR"]:
            Rs = 1.
            dr = Rs/(Nij - 1)
            r_vec = np.linspace(0, Rs, Nij)
            vol_vec = 4*np.pi*(r_vec**2 * dr + (1./12)*dr**3)
            vol_vec[0] = 4*np.pi*(1./24)*dr**3
            vol_vec[-1] = (4./3)*np.pi*(Rs**3 - (Rs - dr/2.)**3)
            Vp = 4./3.*np.pi*Rs**3
            volfrac_vec = vol_vec/Vp
            return r_vec, volfrac_vec
        if solidShape == "cylinder" and solidType in ["diffn", "CHR"]:
            Rs = 1.
            h = 1.
            dr = Rs / (Nij - 1)
            r_vec = np.linspace(0, Rs, Nij)
            vol_vec = np.pi * h * 2 * r_vec * dr
            vol_vec[0] = np.pi * h * dr**2 / 4.
            vol_vec[-1] = np.pi * h * (Rs * dr - dr**2 / 4.)
            Vp = np.pi * Rs**2 * h
            volfrac_vec = vol_vec / Vp
            return r_vec, volfrac_vec
        else:
            raise NotImplementedError("Fix shape volumes!")

class simMPET(daeSimulation):
    def __init__(self, D=None):
        daeSimulation.__init__(self)
        if D is None:
            raise Exception("Need parameters input")
        self.D = D
        # TODO -- why is psd generation in __init__??
        self.Nvol_s = D['Nvol_s']
        self.Nvol_ac = [D['Nvol_ac'][0], D['Nvol_ac'][1]]
        self.Npart_ac = [D['Npart_ac'][0], D['Npart_ac'][1]]
        if self.Nvol_ac[0] >= 1: # If we have a full anode
            self.trodes = [0, 1]
        else:
            self.trodes = [1]
        self.test_input(D)

        # Generate psd
        self.psd_num = np.empty(2, dtype=object)
        self.psd_len = np.empty(2, dtype=object)
        for l in self.trodes:
            mean = D['mean_ac'][l]
            stddev = D['stddev_ac'][l]
            Nvol = self.Nvol_ac[l]
            Npart = self.Npart_ac[l]
            solidType = D['solidType_ac'][l]
            # Make a length-sampled particle size distribution
            # Log-normally distributed
            if stddev == 0:
                psd_raw = mean*np.ones((Nvol, Npart))
            else:
                var = stddev**2
                mu = np.log((mean**2)/np.sqrt(var+mean**2))
                sigma = np.sqrt(np.log(var/(mean**2)+1))
                psd_raw = np.random.lognormal(mu, sigma,
                        size=(Nvol, Npart))
            # For particles with internal profiles, convert psd to
            # integers -- number of steps
            if solidType in ["ACR"]:
                solidDisc = D['solidDisc_ac'][l]
                self.psd_num[l] = np.ceil(psd_raw/solidDisc).astype(np.integer)
                self.psd_len[l] = solidDisc*self.psd_num[l]
            elif solidType in ["CHR", "diffn"]:
                solidDisc = D['solidDisc_ac'][l]
                self.psd_num[l] = np.ceil(psd_raw/solidDisc).astype(np.integer) + 1
                self.psd_len[l] = solidDisc*(self.psd_num[l] - 1)
            # For homogeneous particles (only one "volume" per particle)
            elif solidType in ["homog", "homog_sdn"]:
                # Each particle is only one volume
                self.psd_num[l] = np.ones(psd_raw.shape).astype(np.integer)
                # The lengths are given by the original length distr.
                self.psd_len[l] = psd_raw
            else:
                raise NotImplementedError("Solid types missing here")

        # Define the model we're going to simulate
        self.m = modMPET("mpet", D=D)

    def SetUpParametersAndDomains(self):
        # Extract info from the config file
        # Simulation
        D = self.D
        # Geometry
        L_ref = D['L_ac'][1]
        # Electrolyte
        zp = D['zp']
        zm = D['zm']
        Dp = D['Dp']
        Dm = D['Dm']
        # Cathode Material Properties
        # Cathode reaction
        # ACR info
        # Constants
        k = D['k']
        Tref = D['Tref']
        e = D['e']
        N_A = D['N_A']
        # Calculated values
        # Faraday's number
        F = e*N_A
        # maximum concentration in cathode solid, mol/m^3
        csmax_ac = np.array([D['rhos_ac'][0], D['rhos_ac'][1]])/N_A
        # Ambipolar diffusivity
        Damb = ((zp+zm)*Dp*Dm)/(zp*Dp+zm*Dm)
        # Cation transference number
        tp = zp*Dp / (zp*Dp + zm*Dm)
        # Diffusive time scale
        td = L_ref**2 / Damb
        # Nondimensional Temperature
        T = float(D['Tabs'])/Tref
        # Electrode capacity ratio
        cap_c = (D['L_ac'][1] * (1-D['poros_ac'][1]) *
                D['P_L_ac'][1] * D['rhos_ac'][1])
        if D['Nvol_ac'][0]:
            # full porous anode with finite capacity
            cap_a = (D['L_ac'][0] * (1-D['poros_ac'][0]) *
                    D['P_L_ac'][0] * D['rhos_ac'][0])
            z = cap_c / cap_a
        else:
            # flat plate anode with assumed infinite supply of metal
            z = 0

        # Domains
        self.m.Ntrode.CreateArray(2)
        if self.Nvol_s >= 1:
            self.m.Nvol_s.CreateArray(self.Nvol_s)
        for l in self.trodes:
            self.m.Nvol_ac[l].CreateArray(self.Nvol_ac[l])
            self.m.Npart_ac[l].CreateArray(self.Npart_ac[l])
            for i in range(self.psd_num[l].shape[0]):
                for j in range(self.psd_num[l].shape[1]):
                    self.m.Nsld_mat_ac[l][i, j].CreateArray(
                            int(self.psd_num[l][i, j]))

        # Parameters
        self.m.T.SetValue(T)
        self.m.NumTrode.SetValue(len(self.trodes))
        for l in self.trodes:
            self.m.alpha_ac.SetValue(l, D['alpha_ac'][l])
            self.m.NumVol_ac.SetValue(l, self.Nvol_ac[l])
            self.m.NumPart_ac.SetValue(l, self.Npart_ac[l])
            self.m.L_ac.SetValue(l, D['L_ac'][l]/L_ref)
            self.m.dim_csmax_ac.SetValue(l, csmax_ac[l])
            self.m.poros_ac.SetValue(l, D['poros_ac'][l])
            self.m.epsbeta_ac.SetValue(l,
                    (1-D['poros_ac'][l]) * D['P_L_ac'][l] *
                    csmax_ac[l]/D['c0'])
            self.m.mcond_ac.SetValue(l,
                    D['mcond_ac'][l] * (td * k * N_A * Tref) /
                    (L_ref**2 * F**2 *D['c0']))
            if self.D['delPhiEqFit_ac'][l]:
                material = self.D['material_ac'][l]
                fits = delta_phi_fits.DPhiFits(self.D)
                phifunc = fits.materialData[material]
                self.m.dphi_eq_ref_ac.SetValue(l,
                        phifunc(self.D['cs0_ac'][l], 0))
            else:
                self.m.dphi_eq_ref_ac.SetValue(l,
                        0.0)
#                        -self.m.mu_reg_sln(D['cs0_ac'][l],
#                            D['Omga_ac'][l]/(k*Tref)))
            lmbda = D['lambda_ac'][l]/(k*Tref)
            self.m.lmbda_ac.SetValue(l, lmbda)
#            MHC_b = 2*np.sqrt(self.m.lmbda_ac.GetValue(l))
            MHC_erf_b = 2*np.sqrt(lmbda) # MHCerf
#            MHC_erf_b = np.sqrt(lmbda*np.pi) # MHCtanh
            self.m.MHC_erfstretch_ac.SetValue(l, MHC_erf_b)
#            self.m.MHC_Aa_ac.SetValue(l, )
            self.m.B_ac.SetValue(l,
                    D['B_ac'][l]/(k*Tref*D['rhos_ac'][l]))
            self.m.EvdW_ac.SetValue(l,
                    D['EvdW_ac'][l]/(k*Tref))
            self.m.cwet_ac.SetValue(l, D['cwet_ac'][l])
            for i in range(self.Nvol_ac[l]):
                for j in range(self.Npart_ac[l]):
                    solidShape = D['solidShape_ac'][l]
                    solidType = D['solidType_ac'][l]
                    p_num = float(self.psd_num[l][i, j])
                    p_len = self.psd_len[l][i, j]
                    # k0 is based on the _active_ area per volume for the region
                    # of the solid of interest.
                    if solidShape == "sphere":
                        # Spherical particles
                        p_area = (4*np.pi)*p_len**2
                        p_vol = (4./3)*np.pi*p_len**3
                    elif solidShape == "C3":
                        # C3 particles
                        p_area = 2 * 1.2263 * p_len**2
                        p_vol = 1.2263 * p_len**2 * D['partThick_ac'][l]
                    elif solidShape == "cylinder":
                        p_area = 2 * np.pi * p_len * D['partThick_ac'][l]
                        p_vol = np.pi * p_len**2 * D['partThick_ac'][l]
                    self.m.psd_num_ac[l].SetValue(i, j, p_num)
                    self.m.psd_len_ac[l].SetValue(i, j, p_len)
                    self.m.psd_area_ac[l].SetValue(i, j, p_area)
                    self.m.psd_vol_ac[l].SetValue(i, j, p_vol)
#                    kappatmp = D['kappa_ac'][l]/(k*Tref*D['rhos_ac'][l]*p_len**2)
#                    self.m.kappa_ac[l].SetValue(i, j, kappatmp)
                    self.m.kappa_ac[l].SetValue(i, j,
                            D['kappa_ac'][l]/(k*Tref*D['rhos_ac'][l]*p_len**2))
                    k0tmp = ((p_area/p_vol)*D['k0_ac'][l]*td)/(F*csmax_ac[l])
                    self.m.k0_ac[l].SetValue(i, j, k0tmp)
#                            ((p_area/p_vol)*D['k0_ac'][l]*td)/(F*csmax_ac[l]))
                    self.m.beta_s_ac[l].SetValue(i, j,
                            D['dgammasdc_ac'][l]*p_len*D['rhos_ac'][l]/D['kappa_ac'][l])
                    self.m.delta_L_ac[l].SetValue(i, j,
                            p_vol/(p_area*p_len))
                    self.m.MHC_Aa_ac[l].SetValue(i, j, # MHCerf
                            k0tmp / (spcl.erf(-lmbda/MHC_erf_b) + 1))
#                    self.m.MHC_Aa_ac[l].SetValue(i, j, # MHCtanh
#                            k0tmp / (np.tanh(-lmbda/MHC_erf_b) + 1))
                    self.m.scond_ac[l].SetValue(i, j,
                            D['scond_ac'][l] * (k*Tref)/(D['k0_ac'][l]*e*p_len**2))
                    self.m.Dsld_ac[l].SetValue(i, j,
                            D['Dsld_ac'][l]*td/p_len**2)
                    if solidType in ["homog", "ACR", "CHR", "diffn"]:
                        self.m.Omga_ac[l].SetValue(i, j,
                                D['Omga_ac'][l]/(k*Tref))
                        self.m.Omgb_ac[l].SetValue(i, j,
                                D['Omgb_ac'][l]/(k*Tref))
                        self.m.Omgc_ac[l].SetValue(i, j,
                                D['Omgc_ac'][l]/(k*Tref))
                    elif solidType == "homog_sdn":
                        # Not sure about factor of nondimensional T. Thus,
                        # only use this when T = 1, Tabs = Tref = 298
                        self.m.Omga_ac[l].SetValue(i, j,
                                T*self.size2regsln(p_len))
                    else:
                        raise NotImplementedError("Solid types missing here")
        self.m.NumVol_s.SetValue(self.Nvol_s)
        self.m.L_s.SetValue(D['L_s']/L_ref)
        self.m.td.SetValue(td)
        self.m.zp.SetValue(zp)
        self.m.zm.SetValue(zm)
        self.m.tp.SetValue(tp)
        self.m.dim_Damb.SetValue(Damb)
        self.m.Dp.SetValue(Dp / Damb)
        self.m.Dm.SetValue(Dm / Damb)
        self.m.poros_s.SetValue(1.)
        self.m.phi_cathode.SetValue(0.)
        self.m.currset.SetValue(D['Crate']*td/3600)
        self.m.Vset.SetValue(D['Vset']*e/(k*Tref))
        self.m.z.SetValue(z)

    def SetUpVariables(self):
        Nlyte = self.Nvol_s + np.sum(self.Nvol_ac)
        phi_cathode = self.m.phi_cathode.GetValue()
        # Solids
        for l in self.trodes:
            cs0 = self.D['cs0_ac'][l]
            # Guess initial filling fractions
            self.m.ffrac_ac[l].SetInitialGuess(cs0)
            for i in range(self.Nvol_ac[l]):
                # Guess initial volumetric reaction rates
                self.m.j_plus_ac[l].SetInitialGuess(i, 0.0)
                # Guess initial value for the potential of the
                # electrodes
                if l == 1: # anode
                    self.m.phi_ac[l].SetInitialGuess(i, 0.0)
                else: # cathode
                    self.m.phi_ac[l].SetInitialGuess(i, phi_cathode)
                for j in range(self.Npart_ac[l]):
                    # Guess initial value for the average solid concentrations
                    self.m.c1bar_sld_ac[l].SetInitialGuess(i, j, cs0)
                    self.m.c2bar_sld_ac[l].SetInitialGuess(i, j, cs0)
                    # Set initial solid concentration values
                    Nij = self.m.Nsld_mat_ac[l][i, j].NumberOfPoints
                    for k in range(Nij):
                        self.m.c1_sld_ac[l][i, j].SetInitialCondition(k, cs0*(1+0.001))
                        self.m.c2_sld_ac[l][i, j].SetInitialCondition(k, cs0*(1-0.001))
        # Electrolyte
        c_lyte_init = 1.
        phi_guess = 0.
        for i in range(self.Nvol_s):
            self.m.c_lyte_s.SetInitialCondition(i, c_lyte_init)
            self.m.phi_lyte_s.SetInitialGuess(i, phi_guess)
        for l in self.trodes:
            for i in range(self.Nvol_ac[l]):
                self.m.c_lyte_ac[l].SetInitialCondition(i, c_lyte_init)
                self.m.phi_lyte_ac[l].SetInitialGuess(i, phi_guess)
        # Guess the initial cell voltage
        self.m.phi_applied.SetInitialGuess(0.0)

    def size2regsln(self, size):
        """
        This function returns the non-dimensional regular solution
        parameter which creates a barrier height that corresponds to
        the given particle size (C3 particle, measured in nm in the
        [100] direction). The barrier height vs size is taken from
        Cogswell 2013, and the reg sln vs barrier height was done by
        TRF 2014.
        """
        # First, this function wants the argument to be in [nm]
        size *= 1e+9
        # Parameters for polynomial curve fit
        p1 = -1.168e4
        p2 = 2985
        p3 = -208.3
        p4 = -8.491
        p5 = -10.25
        p6 = 4.516
        # The nucleation barrier depends on the ratio of the particle
        # wetted area to total particle volume.
        # *Wetted* area to volume ratio for C3 particles (Cogswell
        # 2013 or Kyle Smith)
        AV = 3.6338/size
        # Fit function (TRF, "SWCS" paper 2014)
        param = p1*AV**5 + p2*AV**4 + p3*AV**3 + p4*AV**2 + p5*AV + p6
        if param < 2:
            param = 2
        return param

    def test_input(self, D):
        if D['Tabs'] != 298 or D['Tref'] != 298:
            raise Exception("Temp dependence not implemented")
        if D['Nvol_ac'][1] < 1:
            raise Exception("Must have at least one porous electrode")
        for l in self.trodes:
            solidType = D['solidType_ac'][l]
            solidShape = D['solidShape_ac'][l]
            if D['simSurfCond_ac'][l] and solidType != "ACR":
                raise Exception("simSurfCond req. ACR")
            if solidType in ["ACR", "homog_sdn"] and solidShape != "C3":
                raise Exception("ACR and homog_sdn req. C3 shape")
            if solidType in ["CHR"] and solidShape not in ["sphere", "cylinder"]:
                raise NotImplementedError("CHR req. sphere or cylinder")
            if solidType not in ["ACR", "CHR", "homog", "homog_sdn", "diffn"]:
                raise NotImplementedError("Input solidType not defined")
            if solidShape not in ["C3", "sphere", "cylinder"]:
                raise NotImplementedError("Input solidShape not defined")
#            if solidType == "homog_sdn" and (D['Tabs'] != 298 or
#                    D['Tref'] != 298):
#                raise NotImplementedError("homog_snd req. Tref=Tabs=298")
            if solidType in ["diffn"] and solidShape != "sphere":
                raise NotImplementedError("diffn currently req. sphere")
            if D['delPhiEqFit_ac'][l] and solidType not in ["diffn", "homog"]:
                raise NotImplementedError("delPhiEqFit req. solidType = diffn or homog")
        return

#    def Run(self):
#        """
#        Overload the simulation "run" function so that the simulation
#        terminates when the specified condition is satisfied.
#        """
#        while self.CurrentTime < self.TimeHorizon:
#            t_step = self.CurrentTime + self.ReportingInterval
#            if t_step > self.TimeHorizon:
#                t_step = self.TimeHorizon
#
#            self.Log.Message("Integrating from %.2f to %.2fs ..." % (self.CurrentTime, t_step), 0)
#            self.IntegrateUntilTime(t_step, eStopAtModelDiscontinuity)
#            self.ReportData(self.CurrentTime)
#
#            if self.LastSatisfiedCondition:
#                self.Log.Message('Condition: [{0}] satisfied at time {1}s'.format(self.LastSatisfiedCondition, self.CurrentTime), 0)
#                self.Log.Message('Stopping the simulation...', 0)
#                return

class noise(daeScalarExternalFunction):
    def __init__(self, Name, Model, units, time, time_vec,
            noise_data, previous_output, position):
        arguments = {}
        self.counter = 0
        self.saved = 0
        self.previous_output = previous_output
        self.time_vec = time_vec
        self.noise_data = noise_data
        self.interp = sint.interp1d(time_vec, noise_data, axis=0)
#        self.tlo = time_vec[0]
#        self.thi = time_vec[-1]
#        self.numnoise = len(time_vec)
        arguments["time"] = time
        self.position = position
        daeScalarExternalFunction.__init__(self, Name, Model, units, arguments)

    def Calculate(self, values):
        time = values["time"]
        # A derivative for Jacobian is requested - return always 0.0
        if time.Derivative != 0:
            return adouble(0)
        # Store the previous time value to prevent excessive
        # interpolation.
        if len(self.previous_output) > 0 and self.previous_output[0] == time.Value:
            self.saved += 1
            return adouble(float(self.previous_output[1][self.position]))
        noise_vec = self.interp(time.Value)
        self.previous_output[:] = [time.Value, noise_vec] # it is a list now not a tuple
        self.counter += 1
        return adouble(noise_vec[self.position])
#        indx = (float(time.Value - self.tlo)/(self.thi-self.tlo) *
#                (self.numnoise - 1))
#        ilo = np.floor(indx)
#        ihi = np.ceil(indx)
#        # If we're exactly at a time in time_vec
#        if ilo == ihi:
#            noise_vec = self.noise_data[ilo, :]
#        else:
#            noise_vec = (self.noise_data[ilo, :] +
#                    (time.Value - self.time_vec[ilo]) /
#                    (self.time_vec[ihi] - self.time_vec[ilo]) *
#                    (self.noise_data[ihi, :] - self.noise_data[ilo, :])
#                    )
#        # previous_output is a reference to a common object and must
#        # be updated here - not deleted.  using self.previous_output = []
#        # it will delete the common object and create a new one
#        self.previous_output[:] = [time.Value, noise_vec] # it is a list now not a tuple
#        self.counter += 1
#        return adouble(float(noise_vec[self.position]))

class doNothingAction(daeAction):
    def __init__(self):
        daeAction.__init__(self)
    def Execute(self):
        pass

class MyMATDataReporter(daeMatlabMATFileDataReporter):
    """
    See Source code for pyDataReporting.daeMatlabMATFileDataReporter
    """
    def WriteDataToFile(self):
        mdict = {}
        for var in self.Process.Variables:
            mdict[var.Name] = var.Values
            mdict[var.Name + '_times'] = var.TimeValues
        try:
            scipy.io.savemat(self.ConnectionString,
                             mdict,
                             appendmat=False,
                             format='5',
                             long_field_names=False,
                             do_compression=False,
                             oned_as='row')
        except Exception, e:
            print 'Cannot call scipy.io.savemat(); is SciPy installed?\n' + str(e)

def setupDataReporters(simulation, outdir):
    """
    Create daeDelegateDataReporter and add data reporters:
     - daeMatlabMATFileDataReporter
    """
    datareporter = daeDelegateDataReporter()
    simulation.dr = MyMATDataReporter()
    datareporter.AddDataReporter(simulation.dr)
    # Connect data reporters
    simName = simulation.m.Name + time.strftime(" [%d.%m.%Y %H:%M:%S]",
            time.localtime())
    matDataName = "output_data.mat"
    matfilename = os.path.join(outdir, matDataName)
    if (simulation.dr.Connect(matfilename, simName) == False):
        sys.exit()
    return datareporter

def consoleRun(D, outdir):
    # Create Log, Solver, DataReporter and Simulation object
    log          = daePythonStdOutLog()
    daesolver    = daeIDAS()
    simulation   = simMPET(D)
    datareporter = setupDataReporters(simulation, outdir)

    # Use SuperLU direct sparse LA solver
    lasolver = pySuperLU.daeCreateSuperLUSolver()
#    lasolver = pyTrilinos.daeCreateTrilinosSolver("Amesos_Umfpack", "")
    daesolver.SetLASolver(lasolver)
    
    # Enable reporting of all variables
    simulation.m.SetReportingOn(True)

    # Set relative tolerances
    daesolver.RelativeTolerance = 1e-6

    # Set the time horizon and the reporting interval
    # We need to get info about the system to figure out the
    # simulation time horizon
    Dp = D['Dp']
    Dm = D['Dm']
    zp = D['zp']
    zm = D['zm']
    Damb = ((zp+zm)*Dp*Dm)/(zp*Dp+zm*Dm)
    td = D['L_ac'][1]**2 / Damb
    currset = D['Crate'] * td/3600.
    if D['profileType'] == "CC" and currset != 0.0:
        simulation.TimeHorizon = np.abs(D['capFrac']/currset)
    else: # CV or zero current simulation
        simulation.TimeHorizon = D['tend']/td
    simulation.ReportingInterval = simulation.TimeHorizon/D['tsteps']

    # Connect data reporter
    simName = simulation.m.Name + time.strftime(" [%d.%m.%Y %H:%M:%S]",
            time.localtime())
    if(datareporter.Connect("", simName) == False):
        sys.exit()

    # Initialize the simulation
    simulation.Initialize(daesolver, datareporter, log)

#    # Save model report
#    simulation.m.SaveModelReport(os.path.join(os.getcwd(),
#        "../2013_08_daetools/daetools_tutorials/report_mpet.xml"))

    # Solve at time=0 (initialization)
    simulation.SolveInitial()

    # Run
    try:
        simulation.Run()
    except Exception as e:
        print str(e)
        simulation.ReportData(simulation.CurrentTime)
    except KeyboardInterrupt:
        print "\nphi_applied at ctrl-C:", simulation.m.phi_applied.GetValue(), "\n"
        simulation.ReportData(simulation.CurrentTime)
    simulation.Finalize()

if __name__ == "__main__":
    timeStart = time.time()
    default_flag = 0
    default_file = "params_default.cfg"
    if len(sys.argv) < 2:
        default_flag = 1
        paramfile = default_file
    else:
        paramfile = sys.argv[1]
    # Get the parameters dictionary (and the config instance) from the
    # parameter file
    IO = mpet_params_IO.mpetIO()
    P = IO.getConfig(paramfile)
    D = IO.getDictFromConfig(P)

    # Directories we'll store output in.
    outdir_name = "sim_output"
    outdir = os.path.join(os.getcwd(), outdir_name)
    # Make sure there's a place to store the output
    try:
        os.makedirs(outdir)
    except OSError as exception:
        if exception.errno != errno.EEXIST:
            raise
        # Clean out the directory
        for file_obj in os.listdir(outdir):
            file_path = os.path.join(outdir, file_obj)
            if os.path.isfile(file_path):
                os.unlink(file_path)
            else:
                shutil.rmtree(file_path)
    paramFileName = "input_params.cfg"
    paramFile = os.path.join(outdir, paramFileName)
    IO.writeConfigFile(P, filename=paramFile)

    # Store info about this script
    try:
        # Git option, if it works -- commit info and current diff
        p1 = subprocess.Popen(['git', 'rev-parse', '--short', 'HEAD'],
                stdout=subprocess.PIPE)
        out1, err1 = p1.communicate()
        p2 = subprocess.Popen(['git', 'diff'],
                stdout=subprocess.PIPE)
        out2, err2 = p2.communicate()
        # Store commit info to file, as well as how to patch if
        # there's a diff
        with open(os.path.join(outdir, 'run_info.txt'), 'w') as fo:
            print >> fo, "commit hash:"
            print >> fo, out1
            print >> fo, "to run:"
            print >> fo, "$ git checkout [commit hash]"
            print >> fo, "$ patch -p1 < commit.diff:"
            print >> fo, "$ python[2] mpet.py input_params.cfg"
        with open(os.path.join(outdir, 'commit.diff'), 'w') as fo:
            print >> fo, out2
    except:
        # At least keep a copy of this file with the output
        shutil.copy(os.path.basename(__file__), outdir)

    # Carry out the simulation
    consoleRun(D, outdir)

    # Final output for user
    if default_flag:
        print "\n\n*** WARNING: Used default file, ""{fname}"" ***".format(
                fname=default_file)
        print "Pass other parameter file as an argument to this script\n"
    else:
        print "\n\nUsed parameter file ""{fname}""\n\n".format(
                fname=paramfile)
    timeEnd = time.time()
    tTot = timeEnd - timeStart
    print "Total time:", tTot, "s"
    try:
        with open(os.path.join(outdir, 'run_info.txt'), 'a') as fo:
            print >> fo, "\nTotal run time:", tTot, "s"
    except Exception as e:
        pass

    # Copy simulation output to archive
    archivedir_name = time.strftime("%Y%m%d_%H%M%S", time.localtime())
    archivepath = os.path.join(os.getcwd(), "history")
    archivedir = os.path.join(archivepath, archivedir_name)
    try:
        os.makedirs(archivepath)
    except OSError as exception:
        if exception.errno != errno.EEXIST:
            raise
    shutil.copytree(outdir, archivedir)
<|MERGE_RESOLUTION|>--- conflicted
+++ resolved
@@ -621,13 +621,9 @@
             td = self.D['L_ac'][1]**2 / Damb
             timeHorizon = self.D['tend']/td
             eq.Residual = self.phi_applied() - self.Vset()*(
-<<<<<<< HEAD
 #                    1)
 #                    1 - np.exp(-Time()/(timeHorizon*1e-3)))
                     np.tanh(Time()/(45.0)))
-=======
-                    1 -np.exp(-Time()/(timeHorizon*1e-3)))
->>>>>>> ccea3e3e
             eq.CheckUnitsConsistency = False
 
 #        self.action = doNothingAction()
