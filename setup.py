--- conflicted
+++ resolved
@@ -18,15 +18,6 @@
     author_email='cogswell@mit.edu',
     license='MIT',
     url='https://bitbucket.org/bazantgroup/mpet',
-<<<<<<< HEAD
-    packages=['mpet','mpet.plot','mpet.electrode','mpet.config'],
-    install_requires=['numpy','scipy','matplotlib','pyQt5', 'h5py', 'configparser', 'schema',
-                      'dask-jobqueue', 'dash'],
-    extras_require={'test':['pytest','coverage', 'coveralls', 'flake8'],
-                    'doc':['sphinx','sphinx_rtd_theme']},
-    python_requires='>=3.5',
-    scripts=['bin/mpetrun.py','bin/mpetplot.py','bin/run_jobs.py'],
-=======
     packages=[
         'mpet','mpet.plot',
         'mpet.electrode.diffusion',
@@ -34,12 +25,12 @@
         'mpet.electrode.reactions',
         'mpet.electrolyte','mpet.config'
     ],
-    install_requires=['numpy','scipy','matplotlib','pyQt5', 'h5py', 'configparser', 'schema'],
+    install_requires=['numpy','scipy','matplotlib','pyQt5', 'h5py', 'configparser', 'schema',
+                      'dask-jobqueue', 'dash'],
     extras_require={'test':['pytest','coverage', 'coveralls', 'flake8'],
                     'doc':['sphinx','sphinx_rtd_theme']},
     python_requires='>=3.6',
-    scripts=['bin/mpetrun.py','bin/mpetplot.py'],
->>>>>>> 21e3b15c
+    scripts=['bin/mpetrun.py','bin/mpetplot.py','bin/run_jobs.py'],
     classifiers=[
         "Programming Language :: Python :: 3",
     ],
